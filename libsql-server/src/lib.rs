--- conflicted
+++ resolved
@@ -586,27 +586,20 @@
 
         tokio::select! {
             _ = shutdown.notified() => {
-<<<<<<< HEAD
-                join_set.shutdown().await;
-                service_shutdown.notify_waiters();
-                namespace_store.shutdown().await?;
+                let shutdown = async {
+                    join_set.shutdown().await;
+                    service_shutdown.notify_waiters();
+                    namespace_store.shutdown().await?;
+                    registry_shutdown.await?;
+
+                    Ok::<_, crate::Error>(())
+                };
 
                 // Flag that can be set to ensure shutdown never completes for
                 // testing purposes.
                 if std::env::var("LIBSQL_DELAY_SHUTDOWN").is_ok() {
                     std::future::pending::<()>().await;
                 }
-
-                tracing::info!("sqld was shutdown gracefully. Bye!");
-=======
-                let shutdown = async {
-                    join_set.shutdown().await;
-                    service_shutdown.notify_waiters();
-                    namespace_store.shutdown().await?;
-                    registry_shutdown.await?;
-
-                    Ok::<_, crate::Error>(())
-                };
 
                 match tokio::time::timeout(shutdown_timeout, shutdown).await {
                     Ok(Ok(())) =>  {
@@ -622,7 +615,6 @@
                     },
 
                 }
->>>>>>> b851ba87
             }
             Some(res) = join_set.join_next() => {
                 res??;
