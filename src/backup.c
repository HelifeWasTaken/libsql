/*
** 2009 January 28
**
** The author disclaims copyright to this source code.  In place of
** a legal notice, here is a blessing:
**
**    May you do good and not evil.
**    May you find forgiveness for yourself and forgive others.
**    May you share freely, never taking more than you give.
**
*************************************************************************
** This file contains the implementation of the sqlite3_backup_XXX() 
** API functions and the related features.
*/
#include "sqliteInt.h"
#include "btreeInt.h"

/* Macro to find the minimum of two numeric values.
*/
#ifndef MIN
# define MIN(x,y) ((x)<(y)?(x):(y))
#endif

/*
** Structure allocated for each backup operation.
*/
struct sqlite3_backup {
  sqlite3* pDestDb;        /* Destination database handle */
  Btree *pDest;            /* Destination b-tree file */
  u32 iDestSchema;         /* Original schema cookie in destination */
  int bDestLocked;         /* True once a write-transaction is open on pDest */

  Pgno iNext;              /* Page number of the next source page to copy */
  sqlite3* pSrcDb;         /* Source database handle */
  Btree *pSrc;             /* Source b-tree file */

  int rc;                  /* Backup process error code */

  /* These two variables are set by every call to backup_step(). They are
  ** read by calls to backup_remaining() and backup_pagecount().
  */
  Pgno nRemaining;         /* Number of pages left to copy */
  Pgno nPagecount;         /* Total number of pages to copy */

  int isAttached;          /* True once backup has been registered with pager */
  sqlite3_backup *pNext;   /* Next backup associated with source pager */
};

/*
** THREAD SAFETY NOTES:
**
**   Once it has been created using backup_init(), a single sqlite3_backup
**   structure may be accessed via two groups of thread-safe entry points:
**
**     * Via the sqlite3_backup_XXX() API function backup_step() and 
**       backup_finish(). Both these functions obtain the source database
**       handle mutex and the mutex associated with the source BtShared 
**       structure, in that order.
**
**     * Via the BackupUpdate() and BackupRestart() functions, which are
**       invoked by the pager layer to report various state changes in
**       the page cache associated with the source database. The mutex
**       associated with the source database BtShared structure will always 
**       be held when either of these functions are invoked.
**
**   The other sqlite3_backup_XXX() API functions, backup_remaining() and
**   backup_pagecount() are not thread-safe functions. If they are called
**   while some other thread is calling backup_step() or backup_finish(),
**   the values returned may be invalid. There is no way for a call to
**   BackupUpdate() or BackupRestart() to interfere with backup_remaining()
**   or backup_pagecount().
**
**   Depending on the SQLite configuration, the database handles and/or
**   the Btree objects may have their own mutexes that require locking.
**   Non-sharable Btrees (in-memory databases for example), do not have
**   associated mutexes.
*/

/*
** Return a pointer corresponding to database zDb (i.e. "main", "temp")
** in connection handle pDb. If such a database cannot be found, return
** a NULL pointer and write an error message to pErrorDb.
**
** If the "temp" database is requested, it may need to be opened by this 
** function. If an error occurs while doing so, return 0 and write an 
** error message to pErrorDb.
*/
static Btree *findBtree(sqlite3 *pErrorDb, sqlite3 *pDb, const char *zDb){
  int i = sqlite3FindDbName(pDb, zDb);

  if( i==1 ){
    Parse *pParse;
    int rc = 0;
    pParse = sqlite3StackAllocZero(pErrorDb, sizeof(*pParse));
    if( pParse==0 ){
      sqlite3Error(pErrorDb, SQLITE_NOMEM, "out of memory");
      rc = SQLITE_NOMEM;
    }else{
      pParse->db = pDb;
      if( sqlite3OpenTempDatabase(pParse) ){
        sqlite3Error(pErrorDb, pParse->rc, "%s", pParse->zErrMsg);
        rc = SQLITE_ERROR;
      }
      sqlite3DbFree(pErrorDb, pParse->zErrMsg);
      sqlite3StackFree(pErrorDb, pParse);
    }
    if( rc ){
      return 0;
    }
  }

  if( i<0 ){
    sqlite3Error(pErrorDb, SQLITE_ERROR, "unknown database %s", zDb);
    return 0;
  }

  return pDb->aDb[i].pBt;
}

/*
** Attempt to set the page size of the destination to match the page size
** of the source.
*/
static int setDestPgsz(sqlite3_backup *p){
  int rc;
  rc = sqlite3BtreeSetPageSize(p->pDest,sqlite3BtreeGetPageSize(p->pSrc),-1,0);
  return rc;
}

/*
** Create an sqlite3_backup process to copy the contents of zSrcDb from
** connection handle pSrcDb to zDestDb in pDestDb. If successful, return
** a pointer to the new sqlite3_backup object.
**
** If an error occurs, NULL is returned and an error code and error message
** stored in database handle pDestDb.
*/
sqlite3_backup *sqlite3_backup_init(
  sqlite3* pDestDb,                     /* Database to write to */
  const char *zDestDb,                  /* Name of database within pDestDb */
  sqlite3* pSrcDb,                      /* Database connection to read from */
  const char *zSrcDb                    /* Name of database within pSrcDb */
){
  sqlite3_backup *p;                    /* Value to return */

  /* Lock the source database handle. The destination database
  ** handle is not locked in this routine, but it is locked in
  ** sqlite3_backup_step(). The user is required to ensure that no
  ** other thread accesses the destination handle for the duration
  ** of the backup operation.  Any attempt to use the destination
  ** database connection while a backup is in progress may cause
  ** a malfunction or a deadlock.
  */
  sqlite3_mutex_enter(pSrcDb->mutex);
  sqlite3_mutex_enter(pDestDb->mutex);

  if( pSrcDb==pDestDb ){
    sqlite3Error(
        pDestDb, SQLITE_ERROR, "source and destination must be distinct"
    );
    p = 0;
  }else {
    /* Allocate space for a new sqlite3_backup object...
    ** EVIDENCE-OF: R-64852-21591 The sqlite3_backup object is created by a
    ** call to sqlite3_backup_init() and is destroyed by a call to
    ** sqlite3_backup_finish(). */
    p = (sqlite3_backup *)sqlite3_malloc(sizeof(sqlite3_backup));
    if( !p ){
      sqlite3Error(pDestDb, SQLITE_NOMEM, 0);
    }
  }

  /* If the allocation succeeded, populate the new object. */
  if( p ){
    memset(p, 0, sizeof(sqlite3_backup));
    p->pSrc = findBtree(pDestDb, pSrcDb, zSrcDb);
    p->pDest = findBtree(pDestDb, pDestDb, zDestDb);
    p->pDestDb = pDestDb;
    p->pSrcDb = pSrcDb;
    p->iNext = 1;
    p->isAttached = 0;

    if( 0==p->pSrc || 0==p->pDest || setDestPgsz(p)==SQLITE_NOMEM ){
      /* One (or both) of the named databases did not exist or an OOM
      ** error was hit.  The error has already been written into the
      ** pDestDb handle.  All that is left to do here is free the
      ** sqlite3_backup structure.
      */
      sqlite3_free(p);
      p = 0;
    }
  }
  if( p ){
    p->pSrc->nBackup++;
  }

  sqlite3_mutex_leave(pDestDb->mutex);
  sqlite3_mutex_leave(pSrcDb->mutex);
  return p;
}

/*
** Argument rc is an SQLite error code. Return true if this error is 
** considered fatal if encountered during a backup operation. All errors
** are considered fatal except for SQLITE_BUSY and SQLITE_LOCKED.
*/
static int isFatalError(int rc){
  return (rc!=SQLITE_OK && rc!=SQLITE_BUSY && ALWAYS(rc!=SQLITE_LOCKED));
}

/*
** Parameter zSrcData points to a buffer containing the data for 
** page iSrcPg from the source database. Copy this data into the 
** destination database.
*/
static int backupOnePage(sqlite3_backup *p, Pgno iSrcPg, const u8 *zSrcData){
  Pager * const pDestPager = sqlite3BtreePager(p->pDest);
  const int nSrcPgsz = sqlite3BtreeGetPageSize(p->pSrc);
  int nDestPgsz = sqlite3BtreeGetPageSize(p->pDest);
  const int nCopy = MIN(nSrcPgsz, nDestPgsz);
  const i64 iEnd = (i64)iSrcPg*(i64)nSrcPgsz;
#ifdef SQLITE_HAS_CODEC
  int nSrcReserve = sqlite3BtreeGetReserve(p->pSrc);
  int nDestReserve = sqlite3BtreeGetReserve(p->pDest);
#endif

  int rc = SQLITE_OK;
  i64 iOff;

  assert( p->bDestLocked );
  assert( !isFatalError(p->rc) );
  assert( iSrcPg!=PENDING_BYTE_PAGE(p->pSrc->pBt) );
  assert( zSrcData );

  /* Catch the case where the destination is an in-memory database and the
  ** page sizes of the source and destination differ. 
  */
  if( nSrcPgsz!=nDestPgsz && sqlite3PagerIsMemdb(pDestPager) ){
    rc = SQLITE_READONLY;
  }

#ifdef SQLITE_HAS_CODEC
  /* Backup is not possible if the page size of the destination is changing
  ** and a codec is in use.
  */
  if( nSrcPgsz!=nDestPgsz && sqlite3PagerGetCodec(pDestPager)!=0 ){
    rc = SQLITE_READONLY;
  }

  /* Backup is not possible if the number of bytes of reserve space differ
  ** between source and destination.  If there is a difference, try to
  ** fix the destination to agree with the source.  If that is not possible,
  ** then the backup cannot proceed.
  */
  if( nSrcReserve!=nDestReserve ){
    u32 newPgsz = nSrcPgsz;
    rc = sqlite3PagerSetPagesize(pDestPager, &newPgsz, nSrcReserve);
    if( rc==SQLITE_OK && newPgsz!=nSrcPgsz ) rc = SQLITE_READONLY;
  }
#endif

  /* This loop runs once for each destination page spanned by the source 
  ** page. For each iteration, variable iOff is set to the byte offset
  ** of the destination page.
  */
  for(iOff=iEnd-(i64)nSrcPgsz; rc==SQLITE_OK && iOff<iEnd; iOff+=nDestPgsz){
    DbPage *pDestPg = 0;
    Pgno iDest = (Pgno)(iOff/nDestPgsz)+1;
    if( iDest==PENDING_BYTE_PAGE(p->pDest->pBt) ) continue;
    if( SQLITE_OK==(rc = sqlite3PagerGet(pDestPager, iDest, &pDestPg))
     && SQLITE_OK==(rc = sqlite3PagerWrite(pDestPg))
    ){
      const u8 *zIn = &zSrcData[iOff%nSrcPgsz];
      u8 *zDestData = sqlite3PagerGetData(pDestPg);
      u8 *zOut = &zDestData[iOff%nDestPgsz];

      /* Copy the data from the source page into the destination page.
      ** Then clear the Btree layer MemPage.isInit flag. Both this module
      ** and the pager code use this trick (clearing the first byte
      ** of the page 'extra' space to invalidate the Btree layers
      ** cached parse of the page). MemPage.isInit is marked 
      ** "MUST BE FIRST" for this purpose.
      */
      memcpy(zOut, zIn, nCopy);
      ((u8 *)sqlite3PagerGetExtra(pDestPg))[0] = 0;
    }
    sqlite3PagerUnref(pDestPg);
  }

  return rc;
}

/*
** If pFile is currently larger than iSize bytes, then truncate it to
** exactly iSize bytes. If pFile is not larger than iSize bytes, then
** this function is a no-op.
**
** Return SQLITE_OK if everything is successful, or an SQLite error 
** code if an error occurs.
*/
static int backupTruncateFile(sqlite3_file *pFile, i64 iSize){
  i64 iCurrent;
  int rc = sqlite3OsFileSize(pFile, &iCurrent);
  if( rc==SQLITE_OK && iCurrent>iSize ){
    rc = sqlite3OsTruncate(pFile, iSize);
  }
  return rc;
}

/*
** Register this backup object with the associated source pager for
** callbacks when pages are changed or the cache invalidated.
*/
static void attachBackupObject(sqlite3_backup *p){
  sqlite3_backup **pp;
  assert( sqlite3BtreeHoldsMutex(p->pSrc) );
  pp = sqlite3PagerBackupPtr(sqlite3BtreePager(p->pSrc));
  p->pNext = *pp;
  *pp = p;
  p->isAttached = 1;
}

/*
** Copy nPage pages from the source b-tree to the destination.
*/
int sqlite3_backup_step(sqlite3_backup *p, int nPage){
  int rc;
  int destMode;       /* Destination journal mode */
  int pgszSrc = 0;    /* Source page size */
  int pgszDest = 0;   /* Destination page size */

  sqlite3_mutex_enter(p->pSrcDb->mutex);
  sqlite3BtreeEnter(p->pSrc);
  if( p->pDestDb ){
    sqlite3_mutex_enter(p->pDestDb->mutex);
  }

  rc = p->rc;
  if( !isFatalError(rc) ){
    Pager * const pSrcPager = sqlite3BtreePager(p->pSrc);     /* Source pager */
    Pager * const pDestPager = sqlite3BtreePager(p->pDest);   /* Dest pager */
    int ii;                            /* Iterator variable */
    int nSrcPage = -1;                 /* Size of source db in pages */
    int bCloseTrans = 0;               /* True if src db requires unlocking */

    /* If the source pager is currently in a write-transaction, return
    ** SQLITE_BUSY immediately.
    */
    if( p->pDestDb && p->pSrc->pBt->inTransaction==TRANS_WRITE ){
      rc = SQLITE_BUSY;
    }else{
      rc = SQLITE_OK;
    }

    /* Lock the destination database, if it is not locked already. */
    if( SQLITE_OK==rc && p->bDestLocked==0
     && SQLITE_OK==(rc = sqlite3BtreeBeginTrans(p->pDest, 2)) 
    ){
      p->bDestLocked = 1;
      sqlite3BtreeGetMeta(p->pDest, BTREE_SCHEMA_VERSION, &p->iDestSchema);
    }

    /* If there is no open read-transaction on the source database, open
    ** one now. If a transaction is opened here, then it will be closed
    ** before this function exits.
    */
    if( rc==SQLITE_OK && 0==sqlite3BtreeIsInReadTrans(p->pSrc) ){
      rc = sqlite3BtreeBeginTrans(p->pSrc, 0);
      bCloseTrans = 1;
    }

    /* Do not allow backup if the destination database is in WAL mode
    ** and the page sizes are different between source and destination */
    pgszSrc = sqlite3BtreeGetPageSize(p->pSrc);
    pgszDest = sqlite3BtreeGetPageSize(p->pDest);
    destMode = sqlite3PagerGetJournalMode(sqlite3BtreePager(p->pDest));
    if( SQLITE_OK==rc && destMode==PAGER_JOURNALMODE_WAL && pgszSrc!=pgszDest ){
      rc = SQLITE_READONLY;
    }
  
    /* Now that there is a read-lock on the source database, query the
    ** source pager for the number of pages in the database.
    */
    nSrcPage = (int)sqlite3BtreeLastPage(p->pSrc);
    assert( nSrcPage>=0 );
    for(ii=0; (nPage<0 || ii<nPage) && p->iNext<=(Pgno)nSrcPage && !rc; ii++){
      const Pgno iSrcPg = p->iNext;                 /* Source page number */
      if( iSrcPg!=PENDING_BYTE_PAGE(p->pSrc->pBt) ){
        DbPage *pSrcPg;                             /* Source page object */
        rc = sqlite3PagerGet(pSrcPager, iSrcPg, &pSrcPg);
        if( rc==SQLITE_OK ){
          rc = backupOnePage(p, iSrcPg, sqlite3PagerGetData(pSrcPg));
          sqlite3PagerUnref(pSrcPg);
        }
      }
      p->iNext++;
    }
    if( rc==SQLITE_OK ){
      p->nPagecount = nSrcPage;
      p->nRemaining = nSrcPage+1-p->iNext;
      if( p->iNext>(Pgno)nSrcPage ){
        rc = SQLITE_DONE;
      }else if( !p->isAttached ){
        attachBackupObject(p);
      }
    }
  
    /* Update the schema version field in the destination database. This
    ** is to make sure that the schema-version really does change in
    ** the case where the source and destination databases have the
    ** same schema version.
    */
<<<<<<< HEAD
    if( rc==SQLITE_DONE ){
      rc = sqlite3BtreeUpdateMeta(p->pDest,1,p->iDestSchema+1);
      if( rc==SQLITE_OK ){
        if( p->pDestDb ){
          sqlite3ResetInternalSchema(p->pDestDb, -1);
        }
        if( destMode==PAGER_JOURNALMODE_WAL ){
          rc = sqlite3BtreeSetVersion(p->pDest, 2);
=======
    if( rc==SQLITE_DONE 
     && (rc = sqlite3BtreeUpdateMeta(p->pDest,1,p->iDestSchema+1))==SQLITE_OK
    ){
      int nDestTruncate;
  
      if( p->pDestDb ){
        sqlite3ResetInternalSchema(p->pDestDb, -1);
        }
      
      if( destMode==PAGER_JOURNALMODE_WAL ){
          /* This call cannot fail. The success of the BtreeUpdateMeta()
                    ** method above indicates that a write transaction has been opened
                    ** and page 1 is already dirty. Therefore this always succeeds.
                    */
          TESTONLY(int rc2 =) sqlite3BtreeSetVersion(p->pDest, 2);
          assert( rc2==SQLITE_OK );
      }

      /* Set nDestTruncate to the final number of pages in the destination
      ** database. The complication here is that the destination page
      ** size may be different to the source page size. 
      **
      ** If the source page size is smaller than the destination page size, 
      ** round up. In this case the call to sqlite3OsTruncate() below will
      ** fix the size of the file. However it is important to call
      ** sqlite3PagerTruncateImage() here so that any pages in the 
      ** destination file that lie beyond the nDestTruncate page mark are
      ** journalled by PagerCommitPhaseOne() before they are destroyed
      ** by the file truncation.
      */
      assert( pgszSrc==sqlite3BtreeGetPageSize(p->pSrc) );
      assert( pgszDest==sqlite3BtreeGetPageSize(p->pDest) );
      if( pgszSrc<pgszDest ){
        int ratio = pgszDest/pgszSrc;
        nDestTruncate = (nSrcPage+ratio-1)/ratio;
        if( nDestTruncate==(int)PENDING_BYTE_PAGE(p->pDest->pBt) ){
          nDestTruncate--;
>>>>>>> aec336af
        }
      }
      if( rc==SQLITE_OK ){
        int nDestTruncate;
        /* Set nDestTruncate to the final number of pages in the destination
        ** database. The complication here is that the destination page
        ** size may be different to the source page size. 
        **
        ** If the source page size is smaller than the destination page size, 
        ** round up. In this case the call to sqlite3OsTruncate() below will
        ** fix the size of the file. However it is important to call
        ** sqlite3PagerTruncateImage() here so that any pages in the 
        ** destination file that lie beyond the nDestTruncate page mark are
        ** journalled by PagerCommitPhaseOne() before they are destroyed
        ** by the file truncation.
        */
        assert( pgszSrc==sqlite3BtreeGetPageSize(p->pSrc) );
        assert( pgszDest==sqlite3BtreeGetPageSize(p->pDest) );
        if( pgszSrc<pgszDest ){
          int ratio = pgszDest/pgszSrc;
          nDestTruncate = (nSrcPage+ratio-1)/ratio;
          if( nDestTruncate==(int)PENDING_BYTE_PAGE(p->pDest->pBt) ){
            nDestTruncate--;
          }
        }else{
          nDestTruncate = nSrcPage * (pgszSrc/pgszDest);
        }
        sqlite3PagerTruncateImage(pDestPager, nDestTruncate);

        if( pgszSrc<pgszDest ){
          /* If the source page-size is smaller than the destination page-size,
          ** two extra things may need to happen:
          **
          **   * The destination may need to be truncated, and
          **
          **   * Data stored on the pages immediately following the 
          **     pending-byte page in the source database may need to be
          **     copied into the destination database.
          */
          const i64 iSize = (i64)pgszSrc * (i64)nSrcPage;
          sqlite3_file * const pFile = sqlite3PagerFile(pDestPager);
          i64 iOff;
          i64 iEnd;

          assert( pFile );
          assert( (i64)nDestTruncate*(i64)pgszDest >= iSize || (
                nDestTruncate==(int)(PENDING_BYTE_PAGE(p->pDest->pBt)-1)
             && iSize>=PENDING_BYTE && iSize<=PENDING_BYTE+pgszDest
          ));

          /* This call ensures that all data required to recreate the original
          ** database has been stored in the journal for pDestPager and the
          ** journal synced to disk. So at this point we may safely modify
          ** the database file in any way, knowing that if a power failure
          ** occurs, the original database will be reconstructed from the 
          ** journal file.  */
          rc = sqlite3PagerCommitPhaseOne(pDestPager, 0, 1);

          /* Write the extra pages and truncate the database file as required */
          iEnd = MIN(PENDING_BYTE + pgszDest, iSize);
          for(
            iOff=PENDING_BYTE+pgszSrc; 
            rc==SQLITE_OK && iOff<iEnd; 
            iOff+=pgszSrc
          ){
            PgHdr *pSrcPg = 0;
            const Pgno iSrcPg = (Pgno)((iOff/pgszSrc)+1);
            rc = sqlite3PagerGet(pSrcPager, iSrcPg, &pSrcPg);
            if( rc==SQLITE_OK ){
              u8 *zData = sqlite3PagerGetData(pSrcPg);
              rc = sqlite3OsWrite(pFile, zData, pgszSrc, iOff);
            }
            sqlite3PagerUnref(pSrcPg);
          }
          if( rc==SQLITE_OK ){
            rc = backupTruncateFile(pFile, iSize);
          }

          /* Sync the database file to disk. */
          if( rc==SQLITE_OK ){
            rc = sqlite3PagerSync(pDestPager);
          }
        }else{
          rc = sqlite3PagerCommitPhaseOne(pDestPager, 0, 0);
        }
    
        /* Finish committing the transaction to the destination database. */
        if( SQLITE_OK==rc
         && SQLITE_OK==(rc = sqlite3BtreeCommitPhaseTwo(p->pDest, 0))
        ){
          rc = SQLITE_DONE;
        }
      }
    }
  
    /* If bCloseTrans is true, then this function opened a read transaction
    ** on the source database. Close the read transaction here. There is
    ** no need to check the return values of the btree methods here, as
    ** "committing" a read-only transaction cannot fail.
    */
    if( bCloseTrans ){
      TESTONLY( int rc2 );
      TESTONLY( rc2  = ) sqlite3BtreeCommitPhaseOne(p->pSrc, 0);
      TESTONLY( rc2 |= ) sqlite3BtreeCommitPhaseTwo(p->pSrc, 0);
      assert( rc2==SQLITE_OK );
    }
  
    if( rc==SQLITE_IOERR_NOMEM ){
      rc = SQLITE_NOMEM;
    }
    p->rc = rc;
  }
  if( p->pDestDb ){
    sqlite3_mutex_leave(p->pDestDb->mutex);
  }
  sqlite3BtreeLeave(p->pSrc);
  sqlite3_mutex_leave(p->pSrcDb->mutex);
  return rc;
}

/*
** Release all resources associated with an sqlite3_backup* handle.
*/
int sqlite3_backup_finish(sqlite3_backup *p){
  sqlite3_backup **pp;                 /* Ptr to head of pagers backup list */
  sqlite3_mutex *mutex;                /* Mutex to protect source database */
  int rc;                              /* Value to return */

  /* Enter the mutexes */
  if( p==0 ) return SQLITE_OK;
  sqlite3_mutex_enter(p->pSrcDb->mutex);
  sqlite3BtreeEnter(p->pSrc);
  mutex = p->pSrcDb->mutex;
  if( p->pDestDb ){
    sqlite3_mutex_enter(p->pDestDb->mutex);
  }

  /* Detach this backup from the source pager. */
  if( p->pDestDb ){
    p->pSrc->nBackup--;
  }
  if( p->isAttached ){
    pp = sqlite3PagerBackupPtr(sqlite3BtreePager(p->pSrc));
    while( *pp!=p ){
      pp = &(*pp)->pNext;
    }
    *pp = p->pNext;
  }

  /* If a transaction is still open on the Btree, roll it back. */
  sqlite3BtreeRollback(p->pDest);

  /* Set the error code of the destination database handle. */
  rc = (p->rc==SQLITE_DONE) ? SQLITE_OK : p->rc;
  sqlite3Error(p->pDestDb, rc, 0);

  /* Exit the mutexes and free the backup context structure. */
  if( p->pDestDb ){
    sqlite3_mutex_leave(p->pDestDb->mutex);
  }
  sqlite3BtreeLeave(p->pSrc);
  if( p->pDestDb ){
    /* EVIDENCE-OF: R-64852-21591 The sqlite3_backup object is created by a
    ** call to sqlite3_backup_init() and is destroyed by a call to
    ** sqlite3_backup_finish(). */
    sqlite3_free(p);
  }
  sqlite3_mutex_leave(mutex);
  return rc;
}

/*
** Return the number of pages still to be backed up as of the most recent
** call to sqlite3_backup_step().
*/
int sqlite3_backup_remaining(sqlite3_backup *p){
  return p->nRemaining;
}

/*
** Return the total number of pages in the source database as of the most 
** recent call to sqlite3_backup_step().
*/
int sqlite3_backup_pagecount(sqlite3_backup *p){
  return p->nPagecount;
}

/*
** This function is called after the contents of page iPage of the
** source database have been modified. If page iPage has already been 
** copied into the destination database, then the data written to the
** destination is now invalidated. The destination copy of iPage needs
** to be updated with the new data before the backup operation is
** complete.
**
** It is assumed that the mutex associated with the BtShared object
** corresponding to the source database is held when this function is
** called.
*/
void sqlite3BackupUpdate(sqlite3_backup *pBackup, Pgno iPage, const u8 *aData){
  sqlite3_backup *p;                   /* Iterator variable */
  for(p=pBackup; p; p=p->pNext){
    assert( sqlite3_mutex_held(p->pSrc->pBt->mutex) );
    if( !isFatalError(p->rc) && iPage<p->iNext ){
      /* The backup process p has already copied page iPage. But now it
      ** has been modified by a transaction on the source pager. Copy
      ** the new data into the backup.
      */
      int rc;
      assert( p->pDestDb );
      sqlite3_mutex_enter(p->pDestDb->mutex);
      rc = backupOnePage(p, iPage, aData);
      sqlite3_mutex_leave(p->pDestDb->mutex);
      assert( rc!=SQLITE_BUSY && rc!=SQLITE_LOCKED );
      if( rc!=SQLITE_OK ){
        p->rc = rc;
      }
    }
  }
}

/*
** Restart the backup process. This is called when the pager layer
** detects that the database has been modified by an external database
** connection. In this case there is no way of knowing which of the
** pages that have been copied into the destination database are still 
** valid and which are not, so the entire process needs to be restarted.
**
** It is assumed that the mutex associated with the BtShared object
** corresponding to the source database is held when this function is
** called.
*/
void sqlite3BackupRestart(sqlite3_backup *pBackup){
  sqlite3_backup *p;                   /* Iterator variable */
  for(p=pBackup; p; p=p->pNext){
    assert( sqlite3_mutex_held(p->pSrc->pBt->mutex) );
    p->iNext = 1;
  }
}

#ifndef SQLITE_OMIT_VACUUM
/*
** Copy the complete content of pBtFrom into pBtTo.  A transaction
** must be active for both files.
**
** The size of file pTo may be reduced by this operation. If anything 
** goes wrong, the transaction on pTo is rolled back. If successful, the 
** transaction is committed before returning.
*/
int sqlite3BtreeCopyFile(Btree *pTo, Btree *pFrom){
  int rc;
  sqlite3_backup b;
  sqlite3BtreeEnter(pTo);
  sqlite3BtreeEnter(pFrom);

  /* Set up an sqlite3_backup object. sqlite3_backup.pDestDb must be set
  ** to 0. This is used by the implementations of sqlite3_backup_step()
  ** and sqlite3_backup_finish() to detect that they are being called
  ** from this function, not directly by the user.
  */
  memset(&b, 0, sizeof(b));
  b.pSrcDb = pFrom->db;
  b.pSrc = pFrom;
  b.pDest = pTo;
  b.iNext = 1;

  /* 0x7FFFFFFF is the hard limit for the number of pages in a database
  ** file. By passing this as the number of pages to copy to
  ** sqlite3_backup_step(), we can guarantee that the copy finishes 
  ** within a single call (unless an error occurs). The assert() statement
  ** checks this assumption - (p->rc) should be set to either SQLITE_DONE 
  ** or an error code.
  */
  sqlite3_backup_step(&b, 0x7FFFFFFF);
  assert( b.rc!=SQLITE_OK );
  rc = sqlite3_backup_finish(&b);
  if( rc==SQLITE_OK ){
    pTo->pBt->pageSizeFixed = 0;
  }

  sqlite3BtreeLeave(pFrom);
  sqlite3BtreeLeave(pTo);
  return rc;
}
#endif /* SQLITE_OMIT_VACUUM */<|MERGE_RESOLUTION|>--- conflicted
+++ resolved
@@ -410,7 +410,6 @@
     ** the case where the source and destination databases have the
     ** same schema version.
     */
-<<<<<<< HEAD
     if( rc==SQLITE_DONE ){
       rc = sqlite3BtreeUpdateMeta(p->pDest,1,p->iDestSchema+1);
       if( rc==SQLITE_OK ){
@@ -419,46 +418,16 @@
         }
         if( destMode==PAGER_JOURNALMODE_WAL ){
           rc = sqlite3BtreeSetVersion(p->pDest, 2);
-=======
-    if( rc==SQLITE_DONE 
-     && (rc = sqlite3BtreeUpdateMeta(p->pDest,1,p->iDestSchema+1))==SQLITE_OK
-    ){
-      int nDestTruncate;
-  
-      if( p->pDestDb ){
-        sqlite3ResetInternalSchema(p->pDestDb, -1);
+        }
         }
       
       if( destMode==PAGER_JOURNALMODE_WAL ){
           /* This call cannot fail. The success of the BtreeUpdateMeta()
-                    ** method above indicates that a write transaction has been opened
-                    ** and page 1 is already dirty. Therefore this always succeeds.
-                    */
+          ** method above indicates that a write transaction has been opened
+          ** and page 1 is already dirty. Therefore this always succeeds.
+          */
           TESTONLY(int rc2 =) sqlite3BtreeSetVersion(p->pDest, 2);
           assert( rc2==SQLITE_OK );
-      }
-
-      /* Set nDestTruncate to the final number of pages in the destination
-      ** database. The complication here is that the destination page
-      ** size may be different to the source page size. 
-      **
-      ** If the source page size is smaller than the destination page size, 
-      ** round up. In this case the call to sqlite3OsTruncate() below will
-      ** fix the size of the file. However it is important to call
-      ** sqlite3PagerTruncateImage() here so that any pages in the 
-      ** destination file that lie beyond the nDestTruncate page mark are
-      ** journalled by PagerCommitPhaseOne() before they are destroyed
-      ** by the file truncation.
-      */
-      assert( pgszSrc==sqlite3BtreeGetPageSize(p->pSrc) );
-      assert( pgszDest==sqlite3BtreeGetPageSize(p->pDest) );
-      if( pgszSrc<pgszDest ){
-        int ratio = pgszDest/pgszSrc;
-        nDestTruncate = (nSrcPage+ratio-1)/ratio;
-        if( nDestTruncate==(int)PENDING_BYTE_PAGE(p->pDest->pBt) ){
-          nDestTruncate--;
->>>>>>> aec336af
-        }
       }
       if( rc==SQLITE_OK ){
         int nDestTruncate;
