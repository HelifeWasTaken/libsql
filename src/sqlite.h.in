/*
** 2001 September 15
**
** The author disclaims copyright to this source code.  In place of
** a legal notice, here is a blessing:
**
**    May you do good and not evil.
**    May you find forgiveness for yourself and forgive others.
**    May you share freely, never taking more than you give.
**
*************************************************************************
** This header file defines the interface that the SQLite library
** presents to client programs.  If a C-function, structure, datatype,
** or constant definition does not appear in this file, then it is
** not a published API of SQLite, is subject to change without
** notice, and should not be referenced by programs that use SQLite.
**
** Some of the definitions that are in this file are marked as
** "experimental".  Experimental interfaces are normally new
** features recently added to SQLite.  We do not anticipate changes
** to experimental interfaces but reserve the right to make minor changes
** if experience from use "in the wild" suggest such changes are prudent.
**
** The official C-language API documentation for SQLite is derived
** from comments in this file.  This file is the authoritative source
** on how SQLite interfaces are suppose to operate.
**
** The name of this file under configuration management is "sqlite.h.in".
** The makefile makes some minor changes to this file (such as inserting
** the version number) and changes its name to "sqlite3.h" as
** part of the build process.
*/
#ifndef _SQLITE3_H_
#define _SQLITE3_H_
#include <stdarg.h>     /* Needed for the definition of va_list */

/*
** Make sure we can call this stuff from C++.
*/
#ifdef __cplusplus
extern "C" {
#endif


/*
** Add the ability to override 'extern'
*/
#ifndef SQLITE_EXTERN
# define SQLITE_EXTERN extern
#endif

/*
** These no-op macros are used in front of interfaces to mark those
** interfaces as either deprecated or experimental.  New applications
** should not use deprecated interfaces - they are support for backwards
** compatibility only.  Application writers should be aware that
** experimental interfaces are subject to change in point releases.
**
** These macros used to resolve to various kinds of compiler magic that
** would generate warning messages when they were used.  But that
** compiler magic ended up generating such a flurry of bug reports
** that we have taken it all out and gone back to using simple
** noop macros.
*/
#define SQLITE_DEPRECATED
#define SQLITE_EXPERIMENTAL

/*
** Ensure these symbols were not defined by some previous header file.
*/
#ifdef SQLITE_VERSION
# undef SQLITE_VERSION
#endif
#ifdef SQLITE_VERSION_NUMBER
# undef SQLITE_VERSION_NUMBER
#endif

/*
** CAPI3REF: Compile-Time Library Version Numbers
**
** ^(The [SQLITE_VERSION] C preprocessor macro in the sqlite3.h header
** evaluates to a string literal that is the SQLite version in the
** format "X.Y.Z" where X is the major version number (always 3 for
** SQLite3) and Y is the minor version number and Z is the release number.)^
** ^(The [SQLITE_VERSION_NUMBER] C preprocessor macro resolves to an integer
** with the value (X*1000000 + Y*1000 + Z) where X, Y, and Z are the same
** numbers used in [SQLITE_VERSION].)^
** The SQLITE_VERSION_NUMBER for any given release of SQLite will also
** be larger than the release from which it is derived.  Either Y will
** be held constant and Z will be incremented or else Y will be incremented
** and Z will be reset to zero.
**
** Since version 3.6.18, SQLite source code has been stored in the
** <a href="http://www.fossil-scm.org/">Fossil configuration management
** system</a>.  ^The SQLITE_SOURCE_ID macro evaluates to
** a string which identifies a particular check-in of SQLite
** within its configuration management system.  ^The SQLITE_SOURCE_ID
** string contains the date and time of the check-in (UTC) and an SHA1
** hash of the entire source tree.
**
** See also: [sqlite3_libversion()],
** [sqlite3_libversion_number()], [sqlite3_sourceid()],
** [sqlite_version()] and [sqlite_source_id()].
*/
#define SQLITE_VERSION        "--VERS--"
#define SQLITE_VERSION_NUMBER --VERSION-NUMBER--
#define SQLITE_SOURCE_ID      "--SOURCE-ID--"

/*
** CAPI3REF: Run-Time Library Version Numbers
** KEYWORDS: sqlite3_version, sqlite3_sourceid
**
** These interfaces provide the same information as the [SQLITE_VERSION],
** [SQLITE_VERSION_NUMBER], and [SQLITE_SOURCE_ID] C preprocessor macros
** but are associated with the library instead of the header file.  ^(Cautious
** programmers might include assert() statements in their application to
** verify that values returned by these interfaces match the macros in
** the header, and thus insure that the application is
** compiled with matching library and header files.
**
** <blockquote><pre>
** assert( sqlite3_libversion_number()==SQLITE_VERSION_NUMBER );
** assert( strcmp(sqlite3_sourceid(),SQLITE_SOURCE_ID)==0 );
** assert( strcmp(sqlite3_libversion(),SQLITE_VERSION)==0 );
** </pre></blockquote>)^
**
** ^The sqlite3_version[] string constant contains the text of [SQLITE_VERSION]
** macro.  ^The sqlite3_libversion() function returns a pointer to the
** to the sqlite3_version[] string constant.  The sqlite3_libversion()
** function is provided for use in DLLs since DLL users usually do not have
** direct access to string constants within the DLL.  ^The
** sqlite3_libversion_number() function returns an integer equal to
** [SQLITE_VERSION_NUMBER].  ^The sqlite3_sourceid() function returns 
** a pointer to a string constant whose value is the same as the 
** [SQLITE_SOURCE_ID] C preprocessor macro.
**
** See also: [sqlite_version()] and [sqlite_source_id()].
*/
SQLITE_EXTERN const char sqlite3_version[];
const char *sqlite3_libversion(void);
const char *sqlite3_sourceid(void);
int sqlite3_libversion_number(void);

/*
** CAPI3REF: Run-Time Library Compilation Options Diagnostics
**
** ^The sqlite3_compileoption_used() function returns 0 or 1 
** indicating whether the specified option was defined at 
** compile time.  ^The SQLITE_ prefix may be omitted from the 
** option name passed to sqlite3_compileoption_used().  
**
** ^The sqlite3_compileoption_get() function allows iterating
** over the list of options that were defined at compile time by
** returning the N-th compile time option string.  ^If N is out of range,
** sqlite3_compileoption_get() returns a NULL pointer.  ^The SQLITE_ 
** prefix is omitted from any strings returned by 
** sqlite3_compileoption_get().
**
** ^Support for the diagnostic functions sqlite3_compileoption_used()
** and sqlite3_compileoption_get() may be omitted by specifying the 
** [SQLITE_OMIT_COMPILEOPTION_DIAGS] option at compile time.
**
** See also: SQL functions [sqlite_compileoption_used()] and
** [sqlite_compileoption_get()] and the [compile_options pragma].
*/
#ifndef SQLITE_OMIT_COMPILEOPTION_DIAGS
int sqlite3_compileoption_used(const char *zOptName);
const char *sqlite3_compileoption_get(int N);
#endif

/*
** CAPI3REF: Test To See If The Library Is Threadsafe
**
** ^The sqlite3_threadsafe() function returns zero if and only if
** SQLite was compiled mutexing code omitted due to the
** [SQLITE_THREADSAFE] compile-time option being set to 0.
**
** SQLite can be compiled with or without mutexes.  When
** the [SQLITE_THREADSAFE] C preprocessor macro is 1 or 2, mutexes
** are enabled and SQLite is threadsafe.  When the
** [SQLITE_THREADSAFE] macro is 0, 
** the mutexes are omitted.  Without the mutexes, it is not safe
** to use SQLite concurrently from more than one thread.
**
** Enabling mutexes incurs a measurable performance penalty.
** So if speed is of utmost importance, it makes sense to disable
** the mutexes.  But for maximum safety, mutexes should be enabled.
** ^The default behavior is for mutexes to be enabled.
**
** This interface can be used by an application to make sure that the
** version of SQLite that it is linking against was compiled with
** the desired setting of the [SQLITE_THREADSAFE] macro.
**
** This interface only reports on the compile-time mutex setting
** of the [SQLITE_THREADSAFE] flag.  If SQLite is compiled with
** SQLITE_THREADSAFE=1 or =2 then mutexes are enabled by default but
** can be fully or partially disabled using a call to [sqlite3_config()]
** with the verbs [SQLITE_CONFIG_SINGLETHREAD], [SQLITE_CONFIG_MULTITHREAD],
** or [SQLITE_CONFIG_MUTEX].  ^(The return value of the
** sqlite3_threadsafe() function shows only the compile-time setting of
** thread safety, not any run-time changes to that setting made by
** sqlite3_config(). In other words, the return value from sqlite3_threadsafe()
** is unchanged by calls to sqlite3_config().)^
**
** See the [threading mode] documentation for additional information.
*/
int sqlite3_threadsafe(void);

/*
** CAPI3REF: Database Connection Handle
** KEYWORDS: {database connection} {database connections}
**
** Each open SQLite database is represented by a pointer to an instance of
** the opaque structure named "sqlite3".  It is useful to think of an sqlite3
** pointer as an object.  The [sqlite3_open()], [sqlite3_open16()], and
** [sqlite3_open_v2()] interfaces are its constructors, and [sqlite3_close()]
** is its destructor.  There are many other interfaces (such as
** [sqlite3_prepare_v2()], [sqlite3_create_function()], and
** [sqlite3_busy_timeout()] to name but three) that are methods on an
** sqlite3 object.
*/
typedef struct sqlite3 sqlite3;

/*
** CAPI3REF: 64-Bit Integer Types
** KEYWORDS: sqlite_int64 sqlite_uint64
**
** Because there is no cross-platform way to specify 64-bit integer types
** SQLite includes typedefs for 64-bit signed and unsigned integers.
**
** The sqlite3_int64 and sqlite3_uint64 are the preferred type definitions.
** The sqlite_int64 and sqlite_uint64 types are supported for backwards
** compatibility only.
**
** ^The sqlite3_int64 and sqlite_int64 types can store integer values
** between -9223372036854775808 and +9223372036854775807 inclusive.  ^The
** sqlite3_uint64 and sqlite_uint64 types can store integer values 
** between 0 and +18446744073709551615 inclusive.
*/
#ifdef SQLITE_INT64_TYPE
  typedef SQLITE_INT64_TYPE sqlite_int64;
  typedef unsigned SQLITE_INT64_TYPE sqlite_uint64;
#elif defined(_MSC_VER) || defined(__BORLANDC__)
  typedef __int64 sqlite_int64;
  typedef unsigned __int64 sqlite_uint64;
#else
  typedef long long int sqlite_int64;
  typedef unsigned long long int sqlite_uint64;
#endif
typedef sqlite_int64 sqlite3_int64;
typedef sqlite_uint64 sqlite3_uint64;

/*
** If compiling for a processor that lacks floating point support,
** substitute integer for floating-point.
*/
#ifdef SQLITE_OMIT_FLOATING_POINT
# define double sqlite3_int64
#endif

/*
** CAPI3REF: Closing A Database Connection
**
** ^The sqlite3_close() routine is the destructor for the [sqlite3] object.
** ^Calls to sqlite3_close() return SQLITE_OK if the [sqlite3] object is
** successfully destroyed and all associated resources are deallocated.
**
** Applications must [sqlite3_finalize | finalize] all [prepared statements]
** and [sqlite3_blob_close | close] all [BLOB handles] associated with
** the [sqlite3] object prior to attempting to close the object.  ^If
** sqlite3_close() is called on a [database connection] that still has
** outstanding [prepared statements] or [BLOB handles], then it returns
** SQLITE_BUSY.
**
** ^If [sqlite3_close()] is invoked while a transaction is open,
** the transaction is automatically rolled back.
**
** The C parameter to [sqlite3_close(C)] must be either a NULL
** pointer or an [sqlite3] object pointer obtained
** from [sqlite3_open()], [sqlite3_open16()], or
** [sqlite3_open_v2()], and not previously closed.
** ^Calling sqlite3_close() with a NULL pointer argument is a 
** harmless no-op.
*/
int sqlite3_close(sqlite3 *);

/*
** The type for a callback function.
** This is legacy and deprecated.  It is included for historical
** compatibility and is not documented.
*/
typedef int (*sqlite3_callback)(void*,int,char**, char**);

/*
** CAPI3REF: One-Step Query Execution Interface
**
** The sqlite3_exec() interface is a convenience wrapper around
** [sqlite3_prepare_v2()], [sqlite3_step()], and [sqlite3_finalize()],
** that allows an application to run multiple statements of SQL
** without having to use a lot of C code. 
**
** ^The sqlite3_exec() interface runs zero or more UTF-8 encoded,
** semicolon-separate SQL statements passed into its 2nd argument,
** in the context of the [database connection] passed in as its 1st
** argument.  ^If the callback function of the 3rd argument to
** sqlite3_exec() is not NULL, then it is invoked for each result row
** coming out of the evaluated SQL statements.  ^The 4th argument to
** sqlite3_exec() is relayed through to the 1st argument of each
** callback invocation.  ^If the callback pointer to sqlite3_exec()
** is NULL, then no callback is ever invoked and result rows are
** ignored.
**
** ^If an error occurs while evaluating the SQL statements passed into
** sqlite3_exec(), then execution of the current statement stops and
** subsequent statements are skipped.  ^If the 5th parameter to sqlite3_exec()
** is not NULL then any error message is written into memory obtained
** from [sqlite3_malloc()] and passed back through the 5th parameter.
** To avoid memory leaks, the application should invoke [sqlite3_free()]
** on error message strings returned through the 5th parameter of
** of sqlite3_exec() after the error message string is no longer needed.
** ^If the 5th parameter to sqlite3_exec() is not NULL and no errors
** occur, then sqlite3_exec() sets the pointer in its 5th parameter to
** NULL before returning.
**
** ^If an sqlite3_exec() callback returns non-zero, the sqlite3_exec()
** routine returns SQLITE_ABORT without invoking the callback again and
** without running any subsequent SQL statements.
**
** ^The 2nd argument to the sqlite3_exec() callback function is the
** number of columns in the result.  ^The 3rd argument to the sqlite3_exec()
** callback is an array of pointers to strings obtained as if from
** [sqlite3_column_text()], one for each column.  ^If an element of a
** result row is NULL then the corresponding string pointer for the
** sqlite3_exec() callback is a NULL pointer.  ^The 4th argument to the
** sqlite3_exec() callback is an array of pointers to strings where each
** entry represents the name of corresponding result column as obtained
** from [sqlite3_column_name()].
**
** ^If the 2nd parameter to sqlite3_exec() is a NULL pointer, a pointer
** to an empty string, or a pointer that contains only whitespace and/or 
** SQL comments, then no SQL statements are evaluated and the database
** is not changed.
**
** Restrictions:
**
** <ul>
** <li> The application must insure that the 1st parameter to sqlite3_exec()
**      is a valid and open [database connection].
** <li> The application must not close [database connection] specified by
**      the 1st parameter to sqlite3_exec() while sqlite3_exec() is running.
** <li> The application must not modify the SQL statement text passed into
**      the 2nd parameter of sqlite3_exec() while sqlite3_exec() is running.
** </ul>
*/
int sqlite3_exec(
  sqlite3*,                                  /* An open database */
  const char *sql,                           /* SQL to be evaluated */
  int (*callback)(void*,int,char**,char**),  /* Callback function */
  void *,                                    /* 1st argument to callback */
  char **errmsg                              /* Error msg written here */
);

/*
** CAPI3REF: Result Codes
** KEYWORDS: SQLITE_OK {error code} {error codes}
** KEYWORDS: {result code} {result codes}
**
** Many SQLite functions return an integer result code from the set shown
** here in order to indicates success or failure.
**
** New error codes may be added in future versions of SQLite.
**
** See also: [SQLITE_IOERR_READ | extended result codes],
** [sqlite3_vtab_on_conflict()] [SQLITE_ROLLBACK | result codes].
*/
#define SQLITE_OK           0   /* Successful result */
/* beginning-of-error-codes */
#define SQLITE_ERROR        1   /* SQL error or missing database */
#define SQLITE_INTERNAL     2   /* Internal logic error in SQLite */
#define SQLITE_PERM         3   /* Access permission denied */
#define SQLITE_ABORT        4   /* Callback routine requested an abort */
#define SQLITE_BUSY         5   /* The database file is locked */
#define SQLITE_LOCKED       6   /* A table in the database is locked */
#define SQLITE_NOMEM        7   /* A malloc() failed */
#define SQLITE_READONLY     8   /* Attempt to write a readonly database */
#define SQLITE_INTERRUPT    9   /* Operation terminated by sqlite3_interrupt()*/
#define SQLITE_IOERR       10   /* Some kind of disk I/O error occurred */
#define SQLITE_CORRUPT     11   /* The database disk image is malformed */
#define SQLITE_NOTFOUND    12   /* Unknown opcode in sqlite3_file_control() */
#define SQLITE_FULL        13   /* Insertion failed because database is full */
#define SQLITE_CANTOPEN    14   /* Unable to open the database file */
#define SQLITE_PROTOCOL    15   /* Database lock protocol error */
#define SQLITE_EMPTY       16   /* Database is empty */
#define SQLITE_SCHEMA      17   /* The database schema changed */
#define SQLITE_TOOBIG      18   /* String or BLOB exceeds size limit */
#define SQLITE_CONSTRAINT  19   /* Abort due to constraint violation */
#define SQLITE_MISMATCH    20   /* Data type mismatch */
#define SQLITE_MISUSE      21   /* Library used incorrectly */
#define SQLITE_NOLFS       22   /* Uses OS features not supported on host */
#define SQLITE_AUTH        23   /* Authorization denied */
#define SQLITE_FORMAT      24   /* Auxiliary database format error */
#define SQLITE_RANGE       25   /* 2nd parameter to sqlite3_bind out of range */
#define SQLITE_NOTADB      26   /* File opened that is not a database file */
#define SQLITE_ROW         100  /* sqlite3_step() has another row ready */
#define SQLITE_DONE        101  /* sqlite3_step() has finished executing */
/* end-of-error-codes */

/*
** CAPI3REF: Extended Result Codes
** KEYWORDS: {extended error code} {extended error codes}
** KEYWORDS: {extended result code} {extended result codes}
**
** In its default configuration, SQLite API routines return one of 26 integer
** [SQLITE_OK | result codes].  However, experience has shown that many of
** these result codes are too coarse-grained.  They do not provide as
** much information about problems as programmers might like.  In an effort to
** address this, newer versions of SQLite (version 3.3.8 and later) include
** support for additional result codes that provide more detailed information
** about errors. The extended result codes are enabled or disabled
** on a per database connection basis using the
** [sqlite3_extended_result_codes()] API.
**
** Some of the available extended result codes are listed here.
** One may expect the number of extended result codes will be expand
** over time.  Software that uses extended result codes should expect
** to see new result codes in future releases of SQLite.
**
** The SQLITE_OK result code will never be extended.  It will always
** be exactly zero.
*/
#define SQLITE_IOERR_READ              (SQLITE_IOERR | (1<<8))
#define SQLITE_IOERR_SHORT_READ        (SQLITE_IOERR | (2<<8))
#define SQLITE_IOERR_WRITE             (SQLITE_IOERR | (3<<8))
#define SQLITE_IOERR_FSYNC             (SQLITE_IOERR | (4<<8))
#define SQLITE_IOERR_DIR_FSYNC         (SQLITE_IOERR | (5<<8))
#define SQLITE_IOERR_TRUNCATE          (SQLITE_IOERR | (6<<8))
#define SQLITE_IOERR_FSTAT             (SQLITE_IOERR | (7<<8))
#define SQLITE_IOERR_UNLOCK            (SQLITE_IOERR | (8<<8))
#define SQLITE_IOERR_RDLOCK            (SQLITE_IOERR | (9<<8))
#define SQLITE_IOERR_DELETE            (SQLITE_IOERR | (10<<8))
#define SQLITE_IOERR_BLOCKED           (SQLITE_IOERR | (11<<8))
#define SQLITE_IOERR_NOMEM             (SQLITE_IOERR | (12<<8))
#define SQLITE_IOERR_ACCESS            (SQLITE_IOERR | (13<<8))
#define SQLITE_IOERR_CHECKRESERVEDLOCK (SQLITE_IOERR | (14<<8))
#define SQLITE_IOERR_LOCK              (SQLITE_IOERR | (15<<8))
#define SQLITE_IOERR_CLOSE             (SQLITE_IOERR | (16<<8))
#define SQLITE_IOERR_DIR_CLOSE         (SQLITE_IOERR | (17<<8))
#define SQLITE_IOERR_SHMOPEN           (SQLITE_IOERR | (18<<8))
#define SQLITE_IOERR_SHMSIZE           (SQLITE_IOERR | (19<<8))
#define SQLITE_IOERR_SHMLOCK           (SQLITE_IOERR | (20<<8))
#define SQLITE_IOERR_SHMMAP            (SQLITE_IOERR | (21<<8))
#define SQLITE_IOERR_SEEK              (SQLITE_IOERR | (22<<8))
#define SQLITE_LOCKED_SHAREDCACHE      (SQLITE_LOCKED |  (1<<8))
#define SQLITE_BUSY_RECOVERY           (SQLITE_BUSY   |  (1<<8))
#define SQLITE_CANTOPEN_NOTEMPDIR      (SQLITE_CANTOPEN | (1<<8))
#define SQLITE_CORRUPT_VTAB            (SQLITE_CORRUPT | (1<<8))
#define SQLITE_READONLY_RECOVERY       (SQLITE_READONLY | (1<<8))
#define SQLITE_READONLY_CANTLOCK       (SQLITE_READONLY | (2<<8))

/*
** CAPI3REF: Flags For File Open Operations
**
** These bit values are intended for use in the
** 3rd parameter to the [sqlite3_open_v2()] interface and
** in the 4th parameter to the [sqlite3_vfs.xOpen] method.
*/
#define SQLITE_OPEN_READONLY         0x00000001  /* Ok for sqlite3_open_v2() */
#define SQLITE_OPEN_READWRITE        0x00000002  /* Ok for sqlite3_open_v2() */
#define SQLITE_OPEN_CREATE           0x00000004  /* Ok for sqlite3_open_v2() */
#define SQLITE_OPEN_DELETEONCLOSE    0x00000008  /* VFS only */
#define SQLITE_OPEN_EXCLUSIVE        0x00000010  /* VFS only */
#define SQLITE_OPEN_AUTOPROXY        0x00000020  /* VFS only */
#define SQLITE_OPEN_URI              0x00000040  /* Ok for sqlite3_open_v2() */
#define SQLITE_OPEN_MAIN_DB          0x00000100  /* VFS only */
#define SQLITE_OPEN_TEMP_DB          0x00000200  /* VFS only */
#define SQLITE_OPEN_TRANSIENT_DB     0x00000400  /* VFS only */
#define SQLITE_OPEN_MAIN_JOURNAL     0x00000800  /* VFS only */
#define SQLITE_OPEN_TEMP_JOURNAL     0x00001000  /* VFS only */
#define SQLITE_OPEN_SUBJOURNAL       0x00002000  /* VFS only */
#define SQLITE_OPEN_MASTER_JOURNAL   0x00004000  /* VFS only */
#define SQLITE_OPEN_NOMUTEX          0x00008000  /* Ok for sqlite3_open_v2() */
#define SQLITE_OPEN_FULLMUTEX        0x00010000  /* Ok for sqlite3_open_v2() */
#define SQLITE_OPEN_SHAREDCACHE      0x00020000  /* Ok for sqlite3_open_v2() */
#define SQLITE_OPEN_PRIVATECACHE     0x00040000  /* Ok for sqlite3_open_v2() */
#define SQLITE_OPEN_WAL              0x00080000  /* VFS only */
#define SQLITE_OPEN_FILEPROTECTION_MASK                                 0x00700000

/* Reserved:                         0x00F00000 */

/*
** CAPI3REF: Device Characteristics
**
** The xDeviceCharacteristics method of the [sqlite3_io_methods]
** object returns an integer which is a vector of the these
** bit values expressing I/O characteristics of the mass storage
** device that holds the file that the [sqlite3_io_methods]
** refers to.
**
** The SQLITE_IOCAP_ATOMIC property means that all writes of
** any size are atomic.  The SQLITE_IOCAP_ATOMICnnn values
** mean that writes of blocks that are nnn bytes in size and
** are aligned to an address which is an integer multiple of
** nnn are atomic.  The SQLITE_IOCAP_SAFE_APPEND value means
** that when data is appended to a file, the data is appended
** first then the size of the file is extended, never the other
** way around.  The SQLITE_IOCAP_SEQUENTIAL property means that
** information is written to disk in the same order as calls
** to xWrite().
*/
#define SQLITE_IOCAP_ATOMIC                 0x00000001
#define SQLITE_IOCAP_ATOMIC512              0x00000002
#define SQLITE_IOCAP_ATOMIC1K               0x00000004
#define SQLITE_IOCAP_ATOMIC2K               0x00000008
#define SQLITE_IOCAP_ATOMIC4K               0x00000010
#define SQLITE_IOCAP_ATOMIC8K               0x00000020
#define SQLITE_IOCAP_ATOMIC16K              0x00000040
#define SQLITE_IOCAP_ATOMIC32K              0x00000080
#define SQLITE_IOCAP_ATOMIC64K              0x00000100
#define SQLITE_IOCAP_SAFE_APPEND            0x00000200
#define SQLITE_IOCAP_SEQUENTIAL             0x00000400
#define SQLITE_IOCAP_UNDELETABLE_WHEN_OPEN  0x00000800

/*
** CAPI3REF: File Locking Levels
**
** SQLite uses one of these integer values as the second
** argument to calls it makes to the xLock() and xUnlock() methods
** of an [sqlite3_io_methods] object.
*/
#define SQLITE_LOCK_NONE          0
#define SQLITE_LOCK_SHARED        1
#define SQLITE_LOCK_RESERVED      2
#define SQLITE_LOCK_PENDING       3
#define SQLITE_LOCK_EXCLUSIVE     4

/*
** CAPI3REF: Synchronization Type Flags
**
** When SQLite invokes the xSync() method of an
** [sqlite3_io_methods] object it uses a combination of
** these integer values as the second argument.
**
** When the SQLITE_SYNC_DATAONLY flag is used, it means that the
** sync operation only needs to flush data to mass storage.  Inode
** information need not be flushed. If the lower four bits of the flag
** equal SQLITE_SYNC_NORMAL, that means to use normal fsync() semantics.
** If the lower four bits equal SQLITE_SYNC_FULL, that means
** to use Mac OS X style fullsync instead of fsync().
**
** Do not confuse the SQLITE_SYNC_NORMAL and SQLITE_SYNC_FULL flags
** with the [PRAGMA synchronous]=NORMAL and [PRAGMA synchronous]=FULL
** settings.  The [synchronous pragma] determines when calls to the
** xSync VFS method occur and applies uniformly across all platforms.
** The SQLITE_SYNC_NORMAL and SQLITE_SYNC_FULL flags determine how
** energetic or rigorous or forceful the sync operations are and
** only make a difference on Mac OSX for the default SQLite code.
** (Third-party VFS implementations might also make the distinction
** between SQLITE_SYNC_NORMAL and SQLITE_SYNC_FULL, but among the
** operating systems natively supported by SQLite, only Mac OSX
** cares about the difference.)
*/
#define SQLITE_SYNC_NORMAL        0x00002
#define SQLITE_SYNC_FULL          0x00003
#define SQLITE_SYNC_DATAONLY      0x00010

/*
** CAPI3REF: OS Interface Open File Handle
**
** An [sqlite3_file] object represents an open file in the 
** [sqlite3_vfs | OS interface layer].  Individual OS interface
** implementations will
** want to subclass this object by appending additional fields
** for their own use.  The pMethods entry is a pointer to an
** [sqlite3_io_methods] object that defines methods for performing
** I/O operations on the open file.
*/
typedef struct sqlite3_file sqlite3_file;
struct sqlite3_file {
  const struct sqlite3_io_methods *pMethods;  /* Methods for an open file */
};

/*
** CAPI3REF: OS Interface File Virtual Methods Object
**
** Every file opened by the [sqlite3_vfs.xOpen] method populates an
** [sqlite3_file] object (or, more commonly, a subclass of the
** [sqlite3_file] object) with a pointer to an instance of this object.
** This object defines the methods used to perform various operations
** against the open file represented by the [sqlite3_file] object.
**
** If the [sqlite3_vfs.xOpen] method sets the sqlite3_file.pMethods element 
** to a non-NULL pointer, then the sqlite3_io_methods.xClose method
** may be invoked even if the [sqlite3_vfs.xOpen] reported that it failed.  The
** only way to prevent a call to xClose following a failed [sqlite3_vfs.xOpen]
** is for the [sqlite3_vfs.xOpen] to set the sqlite3_file.pMethods element
** to NULL.
**
** The flags argument to xSync may be one of [SQLITE_SYNC_NORMAL] or
** [SQLITE_SYNC_FULL].  The first choice is the normal fsync().
** The second choice is a Mac OS X style fullsync.  The [SQLITE_SYNC_DATAONLY]
** flag may be ORed in to indicate that only the data of the file
** and not its inode needs to be synced.
**
** The integer values to xLock() and xUnlock() are one of
** <ul>
** <li> [SQLITE_LOCK_NONE],
** <li> [SQLITE_LOCK_SHARED],
** <li> [SQLITE_LOCK_RESERVED],
** <li> [SQLITE_LOCK_PENDING], or
** <li> [SQLITE_LOCK_EXCLUSIVE].
** </ul>
** xLock() increases the lock. xUnlock() decreases the lock.
** The xCheckReservedLock() method checks whether any database connection,
** either in this process or in some other process, is holding a RESERVED,
** PENDING, or EXCLUSIVE lock on the file.  It returns true
** if such a lock exists and false otherwise.
**
** The xFileControl() method is a generic interface that allows custom
** VFS implementations to directly control an open file using the
** [sqlite3_file_control()] interface.  The second "op" argument is an
** integer opcode.  The third argument is a generic pointer intended to
** point to a structure that may contain arguments or space in which to
** write return values.  Potential uses for xFileControl() might be
** functions to enable blocking locks with timeouts, to change the
** locking strategy (for example to use dot-file locks), to inquire
** about the status of a lock, or to break stale locks.  The SQLite
** core reserves all opcodes less than 100 for its own use.
** A [SQLITE_FCNTL_LOCKSTATE | list of opcodes] less than 100 is available.
** Applications that define a custom xFileControl method should use opcodes
** greater than 100 to avoid conflicts.  VFS implementations should
** return [SQLITE_NOTFOUND] for file control opcodes that they do not
** recognize.
**
** The xSectorSize() method returns the sector size of the
** device that underlies the file.  The sector size is the
** minimum write that can be performed without disturbing
** other bytes in the file.  The xDeviceCharacteristics()
** method returns a bit vector describing behaviors of the
** underlying device:
**
** <ul>
** <li> [SQLITE_IOCAP_ATOMIC]
** <li> [SQLITE_IOCAP_ATOMIC512]
** <li> [SQLITE_IOCAP_ATOMIC1K]
** <li> [SQLITE_IOCAP_ATOMIC2K]
** <li> [SQLITE_IOCAP_ATOMIC4K]
** <li> [SQLITE_IOCAP_ATOMIC8K]
** <li> [SQLITE_IOCAP_ATOMIC16K]
** <li> [SQLITE_IOCAP_ATOMIC32K]
** <li> [SQLITE_IOCAP_ATOMIC64K]
** <li> [SQLITE_IOCAP_SAFE_APPEND]
** <li> [SQLITE_IOCAP_SEQUENTIAL]
** </ul>
**
** The SQLITE_IOCAP_ATOMIC property means that all writes of
** any size are atomic.  The SQLITE_IOCAP_ATOMICnnn values
** mean that writes of blocks that are nnn bytes in size and
** are aligned to an address which is an integer multiple of
** nnn are atomic.  The SQLITE_IOCAP_SAFE_APPEND value means
** that when data is appended to a file, the data is appended
** first then the size of the file is extended, never the other
** way around.  The SQLITE_IOCAP_SEQUENTIAL property means that
** information is written to disk in the same order as calls
** to xWrite().
**
** If xRead() returns SQLITE_IOERR_SHORT_READ it must also fill
** in the unread portions of the buffer with zeros.  A VFS that
** fails to zero-fill short reads might seem to work.  However,
** failure to zero-fill short reads will eventually lead to
** database corruption.
*/
typedef struct sqlite3_io_methods sqlite3_io_methods;
struct sqlite3_io_methods {
  int iVersion;
  int (*xClose)(sqlite3_file*);
  int (*xRead)(sqlite3_file*, void*, int iAmt, sqlite3_int64 iOfst);
  int (*xWrite)(sqlite3_file*, const void*, int iAmt, sqlite3_int64 iOfst);
  int (*xTruncate)(sqlite3_file*, sqlite3_int64 size);
  int (*xSync)(sqlite3_file*, int flags);
  int (*xFileSize)(sqlite3_file*, sqlite3_int64 *pSize);
  int (*xLock)(sqlite3_file*, int);
  int (*xUnlock)(sqlite3_file*, int);
  int (*xCheckReservedLock)(sqlite3_file*, int *pResOut);
  int (*xFileControl)(sqlite3_file*, int op, void *pArg);
  int (*xSectorSize)(sqlite3_file*);
  int (*xDeviceCharacteristics)(sqlite3_file*);
  /* Methods above are valid for version 1 */
  int (*xShmMap)(sqlite3_file*, int iPg, int pgsz, int, void volatile**);
  int (*xShmLock)(sqlite3_file*, int offset, int n, int flags);
  void (*xShmBarrier)(sqlite3_file*);
  int (*xShmUnmap)(sqlite3_file*, int deleteFlag);
  /* Methods above are valid for version 2 */
  /* Additional methods may be added in future releases */
};

/*
** CAPI3REF: Standard File Control Opcodes
**
** These integer constants are opcodes for the xFileControl method
** of the [sqlite3_io_methods] object and for the [sqlite3_file_control()]
** interface.
**
** The [SQLITE_FCNTL_LOCKSTATE] opcode is used for debugging.  This
** opcode causes the xFileControl method to write the current state of
** the lock (one of [SQLITE_LOCK_NONE], [SQLITE_LOCK_SHARED],
** [SQLITE_LOCK_RESERVED], [SQLITE_LOCK_PENDING], or [SQLITE_LOCK_EXCLUSIVE])
** into an integer that the pArg argument points to. This capability
** is used during testing and only needs to be supported when SQLITE_TEST
** is defined.
**
** The [SQLITE_FCNTL_SIZE_HINT] opcode is used by SQLite to give the VFS
** layer a hint of how large the database file will grow to be during the
** current transaction.  This hint is not guaranteed to be accurate but it
** is often close.  The underlying VFS might choose to preallocate database
** file space based on this hint in order to help writes to the database
** file run faster.
**
** The [SQLITE_FCNTL_CHUNK_SIZE] opcode is used to request that the VFS
** extends and truncates the database file in chunks of a size specified
** by the user. The fourth argument to [sqlite3_file_control()] should 
** point to an integer (type int) containing the new chunk-size to use
** for the nominated database. Allocating database file space in large
** chunks (say 1MB at a time), may reduce file-system fragmentation and
** improve performance on some systems.
**
** The [SQLITE_FCNTL_FILE_POINTER] opcode is used to obtain a pointer
** to the [sqlite3_file] object associated with a particular database
** connection.  See the [sqlite3_file_control()] documentation for
** additional information.
**
** ^(The [SQLITE_FCNTL_SYNC_OMITTED] opcode is generated internally by
** SQLite and sent to all VFSes in place of a call to the xSync method
** when the database connection has [PRAGMA synchronous] set to OFF.)^
** Some specialized VFSes need this signal in order to operate correctly
** when [PRAGMA synchronous | PRAGMA synchronous=OFF] is set, but most 
** VFSes do not need this signal and should silently ignore this opcode.
** Applications should not call [sqlite3_file_control()] with this
** opcode as doing so may disrupt the operation of the specialized VFSes
** that do require it.  
**
<<<<<<< HEAD
** ^The [SQLITE_FCNTL_WIN32_AV_RETRY] opcode is used to configure automatic
** retry counts and intervals for certain disk I/O operations for the
** windows [VFS] in order to work to provide robustness against
** anti-virus programs.  By default, the windows VFS will retry file read,
** file write, and file delete opertions up to 10 times, with a delay
** of 25 milliseconds before the first retry and with the delay increasing
** by an additional 25 milliseconds with each subsequent retry.  This
** opcode allows those to values (10 retries and 25 milliseconds of delay)
** to be adjusted.  The values are changed for all database connections
** within the same process.  The argument is a pointer to an array of two
** integers where the first integer i the new retry count and the second
** integer is the delay.  If either integer is negative, then the setting
** is not changed but instead the prior value of that setting is written
** into the array entry, allowing the current retry settings to be
** interrogated.  The zDbName parameter is ignored.
**
=======
>>>>>>> aec336af
** ^The [SQLITE_FCNTL_PERSIST_WAL] opcode is used to set or query the
** persistent [WAL | Write AHead Log] setting.  By default, the auxiliary
** write ahead log and shared memory files used for transaction control
** are automatically deleted when the latest connection to the database
** closes.  Setting persistent WAL mode causes those files to persist after
** close.  Persisting the files is useful when other processes that do not
** have write permission on the directory containing the database file want
** to read the database file, as the WAL and shared memory files must exist
** in order for the database to be readable.  The fourth parameter to
** [sqlite3_file_control()] for this opcode should be a pointer to an integer.
** That integer is 0 to disable persistent WAL mode or 1 to enable persistent
** WAL mode.  If the integer is -1, then it is overwritten with the current
** WAL persistence setting.
<<<<<<< HEAD
** 
*/
#define SQLITE_FCNTL_LOCKSTATE        1
#define SQLITE_GET_LOCKPROXYFILE      2
#define SQLITE_SET_LOCKPROXYFILE      3
#define SQLITE_LAST_ERRNO             4
#define SQLITE_FCNTL_SIZE_HINT        5
#define SQLITE_FCNTL_CHUNK_SIZE       6
#define SQLITE_FCNTL_FILE_POINTER     7
#define SQLITE_FCNTL_SYNC_OMITTED     8
#define SQLITE_FCNTL_WIN32_AV_RETRY   9
#define SQLITE_FCNTL_PERSIST_WAL     10
=======
**
*/
#define SQLITE_FCNTL_LOCKSTATE          1
#define SQLITE_FCNTL_GET_LOCKPROXYFILE  2
#define SQLITE_FCNTL_SET_LOCKPROXYFILE  3
#define SQLITE_FCNTL_LAST_ERRNO         4
#define SQLITE_FCNTL_SIZE_HINT          5
#define SQLITE_FCNTL_CHUNK_SIZE         6
#define SQLITE_FCNTL_FILE_POINTER       7
#define SQLITE_FCNTL_SYNC_OMITTED       8
#define SQLITE_FCNTL_PERSIST_WAL       10
/* deprecated names */
#define SQLITE_GET_LOCKPROXYFILE      SQLITE_FCNTL_GET_LOCKPROXYFILE
#define SQLITE_SET_LOCKPROXYFILE      SQLITE_FCNTL_SET_LOCKPROXYFILE
#define SQLITE_LAST_ERRNO             SQLITE_FCNTL_LAST_ERRNO
>>>>>>> aec336af

/*
** CAPI3REF: Mutex Handle
**
** The mutex module within SQLite defines [sqlite3_mutex] to be an
** abstract type for a mutex object.  The SQLite core never looks
** at the internal representation of an [sqlite3_mutex].  It only
** deals with pointers to the [sqlite3_mutex] object.
**
** Mutexes are created using [sqlite3_mutex_alloc()].
*/
typedef struct sqlite3_mutex sqlite3_mutex;

/*
** CAPI3REF: OS Interface Object
**
** An instance of the sqlite3_vfs object defines the interface between
** the SQLite core and the underlying operating system.  The "vfs"
** in the name of the object stands for "virtual file system".  See
** the [VFS | VFS documentation] for further information.
**
** The value of the iVersion field is initially 1 but may be larger in
** future versions of SQLite.  Additional fields may be appended to this
** object when the iVersion value is increased.  Note that the structure
** of the sqlite3_vfs object changes in the transaction between
** SQLite version 3.5.9 and 3.6.0 and yet the iVersion field was not
** modified.
**
** The szOsFile field is the size of the subclassed [sqlite3_file]
** structure used by this VFS.  mxPathname is the maximum length of
** a pathname in this VFS.
**
** Registered sqlite3_vfs objects are kept on a linked list formed by
** the pNext pointer.  The [sqlite3_vfs_register()]
** and [sqlite3_vfs_unregister()] interfaces manage this list
** in a thread-safe way.  The [sqlite3_vfs_find()] interface
** searches the list.  Neither the application code nor the VFS
** implementation should use the pNext pointer.
**
** The pNext field is the only field in the sqlite3_vfs
** structure that SQLite will ever modify.  SQLite will only access
** or modify this field while holding a particular static mutex.
** The application should never modify anything within the sqlite3_vfs
** object once the object has been registered.
**
** The zName field holds the name of the VFS module.  The name must
** be unique across all VFS modules.
**
** [[sqlite3_vfs.xOpen]]
** ^SQLite guarantees that the zFilename parameter to xOpen
** is either a NULL pointer or string obtained
** from xFullPathname() with an optional suffix added.
** ^If a suffix is added to the zFilename parameter, it will
** consist of a single "-" character followed by no more than
** 10 alphanumeric and/or "-" characters.
** ^SQLite further guarantees that
** the string will be valid and unchanged until xClose() is
** called. Because of the previous sentence,
** the [sqlite3_file] can safely store a pointer to the
** filename if it needs to remember the filename for some reason.
** If the zFilename parameter to xOpen is a NULL pointer then xOpen
** must invent its own temporary name for the file.  ^Whenever the 
** xFilename parameter is NULL it will also be the case that the
** flags parameter will include [SQLITE_OPEN_DELETEONCLOSE].
**
** The flags argument to xOpen() includes all bits set in
** the flags argument to [sqlite3_open_v2()].  Or if [sqlite3_open()]
** or [sqlite3_open16()] is used, then flags includes at least
** [SQLITE_OPEN_READWRITE] | [SQLITE_OPEN_CREATE]. 
** If xOpen() opens a file read-only then it sets *pOutFlags to
** include [SQLITE_OPEN_READONLY].  Other bits in *pOutFlags may be set.
**
** ^(SQLite will also add one of the following flags to the xOpen()
** call, depending on the object being opened:
**
** <ul>
** <li>  [SQLITE_OPEN_MAIN_DB]
** <li>  [SQLITE_OPEN_MAIN_JOURNAL]
** <li>  [SQLITE_OPEN_TEMP_DB]
** <li>  [SQLITE_OPEN_TEMP_JOURNAL]
** <li>  [SQLITE_OPEN_TRANSIENT_DB]
** <li>  [SQLITE_OPEN_SUBJOURNAL]
** <li>  [SQLITE_OPEN_MASTER_JOURNAL]
** <li>  [SQLITE_OPEN_WAL]
** </ul>)^
**
** The file I/O implementation can use the object type flags to
** change the way it deals with files.  For example, an application
** that does not care about crash recovery or rollback might make
** the open of a journal file a no-op.  Writes to this journal would
** also be no-ops, and any attempt to read the journal would return
** SQLITE_IOERR.  Or the implementation might recognize that a database
** file will be doing page-aligned sector reads and writes in a random
** order and set up its I/O subsystem accordingly.
**
** SQLite might also add one of the following flags to the xOpen method:
**
** <ul>
** <li> [SQLITE_OPEN_DELETEONCLOSE]
** <li> [SQLITE_OPEN_EXCLUSIVE]
** </ul>
**
** The [SQLITE_OPEN_DELETEONCLOSE] flag means the file should be
** deleted when it is closed.  ^The [SQLITE_OPEN_DELETEONCLOSE]
** will be set for TEMP databases and their journals, transient
** databases, and subjournals.
**
** ^The [SQLITE_OPEN_EXCLUSIVE] flag is always used in conjunction
** with the [SQLITE_OPEN_CREATE] flag, which are both directly
** analogous to the O_EXCL and O_CREAT flags of the POSIX open()
** API.  The SQLITE_OPEN_EXCLUSIVE flag, when paired with the 
** SQLITE_OPEN_CREATE, is used to indicate that file should always
** be created, and that it is an error if it already exists.
** It is <i>not</i> used to indicate the file should be opened 
** for exclusive access.
**
** ^At least szOsFile bytes of memory are allocated by SQLite
** to hold the  [sqlite3_file] structure passed as the third
** argument to xOpen.  The xOpen method does not have to
** allocate the structure; it should just fill it in.  Note that
** the xOpen method must set the sqlite3_file.pMethods to either
** a valid [sqlite3_io_methods] object or to NULL.  xOpen must do
** this even if the open fails.  SQLite expects that the sqlite3_file.pMethods
** element will be valid after xOpen returns regardless of the success
** or failure of the xOpen call.
**
** [[sqlite3_vfs.xAccess]]
** ^The flags argument to xAccess() may be [SQLITE_ACCESS_EXISTS]
** to test for the existence of a file, or [SQLITE_ACCESS_READWRITE] to
** test whether a file is readable and writable, or [SQLITE_ACCESS_READ]
** to test whether a file is at least readable.   The file can be a
** directory.
**
** ^SQLite will always allocate at least mxPathname+1 bytes for the
** output buffer xFullPathname.  The exact size of the output buffer
** is also passed as a parameter to both  methods. If the output buffer
** is not large enough, [SQLITE_CANTOPEN] should be returned. Since this is
** handled as a fatal error by SQLite, vfs implementations should endeavor
** to prevent this by setting mxPathname to a sufficiently large value.
**
** The xRandomness(), xSleep(), xCurrentTime(), and xCurrentTimeInt64()
** interfaces are not strictly a part of the filesystem, but they are
** included in the VFS structure for completeness.
** The xRandomness() function attempts to return nBytes bytes
** of good-quality randomness into zOut.  The return value is
** the actual number of bytes of randomness obtained.
** The xSleep() method causes the calling thread to sleep for at
** least the number of microseconds given.  ^The xCurrentTime()
** method returns a Julian Day Number for the current date and time as
** a floating point value.
** ^The xCurrentTimeInt64() method returns, as an integer, the Julian
** Day Number multiplied by 86400000 (the number of milliseconds in 
** a 24-hour day).  
** ^SQLite will use the xCurrentTimeInt64() method to get the current
** date and time if that method is available (if iVersion is 2 or 
** greater and the function pointer is not NULL) and will fall back
** to xCurrentTime() if xCurrentTimeInt64() is unavailable.
**
** ^The xSetSystemCall(), xGetSystemCall(), and xNestSystemCall() interfaces
** are not used by the SQLite core.  These optional interfaces are provided
** by some VFSes to facilitate testing of the VFS code. By overriding 
** system calls with functions under its control, a test program can
** simulate faults and error conditions that would otherwise be difficult
** or impossible to induce.  The set of system calls that can be overridden
** varies from one VFS to another, and from one version of the same VFS to the
** next.  Applications that use these interfaces must be prepared for any
** or all of these interfaces to be NULL or for their behavior to change
** from one release to the next.  Applications must not attempt to access
** any of these methods if the iVersion of the VFS is less than 3.
*/
typedef struct sqlite3_vfs sqlite3_vfs;
typedef void (*sqlite3_syscall_ptr)(void);
struct sqlite3_vfs {
  int iVersion;            /* Structure version number (currently 3) */
  int szOsFile;            /* Size of subclassed sqlite3_file */
  int mxPathname;          /* Maximum file pathname length */
  sqlite3_vfs *pNext;      /* Next registered VFS */
  const char *zName;       /* Name of this virtual file system */
  void *pAppData;          /* Pointer to application-specific data */
  int (*xOpen)(sqlite3_vfs*, const char *zName, sqlite3_file*,
               int flags, int *pOutFlags);
  int (*xDelete)(sqlite3_vfs*, const char *zName, int syncDir);
  int (*xAccess)(sqlite3_vfs*, const char *zName, int flags, int *pResOut);
  int (*xFullPathname)(sqlite3_vfs*, const char *zName, int nOut, char *zOut);
  void *(*xDlOpen)(sqlite3_vfs*, const char *zFilename);
  void (*xDlError)(sqlite3_vfs*, int nByte, char *zErrMsg);
  void (*(*xDlSym)(sqlite3_vfs*,void*, const char *zSymbol))(void);
  void (*xDlClose)(sqlite3_vfs*, void*);
  int (*xRandomness)(sqlite3_vfs*, int nByte, char *zOut);
  int (*xSleep)(sqlite3_vfs*, int microseconds);
  int (*xCurrentTime)(sqlite3_vfs*, double*);
  int (*xGetLastError)(sqlite3_vfs*, int, char *);
  /*
  ** The methods above are in version 1 of the sqlite_vfs object
  ** definition.  Those that follow are added in version 2 or later
  */
  int (*xCurrentTimeInt64)(sqlite3_vfs*, sqlite3_int64*);
  /*
  ** The methods above are in versions 1 and 2 of the sqlite_vfs object.
  ** Those below are for version 3 and greater.
  */
  int (*xSetSystemCall)(sqlite3_vfs*, const char *zName, sqlite3_syscall_ptr);
  sqlite3_syscall_ptr (*xGetSystemCall)(sqlite3_vfs*, const char *zName);
  const char *(*xNextSystemCall)(sqlite3_vfs*, const char *zName);
  /*
  ** The methods above are in versions 1 through 3 of the sqlite_vfs object.
  ** New fields may be appended in figure versions.  The iVersion
  ** value will increment whenever this happens. 
  */
};

/*
** CAPI3REF: Flags for the xAccess VFS method
**
** These integer constants can be used as the third parameter to
** the xAccess method of an [sqlite3_vfs] object.  They determine
** what kind of permissions the xAccess method is looking for.
** With SQLITE_ACCESS_EXISTS, the xAccess method
** simply checks whether the file exists.
** With SQLITE_ACCESS_READWRITE, the xAccess method
** checks whether the named directory is both readable and writable
** (in other words, if files can be added, removed, and renamed within
** the directory).
** The SQLITE_ACCESS_READWRITE constant is currently used only by the
** [temp_store_directory pragma], though this could change in a future
** release of SQLite.
** With SQLITE_ACCESS_READ, the xAccess method
** checks whether the file is readable.  The SQLITE_ACCESS_READ constant is
** currently unused, though it might be used in a future release of
** SQLite.
*/
#define SQLITE_ACCESS_EXISTS    0
#define SQLITE_ACCESS_READWRITE 1   /* Used by PRAGMA temp_store_directory */
#define SQLITE_ACCESS_READ      2   /* Unused */

/*
** CAPI3REF: Flags for the xShmLock VFS method
**
** These integer constants define the various locking operations
** allowed by the xShmLock method of [sqlite3_io_methods].  The
** following are the only legal combinations of flags to the
** xShmLock method:
**
** <ul>
** <li>  SQLITE_SHM_LOCK | SQLITE_SHM_SHARED
** <li>  SQLITE_SHM_LOCK | SQLITE_SHM_EXCLUSIVE
** <li>  SQLITE_SHM_UNLOCK | SQLITE_SHM_SHARED
** <li>  SQLITE_SHM_UNLOCK | SQLITE_SHM_EXCLUSIVE
** </ul>
**
** When unlocking, the same SHARED or EXCLUSIVE flag must be supplied as
** was given no the corresponding lock.  
**
** The xShmLock method can transition between unlocked and SHARED or
** between unlocked and EXCLUSIVE.  It cannot transition between SHARED
** and EXCLUSIVE.
*/
#define SQLITE_SHM_UNLOCK       1
#define SQLITE_SHM_LOCK         2
#define SQLITE_SHM_SHARED       4
#define SQLITE_SHM_EXCLUSIVE    8

/*
** CAPI3REF: Maximum xShmLock index
**
** The xShmLock method on [sqlite3_io_methods] may use values
** between 0 and this upper bound as its "offset" argument.
** The SQLite core will never attempt to acquire or release a
** lock outside of this range
*/
#define SQLITE_SHM_NLOCK        8


/*
** CAPI3REF: Initialize The SQLite Library
**
** ^The sqlite3_initialize() routine initializes the
** SQLite library.  ^The sqlite3_shutdown() routine
** deallocates any resources that were allocated by sqlite3_initialize().
** These routines are designed to aid in process initialization and
** shutdown on embedded systems.  Workstation applications using
** SQLite normally do not need to invoke either of these routines.
**
** A call to sqlite3_initialize() is an "effective" call if it is
** the first time sqlite3_initialize() is invoked during the lifetime of
** the process, or if it is the first time sqlite3_initialize() is invoked
** following a call to sqlite3_shutdown().  ^(Only an effective call
** of sqlite3_initialize() does any initialization.  All other calls
** are harmless no-ops.)^
**
** A call to sqlite3_shutdown() is an "effective" call if it is the first
** call to sqlite3_shutdown() since the last sqlite3_initialize().  ^(Only
** an effective call to sqlite3_shutdown() does any deinitialization.
** All other valid calls to sqlite3_shutdown() are harmless no-ops.)^
**
** The sqlite3_initialize() interface is threadsafe, but sqlite3_shutdown()
** is not.  The sqlite3_shutdown() interface must only be called from a
** single thread.  All open [database connections] must be closed and all
** other SQLite resources must be deallocated prior to invoking
** sqlite3_shutdown().
**
** Among other things, ^sqlite3_initialize() will invoke
** sqlite3_os_init().  Similarly, ^sqlite3_shutdown()
** will invoke sqlite3_os_end().
**
** ^The sqlite3_initialize() routine returns [SQLITE_OK] on success.
** ^If for some reason, sqlite3_initialize() is unable to initialize
** the library (perhaps it is unable to allocate a needed resource such
** as a mutex) it returns an [error code] other than [SQLITE_OK].
**
** ^The sqlite3_initialize() routine is called internally by many other
** SQLite interfaces so that an application usually does not need to
** invoke sqlite3_initialize() directly.  For example, [sqlite3_open()]
** calls sqlite3_initialize() so the SQLite library will be automatically
** initialized when [sqlite3_open()] is called if it has not be initialized
** already.  ^However, if SQLite is compiled with the [SQLITE_OMIT_AUTOINIT]
** compile-time option, then the automatic calls to sqlite3_initialize()
** are omitted and the application must call sqlite3_initialize() directly
** prior to using any other SQLite interface.  For maximum portability,
** it is recommended that applications always invoke sqlite3_initialize()
** directly prior to using any other SQLite interface.  Future releases
** of SQLite may require this.  In other words, the behavior exhibited
** when SQLite is compiled with [SQLITE_OMIT_AUTOINIT] might become the
** default behavior in some future release of SQLite.
**
** The sqlite3_os_init() routine does operating-system specific
** initialization of the SQLite library.  The sqlite3_os_end()
** routine undoes the effect of sqlite3_os_init().  Typical tasks
** performed by these routines include allocation or deallocation
** of static resources, initialization of global variables,
** setting up a default [sqlite3_vfs] module, or setting up
** a default configuration using [sqlite3_config()].
**
** The application should never invoke either sqlite3_os_init()
** or sqlite3_os_end() directly.  The application should only invoke
** sqlite3_initialize() and sqlite3_shutdown().  The sqlite3_os_init()
** interface is called automatically by sqlite3_initialize() and
** sqlite3_os_end() is called by sqlite3_shutdown().  Appropriate
** implementations for sqlite3_os_init() and sqlite3_os_end()
** are built into SQLite when it is compiled for Unix, Windows, or OS/2.
** When [custom builds | built for other platforms]
** (using the [SQLITE_OS_OTHER=1] compile-time
** option) the application must supply a suitable implementation for
** sqlite3_os_init() and sqlite3_os_end().  An application-supplied
** implementation of sqlite3_os_init() or sqlite3_os_end()
** must return [SQLITE_OK] on success and some other [error code] upon
** failure.
*/
int sqlite3_initialize(void);
int sqlite3_shutdown(void);
int sqlite3_os_init(void);
int sqlite3_os_end(void);

/*
** CAPI3REF: Configuring The SQLite Library
**
** The sqlite3_config() interface is used to make global configuration
** changes to SQLite in order to tune SQLite to the specific needs of
** the application.  The default configuration is recommended for most
** applications and so this routine is usually not necessary.  It is
** provided to support rare applications with unusual needs.
**
** The sqlite3_config() interface is not threadsafe.  The application
** must insure that no other SQLite interfaces are invoked by other
** threads while sqlite3_config() is running.  Furthermore, sqlite3_config()
** may only be invoked prior to library initialization using
** [sqlite3_initialize()] or after shutdown by [sqlite3_shutdown()].
** ^If sqlite3_config() is called after [sqlite3_initialize()] and before
** [sqlite3_shutdown()] then it will return SQLITE_MISUSE.
** Note, however, that ^sqlite3_config() can be called as part of the
** implementation of an application-defined [sqlite3_os_init()].
**
** The first argument to sqlite3_config() is an integer
** [configuration option] that determines
** what property of SQLite is to be configured.  Subsequent arguments
** vary depending on the [configuration option]
** in the first argument.
**
** ^When a configuration option is set, sqlite3_config() returns [SQLITE_OK].
** ^If the option is unknown or SQLite is unable to set the option
** then this routine returns a non-zero [error code].
*/
int sqlite3_config(int, ...);

/*
** CAPI3REF: Configure database connections
**
** The sqlite3_db_config() interface is used to make configuration
** changes to a [database connection].  The interface is similar to
** [sqlite3_config()] except that the changes apply to a single
** [database connection] (specified in the first argument).
**
** The second argument to sqlite3_db_config(D,V,...)  is the
** [SQLITE_DBCONFIG_LOOKASIDE | configuration verb] - an integer code 
** that indicates what aspect of the [database connection] is being configured.
** Subsequent arguments vary depending on the configuration verb.
**
** ^Calls to sqlite3_db_config() return SQLITE_OK if and only if
** the call is considered successful.
*/
int sqlite3_db_config(sqlite3*, int op, ...);

/*
** CAPI3REF: Memory Allocation Routines
**
** An instance of this object defines the interface between SQLite
** and low-level memory allocation routines.
**
** This object is used in only one place in the SQLite interface.
** A pointer to an instance of this object is the argument to
** [sqlite3_config()] when the configuration option is
** [SQLITE_CONFIG_MALLOC] or [SQLITE_CONFIG_GETMALLOC].  
** By creating an instance of this object
** and passing it to [sqlite3_config]([SQLITE_CONFIG_MALLOC])
** during configuration, an application can specify an alternative
** memory allocation subsystem for SQLite to use for all of its
** dynamic memory needs.
**
** Note that SQLite comes with several [built-in memory allocators]
** that are perfectly adequate for the overwhelming majority of applications
** and that this object is only useful to a tiny minority of applications
** with specialized memory allocation requirements.  This object is
** also used during testing of SQLite in order to specify an alternative
** memory allocator that simulates memory out-of-memory conditions in
** order to verify that SQLite recovers gracefully from such
** conditions.
**
** The xMalloc, xRealloc, and xFree methods must work like the
** malloc(), realloc() and free() functions from the standard C library.
** ^SQLite guarantees that the second argument to
** xRealloc is always a value returned by a prior call to xRoundup.
**
** xSize should return the allocated size of a memory allocation
** previously obtained from xMalloc or xRealloc.  The allocated size
** is always at least as big as the requested size but may be larger.
**
** The xRoundup method returns what would be the allocated size of
** a memory allocation given a particular requested size.  Most memory
** allocators round up memory allocations at least to the next multiple
** of 8.  Some allocators round up to a larger multiple or to a power of 2.
** Every memory allocation request coming in through [sqlite3_malloc()]
** or [sqlite3_realloc()] first calls xRoundup.  If xRoundup returns 0, 
** that causes the corresponding memory allocation to fail.
**
** The xInit method initializes the memory allocator.  (For example,
** it might allocate any require mutexes or initialize internal data
** structures.  The xShutdown method is invoked (indirectly) by
** [sqlite3_shutdown()] and should deallocate any resources acquired
** by xInit.  The pAppData pointer is used as the only parameter to
** xInit and xShutdown.
**
** SQLite holds the [SQLITE_MUTEX_STATIC_MASTER] mutex when it invokes
** the xInit method, so the xInit method need not be threadsafe.  The
** xShutdown method is only called from [sqlite3_shutdown()] so it does
** not need to be threadsafe either.  For all other methods, SQLite
** holds the [SQLITE_MUTEX_STATIC_MEM] mutex as long as the
** [SQLITE_CONFIG_MEMSTATUS] configuration option is turned on (which
** it is by default) and so the methods are automatically serialized.
** However, if [SQLITE_CONFIG_MEMSTATUS] is disabled, then the other
** methods must be threadsafe or else make their own arrangements for
** serialization.
**
** SQLite will never invoke xInit() more than once without an intervening
** call to xShutdown().
*/
typedef struct sqlite3_mem_methods sqlite3_mem_methods;
struct sqlite3_mem_methods {
  void *(*xMalloc)(int);         /* Memory allocation function */
  void (*xFree)(void*);          /* Free a prior allocation */
  void *(*xRealloc)(void*,int);  /* Resize an allocation */
  int (*xSize)(void*);           /* Return the size of an allocation */
  int (*xRoundup)(int);          /* Round up request size to allocation size */
  int (*xInit)(void*);           /* Initialize the memory allocator */
  void (*xShutdown)(void*);      /* Deinitialize the memory allocator */
  void *pAppData;                /* Argument to xInit() and xShutdown() */
};

/*
** CAPI3REF: Configuration Options
** KEYWORDS: {configuration option}
**
** These constants are the available integer configuration options that
** can be passed as the first argument to the [sqlite3_config()] interface.
**
** New configuration options may be added in future releases of SQLite.
** Existing configuration options might be discontinued.  Applications
** should check the return code from [sqlite3_config()] to make sure that
** the call worked.  The [sqlite3_config()] interface will return a
** non-zero [error code] if a discontinued or unsupported configuration option
** is invoked.
**
** <dl>
** [[SQLITE_CONFIG_SINGLETHREAD]] <dt>SQLITE_CONFIG_SINGLETHREAD</dt>
** <dd>There are no arguments to this option.  ^This option sets the
** [threading mode] to Single-thread.  In other words, it disables
** all mutexing and puts SQLite into a mode where it can only be used
** by a single thread.   ^If SQLite is compiled with
** the [SQLITE_THREADSAFE | SQLITE_THREADSAFE=0] compile-time option then
** it is not possible to change the [threading mode] from its default
** value of Single-thread and so [sqlite3_config()] will return 
** [SQLITE_ERROR] if called with the SQLITE_CONFIG_SINGLETHREAD
** configuration option.</dd>
**
** [[SQLITE_CONFIG_MULTITHREAD]] <dt>SQLITE_CONFIG_MULTITHREAD</dt>
** <dd>There are no arguments to this option.  ^This option sets the
** [threading mode] to Multi-thread.  In other words, it disables
** mutexing on [database connection] and [prepared statement] objects.
** The application is responsible for serializing access to
** [database connections] and [prepared statements].  But other mutexes
** are enabled so that SQLite will be safe to use in a multi-threaded
** environment as long as no two threads attempt to use the same
** [database connection] at the same time.  ^If SQLite is compiled with
** the [SQLITE_THREADSAFE | SQLITE_THREADSAFE=0] compile-time option then
** it is not possible to set the Multi-thread [threading mode] and
** [sqlite3_config()] will return [SQLITE_ERROR] if called with the
** SQLITE_CONFIG_MULTITHREAD configuration option.</dd>
**
** [[SQLITE_CONFIG_SERIALIZED]] <dt>SQLITE_CONFIG_SERIALIZED</dt>
** <dd>There are no arguments to this option.  ^This option sets the
** [threading mode] to Serialized. In other words, this option enables
** all mutexes including the recursive
** mutexes on [database connection] and [prepared statement] objects.
** In this mode (which is the default when SQLite is compiled with
** [SQLITE_THREADSAFE=1]) the SQLite library will itself serialize access
** to [database connections] and [prepared statements] so that the
** application is free to use the same [database connection] or the
** same [prepared statement] in different threads at the same time.
** ^If SQLite is compiled with
** the [SQLITE_THREADSAFE | SQLITE_THREADSAFE=0] compile-time option then
** it is not possible to set the Serialized [threading mode] and
** [sqlite3_config()] will return [SQLITE_ERROR] if called with the
** SQLITE_CONFIG_SERIALIZED configuration option.</dd>
**
** [[SQLITE_CONFIG_MALLOC]] <dt>SQLITE_CONFIG_MALLOC</dt>
** <dd> ^(This option takes a single argument which is a pointer to an
** instance of the [sqlite3_mem_methods] structure.  The argument specifies
** alternative low-level memory allocation routines to be used in place of
** the memory allocation routines built into SQLite.)^ ^SQLite makes
** its own private copy of the content of the [sqlite3_mem_methods] structure
** before the [sqlite3_config()] call returns.</dd>
**
** [[SQLITE_CONFIG_GETMALLOC]] <dt>SQLITE_CONFIG_GETMALLOC</dt>
** <dd> ^(This option takes a single argument which is a pointer to an
** instance of the [sqlite3_mem_methods] structure.  The [sqlite3_mem_methods]
** structure is filled with the currently defined memory allocation routines.)^
** This option can be used to overload the default memory allocation
** routines with a wrapper that simulations memory allocation failure or
** tracks memory usage, for example. </dd>
**
** [[SQLITE_CONFIG_MEMSTATUS]] <dt>SQLITE_CONFIG_MEMSTATUS</dt>
** <dd> ^This option takes single argument of type int, interpreted as a 
** boolean, which enables or disables the collection of memory allocation 
** statistics. ^(When memory allocation statistics are disabled, the 
** following SQLite interfaces become non-operational:
**   <ul>
**   <li> [sqlite3_memory_used()]
**   <li> [sqlite3_memory_highwater()]
**   <li> [sqlite3_soft_heap_limit64()]
**   <li> [sqlite3_status()]
**   </ul>)^
** ^Memory allocation statistics are enabled by default unless SQLite is
** compiled with [SQLITE_DEFAULT_MEMSTATUS]=0 in which case memory
** allocation statistics are disabled by default.
** </dd>
**
** [[SQLITE_CONFIG_SCRATCH]] <dt>SQLITE_CONFIG_SCRATCH</dt>
** <dd> ^This option specifies a static memory buffer that SQLite can use for
** scratch memory.  There are three arguments:  A pointer an 8-byte
** aligned memory buffer from which the scratch allocations will be
** drawn, the size of each scratch allocation (sz),
** and the maximum number of scratch allocations (N).  The sz
** argument must be a multiple of 16.
** The first argument must be a pointer to an 8-byte aligned buffer
** of at least sz*N bytes of memory.
** ^SQLite will use no more than two scratch buffers per thread.  So
** N should be set to twice the expected maximum number of threads.
** ^SQLite will never require a scratch buffer that is more than 6
** times the database page size. ^If SQLite needs needs additional
** scratch memory beyond what is provided by this configuration option, then 
** [sqlite3_malloc()] will be used to obtain the memory needed.</dd>
**
** [[SQLITE_CONFIG_PAGECACHE]] <dt>SQLITE_CONFIG_PAGECACHE</dt>
** <dd> ^This option specifies a static memory buffer that SQLite can use for
** the database page cache with the default page cache implementation.  
** This configuration should not be used if an application-define page
** cache implementation is loaded using the SQLITE_CONFIG_PCACHE option.
** There are three arguments to this option: A pointer to 8-byte aligned
** memory, the size of each page buffer (sz), and the number of pages (N).
** The sz argument should be the size of the largest database page
** (a power of two between 512 and 32768) plus a little extra for each
** page header.  ^The page header size is 20 to 40 bytes depending on
** the host architecture.  ^It is harmless, apart from the wasted memory,
** to make sz a little too large.  The first
** argument should point to an allocation of at least sz*N bytes of memory.
** ^SQLite will use the memory provided by the first argument to satisfy its
** memory needs for the first N pages that it adds to cache.  ^If additional
** page cache memory is needed beyond what is provided by this option, then
** SQLite goes to [sqlite3_malloc()] for the additional storage space.
** The pointer in the first argument must
** be aligned to an 8-byte boundary or subsequent behavior of SQLite
** will be undefined.</dd>
**
** [[SQLITE_CONFIG_HEAP]] <dt>SQLITE_CONFIG_HEAP</dt>
** <dd> ^This option specifies a static memory buffer that SQLite will use
** for all of its dynamic memory allocation needs beyond those provided
** for by [SQLITE_CONFIG_SCRATCH] and [SQLITE_CONFIG_PAGECACHE].
** There are three arguments: An 8-byte aligned pointer to the memory,
** the number of bytes in the memory buffer, and the minimum allocation size.
** ^If the first pointer (the memory pointer) is NULL, then SQLite reverts
** to using its default memory allocator (the system malloc() implementation),
** undoing any prior invocation of [SQLITE_CONFIG_MALLOC].  ^If the
** memory pointer is not NULL and either [SQLITE_ENABLE_MEMSYS3] or
** [SQLITE_ENABLE_MEMSYS5] are defined, then the alternative memory
** allocator is engaged to handle all of SQLites memory allocation needs.
** The first pointer (the memory pointer) must be aligned to an 8-byte
** boundary or subsequent behavior of SQLite will be undefined.
** The minimum allocation size is capped at 2^12. Reasonable values
** for the minimum allocation size are 2^5 through 2^8.</dd>
**
** [[SQLITE_CONFIG_MUTEX]] <dt>SQLITE_CONFIG_MUTEX</dt>
** <dd> ^(This option takes a single argument which is a pointer to an
** instance of the [sqlite3_mutex_methods] structure.  The argument specifies
** alternative low-level mutex routines to be used in place
** the mutex routines built into SQLite.)^  ^SQLite makes a copy of the
** content of the [sqlite3_mutex_methods] structure before the call to
** [sqlite3_config()] returns. ^If SQLite is compiled with
** the [SQLITE_THREADSAFE | SQLITE_THREADSAFE=0] compile-time option then
** the entire mutexing subsystem is omitted from the build and hence calls to
** [sqlite3_config()] with the SQLITE_CONFIG_MUTEX configuration option will
** return [SQLITE_ERROR].</dd>
**
** [[SQLITE_CONFIG_GETMUTEX]] <dt>SQLITE_CONFIG_GETMUTEX</dt>
** <dd> ^(This option takes a single argument which is a pointer to an
** instance of the [sqlite3_mutex_methods] structure.  The
** [sqlite3_mutex_methods]
** structure is filled with the currently defined mutex routines.)^
** This option can be used to overload the default mutex allocation
** routines with a wrapper used to track mutex usage for performance
** profiling or testing, for example.   ^If SQLite is compiled with
** the [SQLITE_THREADSAFE | SQLITE_THREADSAFE=0] compile-time option then
** the entire mutexing subsystem is omitted from the build and hence calls to
** [sqlite3_config()] with the SQLITE_CONFIG_GETMUTEX configuration option will
** return [SQLITE_ERROR].</dd>
**
** [[SQLITE_CONFIG_LOOKASIDE]] <dt>SQLITE_CONFIG_LOOKASIDE</dt>
** <dd> ^(This option takes two arguments that determine the default
** memory allocation for the lookaside memory allocator on each
** [database connection].  The first argument is the
** size of each lookaside buffer slot and the second is the number of
** slots allocated to each database connection.)^  ^(This option sets the
** <i>default</i> lookaside size. The [SQLITE_DBCONFIG_LOOKASIDE]
** verb to [sqlite3_db_config()] can be used to change the lookaside
** configuration on individual connections.)^ </dd>
**
** [[SQLITE_CONFIG_PCACHE]] <dt>SQLITE_CONFIG_PCACHE</dt>
** <dd> ^(This option takes a single argument which is a pointer to
** an [sqlite3_pcache_methods] object.  This object specifies the interface
** to a custom page cache implementation.)^  ^SQLite makes a copy of the
** object and uses it for page cache memory allocations.</dd>
**
** [[SQLITE_CONFIG_GETPCACHE]] <dt>SQLITE_CONFIG_GETPCACHE</dt>
** <dd> ^(This option takes a single argument which is a pointer to an
** [sqlite3_pcache_methods] object.  SQLite copies of the current
** page cache implementation into that object.)^ </dd>
**
** [[SQLITE_CONFIG_LOG]] <dt>SQLITE_CONFIG_LOG</dt>
** <dd> ^The SQLITE_CONFIG_LOG option takes two arguments: a pointer to a
** function with a call signature of void(*)(void*,int,const char*), 
** and a pointer to void. ^If the function pointer is not NULL, it is
** invoked by [sqlite3_log()] to process each logging event.  ^If the
** function pointer is NULL, the [sqlite3_log()] interface becomes a no-op.
** ^The void pointer that is the second argument to SQLITE_CONFIG_LOG is
** passed through as the first parameter to the application-defined logger
** function whenever that function is invoked.  ^The second parameter to
** the logger function is a copy of the first parameter to the corresponding
** [sqlite3_log()] call and is intended to be a [result code] or an
** [extended result code].  ^The third parameter passed to the logger is
** log message after formatting via [sqlite3_snprintf()].
** The SQLite logging interface is not reentrant; the logger function
** supplied by the application must not invoke any SQLite interface.
** In a multi-threaded application, the application-defined logger
** function must be threadsafe. </dd>
**
** [[SQLITE_CONFIG_URI]] <dt>SQLITE_CONFIG_URI
** <dd> This option takes a single argument of type int. If non-zero, then
** URI handling is globally enabled. If the parameter is zero, then URI handling
** is globally disabled. If URI handling is globally enabled, all filenames
** passed to [sqlite3_open()], [sqlite3_open_v2()], [sqlite3_open16()] or
** specified as part of [ATTACH] commands are interpreted as URIs, regardless
** of whether or not the [SQLITE_OPEN_URI] flag is set when the database
** connection is opened. If it is globally disabled, filenames are
** only interpreted as URIs if the SQLITE_OPEN_URI flag is set when the
** database connection is opened. By default, URI handling is globally
** disabled. The default value may be changed by compiling with the
** [SQLITE_USE_URI] symbol defined.
** </dl>
*/
#define SQLITE_CONFIG_SINGLETHREAD  1  /* nil */
#define SQLITE_CONFIG_MULTITHREAD   2  /* nil */
#define SQLITE_CONFIG_SERIALIZED    3  /* nil */
#define SQLITE_CONFIG_MALLOC        4  /* sqlite3_mem_methods* */
#define SQLITE_CONFIG_GETMALLOC     5  /* sqlite3_mem_methods* */
#define SQLITE_CONFIG_SCRATCH       6  /* void*, int sz, int N */
#define SQLITE_CONFIG_PAGECACHE     7  /* void*, int sz, int N */
#define SQLITE_CONFIG_HEAP          8  /* void*, int nByte, int min */
#define SQLITE_CONFIG_MEMSTATUS     9  /* boolean */
#define SQLITE_CONFIG_MUTEX        10  /* sqlite3_mutex_methods* */
#define SQLITE_CONFIG_GETMUTEX     11  /* sqlite3_mutex_methods* */
/* previously SQLITE_CONFIG_CHUNKALLOC 12 which is now unused. */ 
#define SQLITE_CONFIG_LOOKASIDE    13  /* int int */
#define SQLITE_CONFIG_PCACHE       14  /* sqlite3_pcache_methods* */
#define SQLITE_CONFIG_GETPCACHE    15  /* sqlite3_pcache_methods* */
#define SQLITE_CONFIG_LOG          16  /* xFunc, void* */
#define SQLITE_CONFIG_URI          17  /* int */

/*
** CAPI3REF: Database Connection Configuration Options
**
** These constants are the available integer configuration options that
** can be passed as the second argument to the [sqlite3_db_config()] interface.
**
** New configuration options may be added in future releases of SQLite.
** Existing configuration options might be discontinued.  Applications
** should check the return code from [sqlite3_db_config()] to make sure that
** the call worked.  ^The [sqlite3_db_config()] interface will return a
** non-zero [error code] if a discontinued or unsupported configuration option
** is invoked.
**
** <dl>
** <dt>SQLITE_DBCONFIG_LOOKASIDE</dt>
** <dd> ^This option takes three additional arguments that determine the 
** [lookaside memory allocator] configuration for the [database connection].
** ^The first argument (the third parameter to [sqlite3_db_config()] is a
** pointer to a memory buffer to use for lookaside memory.
** ^The first argument after the SQLITE_DBCONFIG_LOOKASIDE verb
** may be NULL in which case SQLite will allocate the
** lookaside buffer itself using [sqlite3_malloc()]. ^The second argument is the
** size of each lookaside buffer slot.  ^The third argument is the number of
** slots.  The size of the buffer in the first argument must be greater than
** or equal to the product of the second and third arguments.  The buffer
** must be aligned to an 8-byte boundary.  ^If the second argument to
** SQLITE_DBCONFIG_LOOKASIDE is not a multiple of 8, it is internally
** rounded down to the next smaller multiple of 8.  ^(The lookaside memory
** configuration for a database connection can only be changed when that
** connection is not currently using lookaside memory, or in other words
** when the "current value" returned by
** [sqlite3_db_status](D,[SQLITE_CONFIG_LOOKASIDE],...) is zero.
** Any attempt to change the lookaside memory configuration when lookaside
** memory is in use leaves the configuration unchanged and returns 
** [SQLITE_BUSY].)^</dd>
**
** <dt>SQLITE_DBCONFIG_ENABLE_FKEY</dt>
** <dd> ^This option is used to enable or disable the enforcement of
** [foreign key constraints].  There should be two additional arguments.
** The first argument is an integer which is 0 to disable FK enforcement,
** positive to enable FK enforcement or negative to leave FK enforcement
** unchanged.  The second parameter is a pointer to an integer into which
** is written 0 or 1 to indicate whether FK enforcement is off or on
** following this call.  The second parameter may be a NULL pointer, in
** which case the FK enforcement setting is not reported back. </dd>
**
** <dt>SQLITE_DBCONFIG_ENABLE_TRIGGER</dt>
** <dd> ^This option is used to enable or disable [CREATE TRIGGER | triggers].
** There should be two additional arguments.
** The first argument is an integer which is 0 to disable triggers,
** positive to enable triggers or negative to leave the setting unchanged.
** The second parameter is a pointer to an integer into which
** is written 0 or 1 to indicate whether triggers are disabled or enabled
** following this call.  The second parameter may be a NULL pointer, in
** which case the trigger setting is not reported back. </dd>
**
** </dl>
*/
#define SQLITE_DBCONFIG_LOOKASIDE       1001  /* void* int int */
#define SQLITE_DBCONFIG_ENABLE_FKEY     1002  /* int int* */
#define SQLITE_DBCONFIG_ENABLE_TRIGGER  1003  /* int int* */


/*
** CAPI3REF: Enable Or Disable Extended Result Codes
**
** ^The sqlite3_extended_result_codes() routine enables or disables the
** [extended result codes] feature of SQLite. ^The extended result
** codes are disabled by default for historical compatibility.
*/
int sqlite3_extended_result_codes(sqlite3*, int onoff);

/*
** CAPI3REF: Last Insert Rowid
**
** ^Each entry in an SQLite table has a unique 64-bit signed
** integer key called the [ROWID | "rowid"]. ^The rowid is always available
** as an undeclared column named ROWID, OID, or _ROWID_ as long as those
** names are not also used by explicitly declared columns. ^If
** the table has a column of type [INTEGER PRIMARY KEY] then that column
** is another alias for the rowid.
**
** ^This routine returns the [rowid] of the most recent
** successful [INSERT] into the database from the [database connection]
** in the first argument.  ^As of SQLite version 3.7.7, this routines
** records the last insert rowid of both ordinary tables and [virtual tables].
** ^If no successful [INSERT]s
** have ever occurred on that database connection, zero is returned.
**
** ^(If an [INSERT] occurs within a trigger or within a [virtual table]
** method, then this routine will return the [rowid] of the inserted
** row as long as the trigger or virtual table method is running.
** But once the trigger or virtual table method ends, the value returned 
** by this routine reverts to what it was before the trigger or virtual
** table method began.)^
**
** ^An [INSERT] that fails due to a constraint violation is not a
** successful [INSERT] and does not change the value returned by this
** routine.  ^Thus INSERT OR FAIL, INSERT OR IGNORE, INSERT OR ROLLBACK,
** and INSERT OR ABORT make no changes to the return value of this
** routine when their insertion fails.  ^(When INSERT OR REPLACE
** encounters a constraint violation, it does not fail.  The
** INSERT continues to completion after deleting rows that caused
** the constraint problem so INSERT OR REPLACE will always change
** the return value of this interface.)^
**
** ^For the purposes of this routine, an [INSERT] is considered to
** be successful even if it is subsequently rolled back.
**
** This function is accessible to SQL statements via the
** [last_insert_rowid() SQL function].
**
** If a separate thread performs a new [INSERT] on the same
** database connection while the [sqlite3_last_insert_rowid()]
** function is running and thus changes the last insert [rowid],
** then the value returned by [sqlite3_last_insert_rowid()] is
** unpredictable and might not equal either the old or the new
** last insert [rowid].
*/
sqlite3_int64 sqlite3_last_insert_rowid(sqlite3*);

/*
** CAPI3REF: Count The Number Of Rows Modified
**
** ^This function returns the number of database rows that were changed
** or inserted or deleted by the most recently completed SQL statement
** on the [database connection] specified by the first parameter.
** ^(Only changes that are directly specified by the [INSERT], [UPDATE],
** or [DELETE] statement are counted.  Auxiliary changes caused by
** triggers or [foreign key actions] are not counted.)^ Use the
** [sqlite3_total_changes()] function to find the total number of changes
** including changes caused by triggers and foreign key actions.
**
** ^Changes to a view that are simulated by an [INSTEAD OF trigger]
** are not counted.  Only real table changes are counted.
**
** ^(A "row change" is a change to a single row of a single table
** caused by an INSERT, DELETE, or UPDATE statement.  Rows that
** are changed as side effects of [REPLACE] constraint resolution,
** rollback, ABORT processing, [DROP TABLE], or by any other
** mechanisms do not count as direct row changes.)^
**
** A "trigger context" is a scope of execution that begins and
** ends with the script of a [CREATE TRIGGER | trigger]. 
** Most SQL statements are
** evaluated outside of any trigger.  This is the "top level"
** trigger context.  If a trigger fires from the top level, a
** new trigger context is entered for the duration of that one
** trigger.  Subtriggers create subcontexts for their duration.
**
** ^Calling [sqlite3_exec()] or [sqlite3_step()] recursively does
** not create a new trigger context.
**
** ^This function returns the number of direct row changes in the
** most recent INSERT, UPDATE, or DELETE statement within the same
** trigger context.
**
** ^Thus, when called from the top level, this function returns the
** number of changes in the most recent INSERT, UPDATE, or DELETE
** that also occurred at the top level.  ^(Within the body of a trigger,
** the sqlite3_changes() interface can be called to find the number of
** changes in the most recently completed INSERT, UPDATE, or DELETE
** statement within the body of the same trigger.
** However, the number returned does not include changes
** caused by subtriggers since those have their own context.)^
**
** See also the [sqlite3_total_changes()] interface, the
** [count_changes pragma], and the [changes() SQL function].
**
** If a separate thread makes changes on the same database connection
** while [sqlite3_changes()] is running then the value returned
** is unpredictable and not meaningful.
*/
int sqlite3_changes(sqlite3*);

/*
** CAPI3REF: Total Number Of Rows Modified
**
** ^This function returns the number of row changes caused by [INSERT],
** [UPDATE] or [DELETE] statements since the [database connection] was opened.
** ^(The count returned by sqlite3_total_changes() includes all changes
** from all [CREATE TRIGGER | trigger] contexts and changes made by
** [foreign key actions]. However,
** the count does not include changes used to implement [REPLACE] constraints,
** do rollbacks or ABORT processing, or [DROP TABLE] processing.  The
** count does not include rows of views that fire an [INSTEAD OF trigger],
** though if the INSTEAD OF trigger makes changes of its own, those changes 
** are counted.)^
** ^The sqlite3_total_changes() function counts the changes as soon as
** the statement that makes them is completed (when the statement handle
** is passed to [sqlite3_reset()] or [sqlite3_finalize()]).
**
** See also the [sqlite3_changes()] interface, the
** [count_changes pragma], and the [total_changes() SQL function].
**
** If a separate thread makes changes on the same database connection
** while [sqlite3_total_changes()] is running then the value
** returned is unpredictable and not meaningful.
*/
int sqlite3_total_changes(sqlite3*);

/*
** CAPI3REF: Interrupt A Long-Running Query
**
** ^This function causes any pending database operation to abort and
** return at its earliest opportunity. This routine is typically
** called in response to a user action such as pressing "Cancel"
** or Ctrl-C where the user wants a long query operation to halt
** immediately.
**
** ^It is safe to call this routine from a thread different from the
** thread that is currently running the database operation.  But it
** is not safe to call this routine with a [database connection] that
** is closed or might close before sqlite3_interrupt() returns.
**
** ^If an SQL operation is very nearly finished at the time when
** sqlite3_interrupt() is called, then it might not have an opportunity
** to be interrupted and might continue to completion.
**
** ^An SQL operation that is interrupted will return [SQLITE_INTERRUPT].
** ^If the interrupted SQL operation is an INSERT, UPDATE, or DELETE
** that is inside an explicit transaction, then the entire transaction
** will be rolled back automatically.
**
** ^The sqlite3_interrupt(D) call is in effect until all currently running
** SQL statements on [database connection] D complete.  ^Any new SQL statements
** that are started after the sqlite3_interrupt() call and before the 
** running statements reaches zero are interrupted as if they had been
** running prior to the sqlite3_interrupt() call.  ^New SQL statements
** that are started after the running statement count reaches zero are
** not effected by the sqlite3_interrupt().
** ^A call to sqlite3_interrupt(D) that occurs when there are no running
** SQL statements is a no-op and has no effect on SQL statements
** that are started after the sqlite3_interrupt() call returns.
**
** If the database connection closes while [sqlite3_interrupt()]
** is running then bad things will likely happen.
*/
void sqlite3_interrupt(sqlite3*);

/*
** CAPI3REF: Determine If An SQL Statement Is Complete
**
** These routines are useful during command-line input to determine if the
** currently entered text seems to form a complete SQL statement or
** if additional input is needed before sending the text into
** SQLite for parsing.  ^These routines return 1 if the input string
** appears to be a complete SQL statement.  ^A statement is judged to be
** complete if it ends with a semicolon token and is not a prefix of a
** well-formed CREATE TRIGGER statement.  ^Semicolons that are embedded within
** string literals or quoted identifier names or comments are not
** independent tokens (they are part of the token in which they are
** embedded) and thus do not count as a statement terminator.  ^Whitespace
** and comments that follow the final semicolon are ignored.
**
** ^These routines return 0 if the statement is incomplete.  ^If a
** memory allocation fails, then SQLITE_NOMEM is returned.
**
** ^These routines do not parse the SQL statements thus
** will not detect syntactically incorrect SQL.
**
** ^(If SQLite has not been initialized using [sqlite3_initialize()] prior 
** to invoking sqlite3_complete16() then sqlite3_initialize() is invoked
** automatically by sqlite3_complete16().  If that initialization fails,
** then the return value from sqlite3_complete16() will be non-zero
** regardless of whether or not the input SQL is complete.)^
**
** The input to [sqlite3_complete()] must be a zero-terminated
** UTF-8 string.
**
** The input to [sqlite3_complete16()] must be a zero-terminated
** UTF-16 string in native byte order.
*/
int sqlite3_complete(const char *sql);
int sqlite3_complete16(const void *sql);

/*
** CAPI3REF: Register A Callback To Handle SQLITE_BUSY Errors
**
** ^This routine sets a callback function that might be invoked whenever
** an attempt is made to open a database table that another thread
** or process has locked.
**
** ^If the busy callback is NULL, then [SQLITE_BUSY] or [SQLITE_IOERR_BLOCKED]
** is returned immediately upon encountering the lock.  ^If the busy callback
** is not NULL, then the callback might be invoked with two arguments.
**
** ^The first argument to the busy handler is a copy of the void* pointer which
** is the third argument to sqlite3_busy_handler().  ^The second argument to
** the busy handler callback is the number of times that the busy handler has
** been invoked for this locking event.  ^If the
** busy callback returns 0, then no additional attempts are made to
** access the database and [SQLITE_BUSY] or [SQLITE_IOERR_BLOCKED] is returned.
** ^If the callback returns non-zero, then another attempt
** is made to open the database for reading and the cycle repeats.
**
** The presence of a busy handler does not guarantee that it will be invoked
** when there is lock contention. ^If SQLite determines that invoking the busy
** handler could result in a deadlock, it will go ahead and return [SQLITE_BUSY]
** or [SQLITE_IOERR_BLOCKED] instead of invoking the busy handler.
** Consider a scenario where one process is holding a read lock that
** it is trying to promote to a reserved lock and
** a second process is holding a reserved lock that it is trying
** to promote to an exclusive lock.  The first process cannot proceed
** because it is blocked by the second and the second process cannot
** proceed because it is blocked by the first.  If both processes
** invoke the busy handlers, neither will make any progress.  Therefore,
** SQLite returns [SQLITE_BUSY] for the first process, hoping that this
** will induce the first process to release its read lock and allow
** the second process to proceed.
**
** ^The default busy callback is NULL.
**
** ^The [SQLITE_BUSY] error is converted to [SQLITE_IOERR_BLOCKED]
** when SQLite is in the middle of a large transaction where all the
** changes will not fit into the in-memory cache.  SQLite will
** already hold a RESERVED lock on the database file, but it needs
** to promote this lock to EXCLUSIVE so that it can spill cache
** pages into the database file without harm to concurrent
** readers.  ^If it is unable to promote the lock, then the in-memory
** cache will be left in an inconsistent state and so the error
** code is promoted from the relatively benign [SQLITE_BUSY] to
** the more severe [SQLITE_IOERR_BLOCKED].  ^This error code promotion
** forces an automatic rollback of the changes.  See the
** <a href="/cvstrac/wiki?p=CorruptionFollowingBusyError">
** CorruptionFollowingBusyError</a> wiki page for a discussion of why
** this is important.
**
** ^(There can only be a single busy handler defined for each
** [database connection].  Setting a new busy handler clears any
** previously set handler.)^  ^Note that calling [sqlite3_busy_timeout()]
** will also set or clear the busy handler.
**
** The busy callback should not take any actions which modify the
** database connection that invoked the busy handler.  Any such actions
** result in undefined behavior.
** 
** A busy handler must not close the database connection
** or [prepared statement] that invoked the busy handler.
*/
int sqlite3_busy_handler(sqlite3*, int(*)(void*,int), void*);

/*
** CAPI3REF: Set A Busy Timeout
**
** ^This routine sets a [sqlite3_busy_handler | busy handler] that sleeps
** for a specified amount of time when a table is locked.  ^The handler
** will sleep multiple times until at least "ms" milliseconds of sleeping
** have accumulated.  ^After at least "ms" milliseconds of sleeping,
** the handler returns 0 which causes [sqlite3_step()] to return
** [SQLITE_BUSY] or [SQLITE_IOERR_BLOCKED].
**
** ^Calling this routine with an argument less than or equal to zero
** turns off all busy handlers.
**
** ^(There can only be a single busy handler for a particular
** [database connection] any any given moment.  If another busy handler
** was defined  (using [sqlite3_busy_handler()]) prior to calling
** this routine, that other busy handler is cleared.)^
*/
int sqlite3_busy_timeout(sqlite3*, int ms);

/*
** CAPI3REF: Convenience Routines For Running Queries
**
** This is a legacy interface that is preserved for backwards compatibility.
** Use of this interface is not recommended.
**
** Definition: A <b>result table</b> is memory data structure created by the
** [sqlite3_get_table()] interface.  A result table records the
** complete query results from one or more queries.
**
** The table conceptually has a number of rows and columns.  But
** these numbers are not part of the result table itself.  These
** numbers are obtained separately.  Let N be the number of rows
** and M be the number of columns.
**
** A result table is an array of pointers to zero-terminated UTF-8 strings.
** There are (N+1)*M elements in the array.  The first M pointers point
** to zero-terminated strings that  contain the names of the columns.
** The remaining entries all point to query results.  NULL values result
** in NULL pointers.  All other values are in their UTF-8 zero-terminated
** string representation as returned by [sqlite3_column_text()].
**
** A result table might consist of one or more memory allocations.
** It is not safe to pass a result table directly to [sqlite3_free()].
** A result table should be deallocated using [sqlite3_free_table()].
**
** ^(As an example of the result table format, suppose a query result
** is as follows:
**
** <blockquote><pre>
**        Name        | Age
**        -----------------------
**        Alice       | 43
**        Bob         | 28
**        Cindy       | 21
** </pre></blockquote>
**
** There are two column (M==2) and three rows (N==3).  Thus the
** result table has 8 entries.  Suppose the result table is stored
** in an array names azResult.  Then azResult holds this content:
**
** <blockquote><pre>
**        azResult&#91;0] = "Name";
**        azResult&#91;1] = "Age";
**        azResult&#91;2] = "Alice";
**        azResult&#91;3] = "43";
**        azResult&#91;4] = "Bob";
**        azResult&#91;5] = "28";
**        azResult&#91;6] = "Cindy";
**        azResult&#91;7] = "21";
** </pre></blockquote>)^
**
** ^The sqlite3_get_table() function evaluates one or more
** semicolon-separated SQL statements in the zero-terminated UTF-8
** string of its 2nd parameter and returns a result table to the
** pointer given in its 3rd parameter.
**
** After the application has finished with the result from sqlite3_get_table(),
** it must pass the result table pointer to sqlite3_free_table() in order to
** release the memory that was malloced.  Because of the way the
** [sqlite3_malloc()] happens within sqlite3_get_table(), the calling
** function must not try to call [sqlite3_free()] directly.  Only
** [sqlite3_free_table()] is able to release the memory properly and safely.
**
** The sqlite3_get_table() interface is implemented as a wrapper around
** [sqlite3_exec()].  The sqlite3_get_table() routine does not have access
** to any internal data structures of SQLite.  It uses only the public
** interface defined here.  As a consequence, errors that occur in the
** wrapper layer outside of the internal [sqlite3_exec()] call are not
** reflected in subsequent calls to [sqlite3_errcode()] or
** [sqlite3_errmsg()].
*/
int sqlite3_get_table(
  sqlite3 *db,          /* An open database */
  const char *zSql,     /* SQL to be evaluated */
  char ***pazResult,    /* Results of the query */
  int *pnRow,           /* Number of result rows written here */
  int *pnColumn,        /* Number of result columns written here */
  char **pzErrmsg       /* Error msg written here */
);
void sqlite3_free_table(char **result);

/*
** CAPI3REF: Formatted String Printing Functions
**
** These routines are work-alikes of the "printf()" family of functions
** from the standard C library.
**
** ^The sqlite3_mprintf() and sqlite3_vmprintf() routines write their
** results into memory obtained from [sqlite3_malloc()].
** The strings returned by these two routines should be
** released by [sqlite3_free()].  ^Both routines return a
** NULL pointer if [sqlite3_malloc()] is unable to allocate enough
** memory to hold the resulting string.
**
** ^(The sqlite3_snprintf() routine is similar to "snprintf()" from
** the standard C library.  The result is written into the
** buffer supplied as the second parameter whose size is given by
** the first parameter. Note that the order of the
** first two parameters is reversed from snprintf().)^  This is an
** historical accident that cannot be fixed without breaking
** backwards compatibility.  ^(Note also that sqlite3_snprintf()
** returns a pointer to its buffer instead of the number of
** characters actually written into the buffer.)^  We admit that
** the number of characters written would be a more useful return
** value but we cannot change the implementation of sqlite3_snprintf()
** now without breaking compatibility.
**
** ^As long as the buffer size is greater than zero, sqlite3_snprintf()
** guarantees that the buffer is always zero-terminated.  ^The first
** parameter "n" is the total size of the buffer, including space for
** the zero terminator.  So the longest string that can be completely
** written will be n-1 characters.
**
** ^The sqlite3_vsnprintf() routine is a varargs version of sqlite3_snprintf().
**
** These routines all implement some additional formatting
** options that are useful for constructing SQL statements.
** All of the usual printf() formatting options apply.  In addition, there
** is are "%q", "%Q", and "%z" options.
**
** ^(The %q option works like %s in that it substitutes a null-terminated
** string from the argument list.  But %q also doubles every '\'' character.
** %q is designed for use inside a string literal.)^  By doubling each '\''
** character it escapes that character and allows it to be inserted into
** the string.
**
** For example, assume the string variable zText contains text as follows:
**
** <blockquote><pre>
**  char *zText = "It's a happy day!";
** </pre></blockquote>
**
** One can use this text in an SQL statement as follows:
**
** <blockquote><pre>
**  char *zSQL = sqlite3_mprintf("INSERT INTO table VALUES('%q')", zText);
**  sqlite3_exec(db, zSQL, 0, 0, 0);
**  sqlite3_free(zSQL);
** </pre></blockquote>
**
** Because the %q format string is used, the '\'' character in zText
** is escaped and the SQL generated is as follows:
**
** <blockquote><pre>
**  INSERT INTO table1 VALUES('It''s a happy day!')
** </pre></blockquote>
**
** This is correct.  Had we used %s instead of %q, the generated SQL
** would have looked like this:
**
** <blockquote><pre>
**  INSERT INTO table1 VALUES('It's a happy day!');
** </pre></blockquote>
**
** This second example is an SQL syntax error.  As a general rule you should
** always use %q instead of %s when inserting text into a string literal.
**
** ^(The %Q option works like %q except it also adds single quotes around
** the outside of the total string.  Additionally, if the parameter in the
** argument list is a NULL pointer, %Q substitutes the text "NULL" (without
** single quotes).)^  So, for example, one could say:
**
** <blockquote><pre>
**  char *zSQL = sqlite3_mprintf("INSERT INTO table VALUES(%Q)", zText);
**  sqlite3_exec(db, zSQL, 0, 0, 0);
**  sqlite3_free(zSQL);
** </pre></blockquote>
**
** The code above will render a correct SQL statement in the zSQL
** variable even if the zText variable is a NULL pointer.
**
** ^(The "%z" formatting option works like "%s" but with the
** addition that after the string has been read and copied into
** the result, [sqlite3_free()] is called on the input string.)^
*/
char *sqlite3_mprintf(const char*,...);
char *sqlite3_vmprintf(const char*, va_list);
char *sqlite3_snprintf(int,char*,const char*, ...);
char *sqlite3_vsnprintf(int,char*,const char*, va_list);

/*
** CAPI3REF: Memory Allocation Subsystem
**
** The SQLite core uses these three routines for all of its own
** internal memory allocation needs. "Core" in the previous sentence
** does not include operating-system specific VFS implementation.  The
** Windows VFS uses native malloc() and free() for some operations.
**
** ^The sqlite3_malloc() routine returns a pointer to a block
** of memory at least N bytes in length, where N is the parameter.
** ^If sqlite3_malloc() is unable to obtain sufficient free
** memory, it returns a NULL pointer.  ^If the parameter N to
** sqlite3_malloc() is zero or negative then sqlite3_malloc() returns
** a NULL pointer.
**
** ^Calling sqlite3_free() with a pointer previously returned
** by sqlite3_malloc() or sqlite3_realloc() releases that memory so
** that it might be reused.  ^The sqlite3_free() routine is
** a no-op if is called with a NULL pointer.  Passing a NULL pointer
** to sqlite3_free() is harmless.  After being freed, memory
** should neither be read nor written.  Even reading previously freed
** memory might result in a segmentation fault or other severe error.
** Memory corruption, a segmentation fault, or other severe error
** might result if sqlite3_free() is called with a non-NULL pointer that
** was not obtained from sqlite3_malloc() or sqlite3_realloc().
**
** ^(The sqlite3_realloc() interface attempts to resize a
** prior memory allocation to be at least N bytes, where N is the
** second parameter.  The memory allocation to be resized is the first
** parameter.)^ ^ If the first parameter to sqlite3_realloc()
** is a NULL pointer then its behavior is identical to calling
** sqlite3_malloc(N) where N is the second parameter to sqlite3_realloc().
** ^If the second parameter to sqlite3_realloc() is zero or
** negative then the behavior is exactly the same as calling
** sqlite3_free(P) where P is the first parameter to sqlite3_realloc().
** ^sqlite3_realloc() returns a pointer to a memory allocation
** of at least N bytes in size or NULL if sufficient memory is unavailable.
** ^If M is the size of the prior allocation, then min(N,M) bytes
** of the prior allocation are copied into the beginning of buffer returned
** by sqlite3_realloc() and the prior allocation is freed.
** ^If sqlite3_realloc() returns NULL, then the prior allocation
** is not freed.
**
** ^The memory returned by sqlite3_malloc() and sqlite3_realloc()
** is always aligned to at least an 8 byte boundary, or to a
** 4 byte boundary if the [SQLITE_4_BYTE_ALIGNED_MALLOC] compile-time
** option is used.
**
** In SQLite version 3.5.0 and 3.5.1, it was possible to define
** the SQLITE_OMIT_MEMORY_ALLOCATION which would cause the built-in
** implementation of these routines to be omitted.  That capability
** is no longer provided.  Only built-in memory allocators can be used.
**
** The Windows OS interface layer calls
** the system malloc() and free() directly when converting
** filenames between the UTF-8 encoding used by SQLite
** and whatever filename encoding is used by the particular Windows
** installation.  Memory allocation errors are detected, but
** they are reported back as [SQLITE_CANTOPEN] or
** [SQLITE_IOERR] rather than [SQLITE_NOMEM].
**
** The pointer arguments to [sqlite3_free()] and [sqlite3_realloc()]
** must be either NULL or else pointers obtained from a prior
** invocation of [sqlite3_malloc()] or [sqlite3_realloc()] that have
** not yet been released.
**
** The application must not read or write any part of
** a block of memory after it has been released using
** [sqlite3_free()] or [sqlite3_realloc()].
*/
void *sqlite3_malloc(int);
void *sqlite3_realloc(void*, int);
void sqlite3_free(void*);

/*
** CAPI3REF: Memory Allocator Statistics
**
** SQLite provides these two interfaces for reporting on the status
** of the [sqlite3_malloc()], [sqlite3_free()], and [sqlite3_realloc()]
** routines, which form the built-in memory allocation subsystem.
**
** ^The [sqlite3_memory_used()] routine returns the number of bytes
** of memory currently outstanding (malloced but not freed).
** ^The [sqlite3_memory_highwater()] routine returns the maximum
** value of [sqlite3_memory_used()] since the high-water mark
** was last reset.  ^The values returned by [sqlite3_memory_used()] and
** [sqlite3_memory_highwater()] include any overhead
** added by SQLite in its implementation of [sqlite3_malloc()],
** but not overhead added by the any underlying system library
** routines that [sqlite3_malloc()] may call.
**
** ^The memory high-water mark is reset to the current value of
** [sqlite3_memory_used()] if and only if the parameter to
** [sqlite3_memory_highwater()] is true.  ^The value returned
** by [sqlite3_memory_highwater(1)] is the high-water mark
** prior to the reset.
*/
sqlite3_int64 sqlite3_memory_used(void);
sqlite3_int64 sqlite3_memory_highwater(int resetFlag);

/*
** CAPI3REF: Pseudo-Random Number Generator
**
** SQLite contains a high-quality pseudo-random number generator (PRNG) used to
** select random [ROWID | ROWIDs] when inserting new records into a table that
** already uses the largest possible [ROWID].  The PRNG is also used for
** the build-in random() and randomblob() SQL functions.  This interface allows
** applications to access the same PRNG for other purposes.
**
** ^A call to this routine stores N bytes of randomness into buffer P.
**
** ^The first time this routine is invoked (either internally or by
** the application) the PRNG is seeded using randomness obtained
** from the xRandomness method of the default [sqlite3_vfs] object.
** ^On all subsequent invocations, the pseudo-randomness is generated
** internally and without recourse to the [sqlite3_vfs] xRandomness
** method.
*/
void sqlite3_randomness(int N, void *P);

/*
** CAPI3REF: Compile-Time Authorization Callbacks
**
** ^This routine registers an authorizer callback with a particular
** [database connection], supplied in the first argument.
** ^The authorizer callback is invoked as SQL statements are being compiled
** by [sqlite3_prepare()] or its variants [sqlite3_prepare_v2()],
** [sqlite3_prepare16()] and [sqlite3_prepare16_v2()].  ^At various
** points during the compilation process, as logic is being created
** to perform various actions, the authorizer callback is invoked to
** see if those actions are allowed.  ^The authorizer callback should
** return [SQLITE_OK] to allow the action, [SQLITE_IGNORE] to disallow the
** specific action but allow the SQL statement to continue to be
** compiled, or [SQLITE_DENY] to cause the entire SQL statement to be
** rejected with an error.  ^If the authorizer callback returns
** any value other than [SQLITE_IGNORE], [SQLITE_OK], or [SQLITE_DENY]
** then the [sqlite3_prepare_v2()] or equivalent call that triggered
** the authorizer will fail with an error message.
**
** When the callback returns [SQLITE_OK], that means the operation
** requested is ok.  ^When the callback returns [SQLITE_DENY], the
** [sqlite3_prepare_v2()] or equivalent call that triggered the
** authorizer will fail with an error message explaining that
** access is denied. 
**
** ^The first parameter to the authorizer callback is a copy of the third
** parameter to the sqlite3_set_authorizer() interface. ^The second parameter
** to the callback is an integer [SQLITE_COPY | action code] that specifies
** the particular action to be authorized. ^The third through sixth parameters
** to the callback are zero-terminated strings that contain additional
** details about the action to be authorized.
**
** ^If the action code is [SQLITE_READ]
** and the callback returns [SQLITE_IGNORE] then the
** [prepared statement] statement is constructed to substitute
** a NULL value in place of the table column that would have
** been read if [SQLITE_OK] had been returned.  The [SQLITE_IGNORE]
** return can be used to deny an untrusted user access to individual
** columns of a table.
** ^If the action code is [SQLITE_DELETE] and the callback returns
** [SQLITE_IGNORE] then the [DELETE] operation proceeds but the
** [truncate optimization] is disabled and all rows are deleted individually.
**
** An authorizer is used when [sqlite3_prepare | preparing]
** SQL statements from an untrusted source, to ensure that the SQL statements
** do not try to access data they are not allowed to see, or that they do not
** try to execute malicious statements that damage the database.  For
** example, an application may allow a user to enter arbitrary
** SQL queries for evaluation by a database.  But the application does
** not want the user to be able to make arbitrary changes to the
** database.  An authorizer could then be put in place while the
** user-entered SQL is being [sqlite3_prepare | prepared] that
** disallows everything except [SELECT] statements.
**
** Applications that need to process SQL from untrusted sources
** might also consider lowering resource limits using [sqlite3_limit()]
** and limiting database size using the [max_page_count] [PRAGMA]
** in addition to using an authorizer.
**
** ^(Only a single authorizer can be in place on a database connection
** at a time.  Each call to sqlite3_set_authorizer overrides the
** previous call.)^  ^Disable the authorizer by installing a NULL callback.
** The authorizer is disabled by default.
**
** The authorizer callback must not do anything that will modify
** the database connection that invoked the authorizer callback.
** Note that [sqlite3_prepare_v2()] and [sqlite3_step()] both modify their
** database connections for the meaning of "modify" in this paragraph.
**
** ^When [sqlite3_prepare_v2()] is used to prepare a statement, the
** statement might be re-prepared during [sqlite3_step()] due to a 
** schema change.  Hence, the application should ensure that the
** correct authorizer callback remains in place during the [sqlite3_step()].
**
** ^Note that the authorizer callback is invoked only during
** [sqlite3_prepare()] or its variants.  Authorization is not
** performed during statement evaluation in [sqlite3_step()], unless
** as stated in the previous paragraph, sqlite3_step() invokes
** sqlite3_prepare_v2() to reprepare a statement after a schema change.
*/
int sqlite3_set_authorizer(
  sqlite3*,
  int (*xAuth)(void*,int,const char*,const char*,const char*,const char*),
  void *pUserData
);

/*
** CAPI3REF: Authorizer Return Codes
**
** The [sqlite3_set_authorizer | authorizer callback function] must
** return either [SQLITE_OK] or one of these two constants in order
** to signal SQLite whether or not the action is permitted.  See the
** [sqlite3_set_authorizer | authorizer documentation] for additional
** information.
**
** Note that SQLITE_IGNORE is also used as a [SQLITE_ROLLBACK | return code]
** from the [sqlite3_vtab_on_conflict()] interface.
*/
#define SQLITE_DENY   1   /* Abort the SQL statement with an error */
#define SQLITE_IGNORE 2   /* Don't allow access, but don't generate an error */

/*
** CAPI3REF: Authorizer Action Codes
**
** The [sqlite3_set_authorizer()] interface registers a callback function
** that is invoked to authorize certain SQL statement actions.  The
** second parameter to the callback is an integer code that specifies
** what action is being authorized.  These are the integer action codes that
** the authorizer callback may be passed.
**
** These action code values signify what kind of operation is to be
** authorized.  The 3rd and 4th parameters to the authorization
** callback function will be parameters or NULL depending on which of these
** codes is used as the second parameter.  ^(The 5th parameter to the
** authorizer callback is the name of the database ("main", "temp",
** etc.) if applicable.)^  ^The 6th parameter to the authorizer callback
** is the name of the inner-most trigger or view that is responsible for
** the access attempt or NULL if this access attempt is directly from
** top-level SQL code.
*/
/******************************************* 3rd ************ 4th ***********/
#define SQLITE_CREATE_INDEX          1   /* Index Name      Table Name      */
#define SQLITE_CREATE_TABLE          2   /* Table Name      NULL            */
#define SQLITE_CREATE_TEMP_INDEX     3   /* Index Name      Table Name      */
#define SQLITE_CREATE_TEMP_TABLE     4   /* Table Name      NULL            */
#define SQLITE_CREATE_TEMP_TRIGGER   5   /* Trigger Name    Table Name      */
#define SQLITE_CREATE_TEMP_VIEW      6   /* View Name       NULL            */
#define SQLITE_CREATE_TRIGGER        7   /* Trigger Name    Table Name      */
#define SQLITE_CREATE_VIEW           8   /* View Name       NULL            */
#define SQLITE_DELETE                9   /* Table Name      NULL            */
#define SQLITE_DROP_INDEX           10   /* Index Name      Table Name      */
#define SQLITE_DROP_TABLE           11   /* Table Name      NULL            */
#define SQLITE_DROP_TEMP_INDEX      12   /* Index Name      Table Name      */
#define SQLITE_DROP_TEMP_TABLE      13   /* Table Name      NULL            */
#define SQLITE_DROP_TEMP_TRIGGER    14   /* Trigger Name    Table Name      */
#define SQLITE_DROP_TEMP_VIEW       15   /* View Name       NULL            */
#define SQLITE_DROP_TRIGGER         16   /* Trigger Name    Table Name      */
#define SQLITE_DROP_VIEW            17   /* View Name       NULL            */
#define SQLITE_INSERT               18   /* Table Name      NULL            */
#define SQLITE_PRAGMA               19   /* Pragma Name     1st arg or NULL */
#define SQLITE_READ                 20   /* Table Name      Column Name     */
#define SQLITE_SELECT               21   /* NULL            NULL            */
#define SQLITE_TRANSACTION          22   /* Operation       NULL            */
#define SQLITE_UPDATE               23   /* Table Name      Column Name     */
#define SQLITE_ATTACH               24   /* Filename        NULL            */
#define SQLITE_DETACH               25   /* Database Name   NULL            */
#define SQLITE_ALTER_TABLE          26   /* Database Name   Table Name      */
#define SQLITE_REINDEX              27   /* Index Name      NULL            */
#define SQLITE_ANALYZE              28   /* Table Name      NULL            */
#define SQLITE_CREATE_VTABLE        29   /* Table Name      Module Name     */
#define SQLITE_DROP_VTABLE          30   /* Table Name      Module Name     */
#define SQLITE_FUNCTION             31   /* NULL            Function Name   */
#define SQLITE_SAVEPOINT            32   /* Operation       Savepoint Name  */
#define SQLITE_COPY                  0   /* No longer used */

/*
** CAPI3REF: Tracing And Profiling Functions
**
** These routines register callback functions that can be used for
** tracing and profiling the execution of SQL statements.
**
** ^The callback function registered by sqlite3_trace() is invoked at
** various times when an SQL statement is being run by [sqlite3_step()].
** ^The sqlite3_trace() callback is invoked with a UTF-8 rendering of the
** SQL statement text as the statement first begins executing.
** ^(Additional sqlite3_trace() callbacks might occur
** as each triggered subprogram is entered.  The callbacks for triggers
** contain a UTF-8 SQL comment that identifies the trigger.)^
**
** ^The callback function registered by sqlite3_profile() is invoked
** as each SQL statement finishes.  ^The profile callback contains
** the original statement text and an estimate of wall-clock time
** of how long that statement took to run.  ^The profile callback
** time is in units of nanoseconds, however the current implementation
** is only capable of millisecond resolution so the six least significant
** digits in the time are meaningless.  Future versions of SQLite
** might provide greater resolution on the profiler callback.  The
** sqlite3_profile() function is considered experimental and is
** subject to change in future versions of SQLite.
*/
void *sqlite3_trace(sqlite3*, void(*xTrace)(void*,const char*), void*);
SQLITE_EXPERIMENTAL void *sqlite3_profile(sqlite3*,
   void(*xProfile)(void*,const char*,sqlite3_uint64), void*);

/*
** CAPI3REF: Query Progress Callbacks
**
** ^The sqlite3_progress_handler(D,N,X,P) interface causes the callback
** function X to be invoked periodically during long running calls to
** [sqlite3_exec()], [sqlite3_step()] and [sqlite3_get_table()] for
** database connection D.  An example use for this
** interface is to keep a GUI updated during a large query.
**
** ^The parameter P is passed through as the only parameter to the 
** callback function X.  ^The parameter N is the number of 
** [virtual machine instructions] that are evaluated between successive
** invocations of the callback X.
**
** ^Only a single progress handler may be defined at one time per
** [database connection]; setting a new progress handler cancels the
** old one.  ^Setting parameter X to NULL disables the progress handler.
** ^The progress handler is also disabled by setting N to a value less
** than 1.
**
** ^If the progress callback returns non-zero, the operation is
** interrupted.  This feature can be used to implement a
** "Cancel" button on a GUI progress dialog box.
**
** The progress handler callback must not do anything that will modify
** the database connection that invoked the progress handler.
** Note that [sqlite3_prepare_v2()] and [sqlite3_step()] both modify their
** database connections for the meaning of "modify" in this paragraph.
**
*/
void sqlite3_progress_handler(sqlite3*, int, int(*)(void*), void*);

/*
** CAPI3REF: Opening A New Database Connection
**
** ^These routines open an SQLite database file as specified by the 
** filename argument. ^The filename argument is interpreted as UTF-8 for
** sqlite3_open() and sqlite3_open_v2() and as UTF-16 in the native byte
** order for sqlite3_open16(). ^(A [database connection] handle is usually
** returned in *ppDb, even if an error occurs.  The only exception is that
** if SQLite is unable to allocate memory to hold the [sqlite3] object,
** a NULL will be written into *ppDb instead of a pointer to the [sqlite3]
** object.)^ ^(If the database is opened (and/or created) successfully, then
** [SQLITE_OK] is returned.  Otherwise an [error code] is returned.)^ ^The
** [sqlite3_errmsg()] or [sqlite3_errmsg16()] routines can be used to obtain
** an English language description of the error following a failure of any
** of the sqlite3_open() routines.
**
** ^The default encoding for the database will be UTF-8 if
** sqlite3_open() or sqlite3_open_v2() is called and
** UTF-16 in the native byte order if sqlite3_open16() is used.
**
** Whether or not an error occurs when it is opened, resources
** associated with the [database connection] handle should be released by
** passing it to [sqlite3_close()] when it is no longer required.
**
** The sqlite3_open_v2() interface works like sqlite3_open()
** except that it accepts two additional parameters for additional control
** over the new database connection.  ^(The flags parameter to
** sqlite3_open_v2() can take one of
** the following three values, optionally combined with the 
** [SQLITE_OPEN_NOMUTEX], [SQLITE_OPEN_FULLMUTEX], [SQLITE_OPEN_SHAREDCACHE],
** [SQLITE_OPEN_PRIVATECACHE], and/or [SQLITE_OPEN_URI] flags:)^
**
** <dl>
** ^(<dt>[SQLITE_OPEN_READONLY]</dt>
** <dd>The database is opened in read-only mode.  If the database does not
** already exist, an error is returned.</dd>)^
**
** ^(<dt>[SQLITE_OPEN_READWRITE]</dt>
** <dd>The database is opened for reading and writing if possible, or reading
** only if the file is write protected by the operating system.  In either
** case the database must already exist, otherwise an error is returned.</dd>)^
**
** ^(<dt>[SQLITE_OPEN_READWRITE] | [SQLITE_OPEN_CREATE]</dt>
** <dd>The database is opened for reading and writing, and is created if
** it does not already exist. This is the behavior that is always used for
** sqlite3_open() and sqlite3_open16().</dd>)^
** </dl>
**
** If the 3rd parameter to sqlite3_open_v2() is not one of the
** combinations shown above optionally combined with other
** [SQLITE_OPEN_READONLY | SQLITE_OPEN_* bits]
** then the behavior is undefined.
**
** ^If the [SQLITE_OPEN_NOMUTEX] flag is set, then the database connection
** opens in the multi-thread [threading mode] as long as the single-thread
** mode has not been set at compile-time or start-time.  ^If the
** [SQLITE_OPEN_FULLMUTEX] flag is set then the database connection opens
** in the serialized [threading mode] unless single-thread was
** previously selected at compile-time or start-time.
** ^The [SQLITE_OPEN_SHAREDCACHE] flag causes the database connection to be
** eligible to use [shared cache mode], regardless of whether or not shared
** cache is enabled using [sqlite3_enable_shared_cache()].  ^The
** [SQLITE_OPEN_PRIVATECACHE] flag causes the database connection to not
** participate in [shared cache mode] even if it is enabled.
**
** ^The fourth parameter to sqlite3_open_v2() is the name of the
** [sqlite3_vfs] object that defines the operating system interface that
** the new database connection should use.  ^If the fourth parameter is
** a NULL pointer then the default [sqlite3_vfs] object is used.
**
** ^If the filename is ":memory:", then a private, temporary in-memory database
** is created for the connection.  ^This in-memory database will vanish when
** the database connection is closed.  Future versions of SQLite might
** make use of additional special filenames that begin with the ":" character.
** It is recommended that when a database filename actually does begin with
** a ":" character you should prefix the filename with a pathname such as
** "./" to avoid ambiguity.
**
** ^If the filename is an empty string, then a private, temporary
** on-disk database will be created.  ^This private database will be
** automatically deleted as soon as the database connection is closed.
**
** [[URI filenames in sqlite3_open()]] <h3>URI Filenames</h3>
**
** ^If [URI filename] interpretation is enabled, and the filename argument
** begins with "file:", then the filename is interpreted as a URI. ^URI
** filename interpretation is enabled if the [SQLITE_OPEN_URI] flag is
** set in the fourth argument to sqlite3_open_v2(), or if it has
** been enabled globally using the [SQLITE_CONFIG_URI] option with the
** [sqlite3_config()] method or by the [SQLITE_USE_URI] compile-time option.
** As of SQLite version 3.7.7, URI filename interpretation is turned off
** by default, but future releases of SQLite might enable URI filename
** interpretation by default.  See "[URI filenames]" for additional
** information.
**
** URI filenames are parsed according to RFC 3986. ^If the URI contains an
** authority, then it must be either an empty string or the string 
** "localhost". ^If the authority is not an empty string or "localhost", an 
** error is returned to the caller. ^The fragment component of a URI, if 
** present, is ignored.
**
** ^SQLite uses the path component of the URI as the name of the disk file
** which contains the database. ^If the path begins with a '/' character, 
** then it is interpreted as an absolute path. ^If the path does not begin 
** with a '/' (meaning that the authority section is omitted from the URI)
** then the path is interpreted as a relative path. 
** ^On windows, the first component of an absolute path 
** is a drive specification (e.g. "C:").
**
** [[core URI query parameters]]
** The query component of a URI may contain parameters that are interpreted
** either by SQLite itself, or by a [VFS | custom VFS implementation].
** SQLite interprets the following three query parameters:
**
** <ul>
**   <li> <b>vfs</b>: ^The "vfs" parameter may be used to specify the name of
**     a VFS object that provides the operating system interface that should
**     be used to access the database file on disk. ^If this option is set to
**     an empty string the default VFS object is used. ^Specifying an unknown
**     VFS is an error. ^If sqlite3_open_v2() is used and the vfs option is
**     present, then the VFS specified by the option takes precedence over
**     the value passed as the fourth parameter to sqlite3_open_v2().
**
**   <li> <b>mode</b>: ^(The mode parameter may be set to either "ro", "rw" or
**     "rwc". Attempting to set it to any other value is an error)^. 
**     ^If "ro" is specified, then the database is opened for read-only 
**     access, just as if the [SQLITE_OPEN_READONLY] flag had been set in the 
**     third argument to sqlite3_prepare_v2(). ^If the mode option is set to 
**     "rw", then the database is opened for read-write (but not create) 
**     access, as if SQLITE_OPEN_READWRITE (but not SQLITE_OPEN_CREATE) had 
**     been set. ^Value "rwc" is equivalent to setting both 
**     SQLITE_OPEN_READWRITE and SQLITE_OPEN_CREATE. ^If sqlite3_open_v2() is 
**     used, it is an error to specify a value for the mode parameter that is 
**     less restrictive than that specified by the flags passed as the third 
**     parameter.
**
**   <li> <b>cache</b>: ^The cache parameter may be set to either "shared" or
**     "private". ^Setting it to "shared" is equivalent to setting the
**     SQLITE_OPEN_SHAREDCACHE bit in the flags argument passed to
**     sqlite3_open_v2(). ^Setting the cache parameter to "private" is 
**     equivalent to setting the SQLITE_OPEN_PRIVATECACHE bit.
**     ^If sqlite3_open_v2() is used and the "cache" parameter is present in
**     a URI filename, its value overrides any behaviour requested by setting
**     SQLITE_OPEN_PRIVATECACHE or SQLITE_OPEN_SHAREDCACHE flag.
** </ul>
**
** ^Specifying an unknown parameter in the query component of a URI is not an
** error.  Future versions of SQLite might understand additional query
** parameters.  See "[query parameters with special meaning to SQLite]" for
** additional information.
**
** [[URI filename examples]] <h3>URI filename examples</h3>
**
** <table border="1" align=center cellpadding=5>
** <tr><th> URI filenames <th> Results
** <tr><td> file:data.db <td> 
**          Open the file "data.db" in the current directory.
** <tr><td> file:/home/fred/data.db<br>
**          file:///home/fred/data.db <br> 
**          file://localhost/home/fred/data.db <br> <td> 
**          Open the database file "/home/fred/data.db".
** <tr><td> file://darkstar/home/fred/data.db <td> 
**          An error. "darkstar" is not a recognized authority.
** <tr><td style="white-space:nowrap"> 
**          file:///C:/Documents%20and%20Settings/fred/Desktop/data.db
**     <td> Windows only: Open the file "data.db" on fred's desktop on drive
**          C:. Note that the %20 escaping in this example is not strictly 
**          necessary - space characters can be used literally
**          in URI filenames.
** <tr><td> file:data.db?mode=ro&cache=private <td> 
**          Open file "data.db" in the current directory for read-only access.
**          Regardless of whether or not shared-cache mode is enabled by
**          default, use a private cache.
** <tr><td> file:/home/fred/data.db?vfs=unix-nolock <td>
**          Open file "/home/fred/data.db". Use the special VFS "unix-nolock".
** <tr><td> file:data.db?mode=readonly <td> 
**          An error. "readonly" is not a valid option for the "mode" parameter.
** </table>
**
** ^URI hexadecimal escape sequences (%HH) are supported within the path and
** query components of a URI. A hexadecimal escape sequence consists of a
** percent sign - "%" - followed by exactly two hexadecimal digits 
** specifying an octet value. ^Before the path or query components of a
** URI filename are interpreted, they are encoded using UTF-8 and all 
** hexadecimal escape sequences replaced by a single byte containing the
** corresponding octet. If this process generates an invalid UTF-8 encoding,
** the results are undefined.
**
** <b>Note to Windows users:</b>  The encoding used for the filename argument
** of sqlite3_open() and sqlite3_open_v2() must be UTF-8, not whatever
** codepage is currently defined.  Filenames containing international
** characters must be converted to UTF-8 prior to passing them into
** sqlite3_open() or sqlite3_open_v2().
*/
int sqlite3_open(
  const char *filename,   /* Database filename (UTF-8) */
  sqlite3 **ppDb          /* OUT: SQLite db handle */
);
int sqlite3_open16(
  const void *filename,   /* Database filename (UTF-16) */
  sqlite3 **ppDb          /* OUT: SQLite db handle */
);
int sqlite3_open_v2(
  const char *filename,   /* Database filename (UTF-8) */
  sqlite3 **ppDb,         /* OUT: SQLite db handle */
  int flags,              /* Flags */
  const char *zVfs        /* Name of VFS module to use */
);

/*
** CAPI3REF: Obtain Values For URI Parameters
**
** This is a utility routine, useful to VFS implementations, that checks
** to see if a database file was a URI that contained a specific query 
** parameter, and if so obtains the value of the query parameter.
**
** The zFilename argument is the filename pointer passed into the xOpen()
** method of a VFS implementation.  The zParam argument is the name of the
** query parameter we seek.  This routine returns the value of the zParam
** parameter if it exists.  If the parameter does not exist, this routine
** returns a NULL pointer.
**
** If the zFilename argument to this function is not a pointer that SQLite
** passed into the xOpen VFS method, then the behavior of this routine
** is undefined and probably undesirable.
*/
const char *sqlite3_uri_parameter(const char *zFilename, const char *zParam);


/*
** CAPI3REF: Error Codes And Messages
**
** ^The sqlite3_errcode() interface returns the numeric [result code] or
** [extended result code] for the most recent failed sqlite3_* API call
** associated with a [database connection]. If a prior API call failed
** but the most recent API call succeeded, the return value from
** sqlite3_errcode() is undefined.  ^The sqlite3_extended_errcode()
** interface is the same except that it always returns the 
** [extended result code] even when extended result codes are
** disabled.
**
** ^The sqlite3_errmsg() and sqlite3_errmsg16() return English-language
** text that describes the error, as either UTF-8 or UTF-16 respectively.
** ^(Memory to hold the error message string is managed internally.
** The application does not need to worry about freeing the result.
** However, the error string might be overwritten or deallocated by
** subsequent calls to other SQLite interface functions.)^
**
** When the serialized [threading mode] is in use, it might be the
** case that a second error occurs on a separate thread in between
** the time of the first error and the call to these interfaces.
** When that happens, the second error will be reported since these
** interfaces always report the most recent result.  To avoid
** this, each thread can obtain exclusive use of the [database connection] D
** by invoking [sqlite3_mutex_enter]([sqlite3_db_mutex](D)) before beginning
** to use D and invoking [sqlite3_mutex_leave]([sqlite3_db_mutex](D)) after
** all calls to the interfaces listed here are completed.
**
** If an interface fails with SQLITE_MISUSE, that means the interface
** was invoked incorrectly by the application.  In that case, the
** error code and message may or may not be set.
*/
int sqlite3_errcode(sqlite3 *db);
int sqlite3_extended_errcode(sqlite3 *db);
const char *sqlite3_errmsg(sqlite3*);
const void *sqlite3_errmsg16(sqlite3*);

/*
** CAPI3REF: SQL Statement Object
** KEYWORDS: {prepared statement} {prepared statements}
**
** An instance of this object represents a single SQL statement.
** This object is variously known as a "prepared statement" or a
** "compiled SQL statement" or simply as a "statement".
**
** The life of a statement object goes something like this:
**
** <ol>
** <li> Create the object using [sqlite3_prepare_v2()] or a related
**      function.
** <li> Bind values to [host parameters] using the sqlite3_bind_*()
**      interfaces.
** <li> Run the SQL by calling [sqlite3_step()] one or more times.
** <li> Reset the statement using [sqlite3_reset()] then go back
**      to step 2.  Do this zero or more times.
** <li> Destroy the object using [sqlite3_finalize()].
** </ol>
**
** Refer to documentation on individual methods above for additional
** information.
*/
typedef struct sqlite3_stmt sqlite3_stmt;

/*
** CAPI3REF: Run-time Limits
**
** ^(This interface allows the size of various constructs to be limited
** on a connection by connection basis.  The first parameter is the
** [database connection] whose limit is to be set or queried.  The
** second parameter is one of the [limit categories] that define a
** class of constructs to be size limited.  The third parameter is the
** new limit for that construct.)^
**
** ^If the new limit is a negative number, the limit is unchanged.
** ^(For each limit category SQLITE_LIMIT_<i>NAME</i> there is a 
** [limits | hard upper bound]
** set at compile-time by a C preprocessor macro called
** [limits | SQLITE_MAX_<i>NAME</i>].
** (The "_LIMIT_" in the name is changed to "_MAX_".))^
** ^Attempts to increase a limit above its hard upper bound are
** silently truncated to the hard upper bound.
**
** ^Regardless of whether or not the limit was changed, the 
** [sqlite3_limit()] interface returns the prior value of the limit.
** ^Hence, to find the current value of a limit without changing it,
** simply invoke this interface with the third parameter set to -1.
**
** Run-time limits are intended for use in applications that manage
** both their own internal database and also databases that are controlled
** by untrusted external sources.  An example application might be a
** web browser that has its own databases for storing history and
** separate databases controlled by JavaScript applications downloaded
** off the Internet.  The internal databases can be given the
** large, default limits.  Databases managed by external sources can
** be given much smaller limits designed to prevent a denial of service
** attack.  Developers might also want to use the [sqlite3_set_authorizer()]
** interface to further control untrusted SQL.  The size of the database
** created by an untrusted script can be contained using the
** [max_page_count] [PRAGMA].
**
** New run-time limit categories may be added in future releases.
*/
int sqlite3_limit(sqlite3*, int id, int newVal);

/*
** CAPI3REF: Run-Time Limit Categories
** KEYWORDS: {limit category} {*limit categories}
**
** These constants define various performance limits
** that can be lowered at run-time using [sqlite3_limit()].
** The synopsis of the meanings of the various limits is shown below.
** Additional information is available at [limits | Limits in SQLite].
**
** <dl>
** [[SQLITE_LIMIT_LENGTH]] ^(<dt>SQLITE_LIMIT_LENGTH</dt>
** <dd>The maximum size of any string or BLOB or table row, in bytes.<dd>)^
**
** [[SQLITE_LIMIT_SQL_LENGTH]] ^(<dt>SQLITE_LIMIT_SQL_LENGTH</dt>
** <dd>The maximum length of an SQL statement, in bytes.</dd>)^
**
** [[SQLITE_LIMIT_COLUMN]] ^(<dt>SQLITE_LIMIT_COLUMN</dt>
** <dd>The maximum number of columns in a table definition or in the
** result set of a [SELECT] or the maximum number of columns in an index
** or in an ORDER BY or GROUP BY clause.</dd>)^
**
** [[SQLITE_LIMIT_EXPR_DEPTH]] ^(<dt>SQLITE_LIMIT_EXPR_DEPTH</dt>
** <dd>The maximum depth of the parse tree on any expression.</dd>)^
**
** [[SQLITE_LIMIT_COMPOUND_SELECT]] ^(<dt>SQLITE_LIMIT_COMPOUND_SELECT</dt>
** <dd>The maximum number of terms in a compound SELECT statement.</dd>)^
**
** [[SQLITE_LIMIT_VDBE_OP]] ^(<dt>SQLITE_LIMIT_VDBE_OP</dt>
** <dd>The maximum number of instructions in a virtual machine program
** used to implement an SQL statement.  This limit is not currently
** enforced, though that might be added in some future release of
** SQLite.</dd>)^
**
** [[SQLITE_LIMIT_FUNCTION_ARG]] ^(<dt>SQLITE_LIMIT_FUNCTION_ARG</dt>
** <dd>The maximum number of arguments on a function.</dd>)^
**
** [[SQLITE_LIMIT_ATTACHED]] ^(<dt>SQLITE_LIMIT_ATTACHED</dt>
** <dd>The maximum number of [ATTACH | attached databases].)^</dd>
**
** [[SQLITE_LIMIT_LIKE_PATTERN_LENGTH]]
** ^(<dt>SQLITE_LIMIT_LIKE_PATTERN_LENGTH</dt>
** <dd>The maximum length of the pattern argument to the [LIKE] or
** [GLOB] operators.</dd>)^
**
** [[SQLITE_LIMIT_VARIABLE_NUMBER]]
** ^(<dt>SQLITE_LIMIT_VARIABLE_NUMBER</dt>
** <dd>The maximum index number of any [parameter] in an SQL statement.)^
**
** [[SQLITE_LIMIT_TRIGGER_DEPTH]] ^(<dt>SQLITE_LIMIT_TRIGGER_DEPTH</dt>
** <dd>The maximum depth of recursion for triggers.</dd>)^
** </dl>
*/
#define SQLITE_LIMIT_LENGTH                    0
#define SQLITE_LIMIT_SQL_LENGTH                1
#define SQLITE_LIMIT_COLUMN                    2
#define SQLITE_LIMIT_EXPR_DEPTH                3
#define SQLITE_LIMIT_COMPOUND_SELECT           4
#define SQLITE_LIMIT_VDBE_OP                   5
#define SQLITE_LIMIT_FUNCTION_ARG              6
#define SQLITE_LIMIT_ATTACHED                  7
#define SQLITE_LIMIT_LIKE_PATTERN_LENGTH       8
#define SQLITE_LIMIT_VARIABLE_NUMBER           9
#define SQLITE_LIMIT_TRIGGER_DEPTH            10

/*
** CAPI3REF: Compiling An SQL Statement
** KEYWORDS: {SQL statement compiler}
**
** To execute an SQL query, it must first be compiled into a byte-code
** program using one of these routines.
**
** The first argument, "db", is a [database connection] obtained from a
** prior successful call to [sqlite3_open()], [sqlite3_open_v2()] or
** [sqlite3_open16()].  The database connection must not have been closed.
**
** The second argument, "zSql", is the statement to be compiled, encoded
** as either UTF-8 or UTF-16.  The sqlite3_prepare() and sqlite3_prepare_v2()
** interfaces use UTF-8, and sqlite3_prepare16() and sqlite3_prepare16_v2()
** use UTF-16.
**
** ^If the nByte argument is less than zero, then zSql is read up to the
** first zero terminator. ^If nByte is non-negative, then it is the maximum
** number of  bytes read from zSql.  ^When nByte is non-negative, the
** zSql string ends at either the first '\000' or '\u0000' character or
** the nByte-th byte, whichever comes first. If the caller knows
** that the supplied string is nul-terminated, then there is a small
** performance advantage to be gained by passing an nByte parameter that
** is equal to the number of bytes in the input string <i>including</i>
** the nul-terminator bytes.
**
** ^If pzTail is not NULL then *pzTail is made to point to the first byte
** past the end of the first SQL statement in zSql.  These routines only
** compile the first statement in zSql, so *pzTail is left pointing to
** what remains uncompiled.
**
** ^*ppStmt is left pointing to a compiled [prepared statement] that can be
** executed using [sqlite3_step()].  ^If there is an error, *ppStmt is set
** to NULL.  ^If the input text contains no SQL (if the input is an empty
** string or a comment) then *ppStmt is set to NULL.
** The calling procedure is responsible for deleting the compiled
** SQL statement using [sqlite3_finalize()] after it has finished with it.
** ppStmt may not be NULL.
**
** ^On success, the sqlite3_prepare() family of routines return [SQLITE_OK];
** otherwise an [error code] is returned.
**
** The sqlite3_prepare_v2() and sqlite3_prepare16_v2() interfaces are
** recommended for all new programs. The two older interfaces are retained
** for backwards compatibility, but their use is discouraged.
** ^In the "v2" interfaces, the prepared statement
** that is returned (the [sqlite3_stmt] object) contains a copy of the
** original SQL text. This causes the [sqlite3_step()] interface to
** behave differently in three ways:
**
** <ol>
** <li>
** ^If the database schema changes, instead of returning [SQLITE_SCHEMA] as it
** always used to do, [sqlite3_step()] will automatically recompile the SQL
** statement and try to run it again.
** </li>
**
** <li>
** ^When an error occurs, [sqlite3_step()] will return one of the detailed
** [error codes] or [extended error codes].  ^The legacy behavior was that
** [sqlite3_step()] would only return a generic [SQLITE_ERROR] result code
** and the application would have to make a second call to [sqlite3_reset()]
** in order to find the underlying cause of the problem. With the "v2" prepare
** interfaces, the underlying reason for the error is returned immediately.
** </li>
**
** <li>
** ^If the specific value bound to [parameter | host parameter] in the 
** WHERE clause might influence the choice of query plan for a statement,
** then the statement will be automatically recompiled, as if there had been 
** a schema change, on the first  [sqlite3_step()] call following any change
** to the [sqlite3_bind_text | bindings] of that [parameter]. 
** ^The specific value of WHERE-clause [parameter] might influence the 
** choice of query plan if the parameter is the left-hand side of a [LIKE]
** or [GLOB] operator or if the parameter is compared to an indexed column
** and the [SQLITE_ENABLE_STAT2] compile-time option is enabled.
** the 
** </li>
** </ol>
*/
int sqlite3_prepare(
  sqlite3 *db,            /* Database handle */
  const char *zSql,       /* SQL statement, UTF-8 encoded */
  int nByte,              /* Maximum length of zSql in bytes. */
  sqlite3_stmt **ppStmt,  /* OUT: Statement handle */
  const char **pzTail     /* OUT: Pointer to unused portion of zSql */
);
int sqlite3_prepare_v2(
  sqlite3 *db,            /* Database handle */
  const char *zSql,       /* SQL statement, UTF-8 encoded */
  int nByte,              /* Maximum length of zSql in bytes. */
  sqlite3_stmt **ppStmt,  /* OUT: Statement handle */
  const char **pzTail     /* OUT: Pointer to unused portion of zSql */
);
int sqlite3_prepare16(
  sqlite3 *db,            /* Database handle */
  const void *zSql,       /* SQL statement, UTF-16 encoded */
  int nByte,              /* Maximum length of zSql in bytes. */
  sqlite3_stmt **ppStmt,  /* OUT: Statement handle */
  const void **pzTail     /* OUT: Pointer to unused portion of zSql */
);
int sqlite3_prepare16_v2(
  sqlite3 *db,            /* Database handle */
  const void *zSql,       /* SQL statement, UTF-16 encoded */
  int nByte,              /* Maximum length of zSql in bytes. */
  sqlite3_stmt **ppStmt,  /* OUT: Statement handle */
  const void **pzTail     /* OUT: Pointer to unused portion of zSql */
);

/*
** CAPI3REF: Retrieving Statement SQL
**
** ^This interface can be used to retrieve a saved copy of the original
** SQL text used to create a [prepared statement] if that statement was
** compiled using either [sqlite3_prepare_v2()] or [sqlite3_prepare16_v2()].
*/
const char *sqlite3_sql(sqlite3_stmt *pStmt);

/*
** CAPI3REF: Determine If An SQL Statement Writes The Database
**
** ^The sqlite3_stmt_readonly(X) interface returns true (non-zero) if
** and only if the [prepared statement] X makes no direct changes to
** the content of the database file.
**
** Note that [application-defined SQL functions] or
** [virtual tables] might change the database indirectly as a side effect.  
** ^(For example, if an application defines a function "eval()" that 
** calls [sqlite3_exec()], then the following SQL statement would
** change the database file through side-effects:
**
** <blockquote><pre>
**    SELECT eval('DELETE FROM t1') FROM t2;
** </pre></blockquote>
**
** But because the [SELECT] statement does not change the database file
** directly, sqlite3_stmt_readonly() would still return true.)^
**
** ^Transaction control statements such as [BEGIN], [COMMIT], [ROLLBACK],
** [SAVEPOINT], and [RELEASE] cause sqlite3_stmt_readonly() to return true,
** since the statements themselves do not actually modify the database but
** rather they control the timing of when other statements modify the 
** database.  ^The [ATTACH] and [DETACH] statements also cause
** sqlite3_stmt_readonly() to return true since, while those statements
** change the configuration of a database connection, they do not make 
** changes to the content of the database files on disk.
*/
int sqlite3_stmt_readonly(sqlite3_stmt *pStmt);

/*
** CAPI3REF: Dynamically Typed Value Object
** KEYWORDS: {protected sqlite3_value} {unprotected sqlite3_value}
**
** SQLite uses the sqlite3_value object to represent all values
** that can be stored in a database table. SQLite uses dynamic typing
** for the values it stores.  ^Values stored in sqlite3_value objects
** can be integers, floating point values, strings, BLOBs, or NULL.
**
** An sqlite3_value object may be either "protected" or "unprotected".
** Some interfaces require a protected sqlite3_value.  Other interfaces
** will accept either a protected or an unprotected sqlite3_value.
** Every interface that accepts sqlite3_value arguments specifies
** whether or not it requires a protected sqlite3_value.
**
** The terms "protected" and "unprotected" refer to whether or not
** a mutex is held.  An internal mutex is held for a protected
** sqlite3_value object but no mutex is held for an unprotected
** sqlite3_value object.  If SQLite is compiled to be single-threaded
** (with [SQLITE_THREADSAFE=0] and with [sqlite3_threadsafe()] returning 0)
** or if SQLite is run in one of reduced mutex modes 
** [SQLITE_CONFIG_SINGLETHREAD] or [SQLITE_CONFIG_MULTITHREAD]
** then there is no distinction between protected and unprotected
** sqlite3_value objects and they can be used interchangeably.  However,
** for maximum code portability it is recommended that applications
** still make the distinction between protected and unprotected
** sqlite3_value objects even when not strictly required.
**
** ^The sqlite3_value objects that are passed as parameters into the
** implementation of [application-defined SQL functions] are protected.
** ^The sqlite3_value object returned by
** [sqlite3_column_value()] is unprotected.
** Unprotected sqlite3_value objects may only be used with
** [sqlite3_result_value()] and [sqlite3_bind_value()].
** The [sqlite3_value_blob | sqlite3_value_type()] family of
** interfaces require protected sqlite3_value objects.
*/
typedef struct Mem sqlite3_value;

/*
** CAPI3REF: SQL Function Context Object
**
** The context in which an SQL function executes is stored in an
** sqlite3_context object.  ^A pointer to an sqlite3_context object
** is always first parameter to [application-defined SQL functions].
** The application-defined SQL function implementation will pass this
** pointer through into calls to [sqlite3_result_int | sqlite3_result()],
** [sqlite3_aggregate_context()], [sqlite3_user_data()],
** [sqlite3_context_db_handle()], [sqlite3_get_auxdata()],
** and/or [sqlite3_set_auxdata()].
*/
typedef struct sqlite3_context sqlite3_context;

/*
** CAPI3REF: Binding Values To Prepared Statements
** KEYWORDS: {host parameter} {host parameters} {host parameter name}
** KEYWORDS: {SQL parameter} {SQL parameters} {parameter binding}
**
** ^(In the SQL statement text input to [sqlite3_prepare_v2()] and its variants,
** literals may be replaced by a [parameter] that matches one of following
** templates:
**
** <ul>
** <li>  ?
** <li>  ?NNN
** <li>  :VVV
** <li>  @VVV
** <li>  $VVV
** </ul>
**
** In the templates above, NNN represents an integer literal,
** and VVV represents an alphanumeric identifier.)^  ^The values of these
** parameters (also called "host parameter names" or "SQL parameters")
** can be set using the sqlite3_bind_*() routines defined here.
**
** ^The first argument to the sqlite3_bind_*() routines is always
** a pointer to the [sqlite3_stmt] object returned from
** [sqlite3_prepare_v2()] or its variants.
**
** ^The second argument is the index of the SQL parameter to be set.
** ^The leftmost SQL parameter has an index of 1.  ^When the same named
** SQL parameter is used more than once, second and subsequent
** occurrences have the same index as the first occurrence.
** ^The index for named parameters can be looked up using the
** [sqlite3_bind_parameter_index()] API if desired.  ^The index
** for "?NNN" parameters is the value of NNN.
** ^The NNN value must be between 1 and the [sqlite3_limit()]
** parameter [SQLITE_LIMIT_VARIABLE_NUMBER] (default value: 999).
**
** ^The third argument is the value to bind to the parameter.
**
** ^(In those routines that have a fourth argument, its value is the
** number of bytes in the parameter.  To be clear: the value is the
** number of <u>bytes</u> in the value, not the number of characters.)^
** ^If the fourth parameter is negative, the length of the string is
** the number of bytes up to the first zero terminator.
**
** ^The fifth argument to sqlite3_bind_blob(), sqlite3_bind_text(), and
** sqlite3_bind_text16() is a destructor used to dispose of the BLOB or
** string after SQLite has finished with it.  ^The destructor is called
** to dispose of the BLOB or string even if the call to sqlite3_bind_blob(),
** sqlite3_bind_text(), or sqlite3_bind_text16() fails.  
** ^If the fifth argument is
** the special value [SQLITE_STATIC], then SQLite assumes that the
** information is in static, unmanaged space and does not need to be freed.
** ^If the fifth argument has the value [SQLITE_TRANSIENT], then
** SQLite makes its own private copy of the data immediately, before
** the sqlite3_bind_*() routine returns.
**
** ^The sqlite3_bind_zeroblob() routine binds a BLOB of length N that
** is filled with zeroes.  ^A zeroblob uses a fixed amount of memory
** (just an integer to hold its size) while it is being processed.
** Zeroblobs are intended to serve as placeholders for BLOBs whose
** content is later written using
** [sqlite3_blob_open | incremental BLOB I/O] routines.
** ^A negative value for the zeroblob results in a zero-length BLOB.
**
** ^If any of the sqlite3_bind_*() routines are called with a NULL pointer
** for the [prepared statement] or with a prepared statement for which
** [sqlite3_step()] has been called more recently than [sqlite3_reset()],
** then the call will return [SQLITE_MISUSE].  If any sqlite3_bind_()
** routine is passed a [prepared statement] that has been finalized, the
** result is undefined and probably harmful.
**
** ^Bindings are not cleared by the [sqlite3_reset()] routine.
** ^Unbound parameters are interpreted as NULL.
**
** ^The sqlite3_bind_* routines return [SQLITE_OK] on success or an
** [error code] if anything goes wrong.
** ^[SQLITE_RANGE] is returned if the parameter
** index is out of range.  ^[SQLITE_NOMEM] is returned if malloc() fails.
**
** See also: [sqlite3_bind_parameter_count()],
** [sqlite3_bind_parameter_name()], and [sqlite3_bind_parameter_index()].
*/
int sqlite3_bind_blob(sqlite3_stmt*, int, const void*, int n, void(*)(void*));
int sqlite3_bind_double(sqlite3_stmt*, int, double);
int sqlite3_bind_int(sqlite3_stmt*, int, int);
int sqlite3_bind_int64(sqlite3_stmt*, int, sqlite3_int64);
int sqlite3_bind_null(sqlite3_stmt*, int);
int sqlite3_bind_text(sqlite3_stmt*, int, const char*, int n, void(*)(void*));
int sqlite3_bind_text16(sqlite3_stmt*, int, const void*, int, void(*)(void*));
int sqlite3_bind_value(sqlite3_stmt*, int, const sqlite3_value*);
int sqlite3_bind_zeroblob(sqlite3_stmt*, int, int n);

/*
** CAPI3REF: Number Of SQL Parameters
**
** ^This routine can be used to find the number of [SQL parameters]
** in a [prepared statement].  SQL parameters are tokens of the
** form "?", "?NNN", ":AAA", "$AAA", or "@AAA" that serve as
** placeholders for values that are [sqlite3_bind_blob | bound]
** to the parameters at a later time.
**
** ^(This routine actually returns the index of the largest (rightmost)
** parameter. For all forms except ?NNN, this will correspond to the
** number of unique parameters.  If parameters of the ?NNN form are used,
** there may be gaps in the list.)^
**
** See also: [sqlite3_bind_blob|sqlite3_bind()],
** [sqlite3_bind_parameter_name()], and
** [sqlite3_bind_parameter_index()].
*/
int sqlite3_bind_parameter_count(sqlite3_stmt*);

/*
** CAPI3REF: Name Of A Host Parameter
**
** ^The sqlite3_bind_parameter_name(P,N) interface returns
** the name of the N-th [SQL parameter] in the [prepared statement] P.
** ^(SQL parameters of the form "?NNN" or ":AAA" or "@AAA" or "$AAA"
** have a name which is the string "?NNN" or ":AAA" or "@AAA" or "$AAA"
** respectively.
** In other words, the initial ":" or "$" or "@" or "?"
** is included as part of the name.)^
** ^Parameters of the form "?" without a following integer have no name
** and are referred to as "nameless" or "anonymous parameters".
**
** ^The first host parameter has an index of 1, not 0.
**
** ^If the value N is out of range or if the N-th parameter is
** nameless, then NULL is returned.  ^The returned string is
** always in UTF-8 encoding even if the named parameter was
** originally specified as UTF-16 in [sqlite3_prepare16()] or
** [sqlite3_prepare16_v2()].
**
** See also: [sqlite3_bind_blob|sqlite3_bind()],
** [sqlite3_bind_parameter_count()], and
** [sqlite3_bind_parameter_index()].
*/
const char *sqlite3_bind_parameter_name(sqlite3_stmt*, int);

/*
** CAPI3REF: Index Of A Parameter With A Given Name
**
** ^Return the index of an SQL parameter given its name.  ^The
** index value returned is suitable for use as the second
** parameter to [sqlite3_bind_blob|sqlite3_bind()].  ^A zero
** is returned if no matching parameter is found.  ^The parameter
** name must be given in UTF-8 even if the original statement
** was prepared from UTF-16 text using [sqlite3_prepare16_v2()].
**
** See also: [sqlite3_bind_blob|sqlite3_bind()],
** [sqlite3_bind_parameter_count()], and
** [sqlite3_bind_parameter_index()].
*/
int sqlite3_bind_parameter_index(sqlite3_stmt*, const char *zName);

/*
** CAPI3REF: Reset All Bindings On A Prepared Statement
**
** ^Contrary to the intuition of many, [sqlite3_reset()] does not reset
** the [sqlite3_bind_blob | bindings] on a [prepared statement].
** ^Use this routine to reset all host parameters to NULL.
*/
int sqlite3_clear_bindings(sqlite3_stmt*);

/*
** CAPI3REF: Number Of Columns In A Result Set
**
** ^Return the number of columns in the result set returned by the
** [prepared statement]. ^This routine returns 0 if pStmt is an SQL
** statement that does not return data (for example an [UPDATE]).
**
** See also: [sqlite3_data_count()]
*/
int sqlite3_column_count(sqlite3_stmt *pStmt);

/*
** CAPI3REF: Column Names In A Result Set
**
** ^These routines return the name assigned to a particular column
** in the result set of a [SELECT] statement.  ^The sqlite3_column_name()
** interface returns a pointer to a zero-terminated UTF-8 string
** and sqlite3_column_name16() returns a pointer to a zero-terminated
** UTF-16 string.  ^The first parameter is the [prepared statement]
** that implements the [SELECT] statement. ^The second parameter is the
** column number.  ^The leftmost column is number 0.
**
** ^The returned string pointer is valid until either the [prepared statement]
** is destroyed by [sqlite3_finalize()] or until the statement is automatically
** reprepared by the first call to [sqlite3_step()] for a particular run
** or until the next call to
** sqlite3_column_name() or sqlite3_column_name16() on the same column.
**
** ^If sqlite3_malloc() fails during the processing of either routine
** (for example during a conversion from UTF-8 to UTF-16) then a
** NULL pointer is returned.
**
** ^The name of a result column is the value of the "AS" clause for
** that column, if there is an AS clause.  If there is no AS clause
** then the name of the column is unspecified and may change from
** one release of SQLite to the next.
*/
const char *sqlite3_column_name(sqlite3_stmt*, int N);
const void *sqlite3_column_name16(sqlite3_stmt*, int N);

/*
** CAPI3REF: Source Of Data In A Query Result
**
** ^These routines provide a means to determine the database, table, and
** table column that is the origin of a particular result column in
** [SELECT] statement.
** ^The name of the database or table or column can be returned as
** either a UTF-8 or UTF-16 string.  ^The _database_ routines return
** the database name, the _table_ routines return the table name, and
** the origin_ routines return the column name.
** ^The returned string is valid until the [prepared statement] is destroyed
** using [sqlite3_finalize()] or until the statement is automatically
** reprepared by the first call to [sqlite3_step()] for a particular run
** or until the same information is requested
** again in a different encoding.
**
** ^The names returned are the original un-aliased names of the
** database, table, and column.
**
** ^The first argument to these interfaces is a [prepared statement].
** ^These functions return information about the Nth result column returned by
** the statement, where N is the second function argument.
** ^The left-most column is column 0 for these routines.
**
** ^If the Nth column returned by the statement is an expression or
** subquery and is not a column value, then all of these functions return
** NULL.  ^These routine might also return NULL if a memory allocation error
** occurs.  ^Otherwise, they return the name of the attached database, table,
** or column that query result column was extracted from.
**
** ^As with all other SQLite APIs, those whose names end with "16" return
** UTF-16 encoded strings and the other functions return UTF-8.
**
** ^These APIs are only available if the library was compiled with the
** [SQLITE_ENABLE_COLUMN_METADATA] C-preprocessor symbol.
**
** If two or more threads call one or more of these routines against the same
** prepared statement and column at the same time then the results are
** undefined.
**
** If two or more threads call one or more
** [sqlite3_column_database_name | column metadata interfaces]
** for the same [prepared statement] and result column
** at the same time then the results are undefined.
*/
const char *sqlite3_column_database_name(sqlite3_stmt*,int);
const void *sqlite3_column_database_name16(sqlite3_stmt*,int);
const char *sqlite3_column_table_name(sqlite3_stmt*,int);
const void *sqlite3_column_table_name16(sqlite3_stmt*,int);
const char *sqlite3_column_origin_name(sqlite3_stmt*,int);
const void *sqlite3_column_origin_name16(sqlite3_stmt*,int);

/*
** CAPI3REF: Declared Datatype Of A Query Result
**
** ^(The first parameter is a [prepared statement].
** If this statement is a [SELECT] statement and the Nth column of the
** returned result set of that [SELECT] is a table column (not an
** expression or subquery) then the declared type of the table
** column is returned.)^  ^If the Nth column of the result set is an
** expression or subquery, then a NULL pointer is returned.
** ^The returned string is always UTF-8 encoded.
**
** ^(For example, given the database schema:
**
** CREATE TABLE t1(c1 VARIANT);
**
** and the following statement to be compiled:
**
** SELECT c1 + 1, c1 FROM t1;
**
** this routine would return the string "VARIANT" for the second result
** column (i==1), and a NULL pointer for the first result column (i==0).)^
**
** ^SQLite uses dynamic run-time typing.  ^So just because a column
** is declared to contain a particular type does not mean that the
** data stored in that column is of the declared type.  SQLite is
** strongly typed, but the typing is dynamic not static.  ^Type
** is associated with individual values, not with the containers
** used to hold those values.
*/
const char *sqlite3_column_decltype(sqlite3_stmt*,int);
const void *sqlite3_column_decltype16(sqlite3_stmt*,int);

/*
** CAPI3REF: Evaluate An SQL Statement
**
** After a [prepared statement] has been prepared using either
** [sqlite3_prepare_v2()] or [sqlite3_prepare16_v2()] or one of the legacy
** interfaces [sqlite3_prepare()] or [sqlite3_prepare16()], this function
** must be called one or more times to evaluate the statement.
**
** The details of the behavior of the sqlite3_step() interface depend
** on whether the statement was prepared using the newer "v2" interface
** [sqlite3_prepare_v2()] and [sqlite3_prepare16_v2()] or the older legacy
** interface [sqlite3_prepare()] and [sqlite3_prepare16()].  The use of the
** new "v2" interface is recommended for new applications but the legacy
** interface will continue to be supported.
**
** ^In the legacy interface, the return value will be either [SQLITE_BUSY],
** [SQLITE_DONE], [SQLITE_ROW], [SQLITE_ERROR], or [SQLITE_MISUSE].
** ^With the "v2" interface, any of the other [result codes] or
** [extended result codes] might be returned as well.
**
** ^[SQLITE_BUSY] means that the database engine was unable to acquire the
** database locks it needs to do its job.  ^If the statement is a [COMMIT]
** or occurs outside of an explicit transaction, then you can retry the
** statement.  If the statement is not a [COMMIT] and occurs within an
** explicit transaction then you should rollback the transaction before
** continuing.
**
** ^[SQLITE_DONE] means that the statement has finished executing
** successfully.  sqlite3_step() should not be called again on this virtual
** machine without first calling [sqlite3_reset()] to reset the virtual
** machine back to its initial state.
**
** ^If the SQL statement being executed returns any data, then [SQLITE_ROW]
** is returned each time a new row of data is ready for processing by the
** caller. The values may be accessed using the [column access functions].
** sqlite3_step() is called again to retrieve the next row of data.
**
** ^[SQLITE_ERROR] means that a run-time error (such as a constraint
** violation) has occurred.  sqlite3_step() should not be called again on
** the VM. More information may be found by calling [sqlite3_errmsg()].
** ^With the legacy interface, a more specific error code (for example,
** [SQLITE_INTERRUPT], [SQLITE_SCHEMA], [SQLITE_CORRUPT], and so forth)
** can be obtained by calling [sqlite3_reset()] on the
** [prepared statement].  ^In the "v2" interface,
** the more specific error code is returned directly by sqlite3_step().
**
** [SQLITE_MISUSE] means that the this routine was called inappropriately.
** Perhaps it was called on a [prepared statement] that has
** already been [sqlite3_finalize | finalized] or on one that had
** previously returned [SQLITE_ERROR] or [SQLITE_DONE].  Or it could
** be the case that the same database connection is being used by two or
** more threads at the same moment in time.
**
** For all versions of SQLite up to and including 3.6.23.1, a call to
** [sqlite3_reset()] was required after sqlite3_step() returned anything
** other than [SQLITE_ROW] before any subsequent invocation of
** sqlite3_step().  Failure to reset the prepared statement using 
** [sqlite3_reset()] would result in an [SQLITE_MISUSE] return from
** sqlite3_step().  But after version 3.6.23.1, sqlite3_step() began
** calling [sqlite3_reset()] automatically in this circumstance rather
** than returning [SQLITE_MISUSE].  This is not considered a compatibility
** break because any application that ever receives an SQLITE_MISUSE error
** is broken by definition.  The [SQLITE_OMIT_AUTORESET] compile-time option
** can be used to restore the legacy behavior.
**
** <b>Goofy Interface Alert:</b> In the legacy interface, the sqlite3_step()
** API always returns a generic error code, [SQLITE_ERROR], following any
** error other than [SQLITE_BUSY] and [SQLITE_MISUSE].  You must call
** [sqlite3_reset()] or [sqlite3_finalize()] in order to find one of the
** specific [error codes] that better describes the error.
** We admit that this is a goofy design.  The problem has been fixed
** with the "v2" interface.  If you prepare all of your SQL statements
** using either [sqlite3_prepare_v2()] or [sqlite3_prepare16_v2()] instead
** of the legacy [sqlite3_prepare()] and [sqlite3_prepare16()] interfaces,
** then the more specific [error codes] are returned directly
** by sqlite3_step().  The use of the "v2" interface is recommended.
*/
int sqlite3_step(sqlite3_stmt*);

/*
** CAPI3REF: Number of columns in a result set
**
** ^The sqlite3_data_count(P) interface returns the number of columns in the
** current row of the result set of [prepared statement] P.
** ^If prepared statement P does not have results ready to return
** (via calls to the [sqlite3_column_int | sqlite3_column_*()] of
** interfaces) then sqlite3_data_count(P) returns 0.
** ^The sqlite3_data_count(P) routine also returns 0 if P is a NULL pointer.
** ^The sqlite3_data_count(P) routine returns 0 if the previous call to
** [sqlite3_step](P) returned [SQLITE_DONE].  ^The sqlite3_data_count(P)
** will return non-zero if previous call to [sqlite3_step](P) returned
** [SQLITE_ROW], except in the case of the [PRAGMA incremental_vacuum]
** where it always returns zero since each step of that multi-step
** pragma returns 0 columns of data.
**
** See also: [sqlite3_column_count()]
*/
int sqlite3_data_count(sqlite3_stmt *pStmt);

/*
** CAPI3REF: Fundamental Datatypes
** KEYWORDS: SQLITE_TEXT
**
** ^(Every value in SQLite has one of five fundamental datatypes:
**
** <ul>
** <li> 64-bit signed integer
** <li> 64-bit IEEE floating point number
** <li> string
** <li> BLOB
** <li> NULL
** </ul>)^
**
** These constants are codes for each of those types.
**
** Note that the SQLITE_TEXT constant was also used in SQLite version 2
** for a completely different meaning.  Software that links against both
** SQLite version 2 and SQLite version 3 should use SQLITE3_TEXT, not
** SQLITE_TEXT.
*/
#define SQLITE_INTEGER  1
#define SQLITE_FLOAT    2
#define SQLITE_BLOB     4
#define SQLITE_NULL     5
#ifdef SQLITE_TEXT
# undef SQLITE_TEXT
#else
# define SQLITE_TEXT     3
#endif
#define SQLITE3_TEXT     3

/*
** CAPI3REF: Result Values From A Query
** KEYWORDS: {column access functions}
**
** These routines form the "result set" interface.
**
** ^These routines return information about a single column of the current
** result row of a query.  ^In every case the first argument is a pointer
** to the [prepared statement] that is being evaluated (the [sqlite3_stmt*]
** that was returned from [sqlite3_prepare_v2()] or one of its variants)
** and the second argument is the index of the column for which information
** should be returned. ^The leftmost column of the result set has the index 0.
** ^The number of columns in the result can be determined using
** [sqlite3_column_count()].
**
** If the SQL statement does not currently point to a valid row, or if the
** column index is out of range, the result is undefined.
** These routines may only be called when the most recent call to
** [sqlite3_step()] has returned [SQLITE_ROW] and neither
** [sqlite3_reset()] nor [sqlite3_finalize()] have been called subsequently.
** If any of these routines are called after [sqlite3_reset()] or
** [sqlite3_finalize()] or after [sqlite3_step()] has returned
** something other than [SQLITE_ROW], the results are undefined.
** If [sqlite3_step()] or [sqlite3_reset()] or [sqlite3_finalize()]
** are called from a different thread while any of these routines
** are pending, then the results are undefined.
**
** ^The sqlite3_column_type() routine returns the
** [SQLITE_INTEGER | datatype code] for the initial data type
** of the result column.  ^The returned value is one of [SQLITE_INTEGER],
** [SQLITE_FLOAT], [SQLITE_TEXT], [SQLITE_BLOB], or [SQLITE_NULL].  The value
** returned by sqlite3_column_type() is only meaningful if no type
** conversions have occurred as described below.  After a type conversion,
** the value returned by sqlite3_column_type() is undefined.  Future
** versions of SQLite may change the behavior of sqlite3_column_type()
** following a type conversion.
**
** ^If the result is a BLOB or UTF-8 string then the sqlite3_column_bytes()
** routine returns the number of bytes in that BLOB or string.
** ^If the result is a UTF-16 string, then sqlite3_column_bytes() converts
** the string to UTF-8 and then returns the number of bytes.
** ^If the result is a numeric value then sqlite3_column_bytes() uses
** [sqlite3_snprintf()] to convert that value to a UTF-8 string and returns
** the number of bytes in that string.
** ^If the result is NULL, then sqlite3_column_bytes() returns zero.
**
** ^If the result is a BLOB or UTF-16 string then the sqlite3_column_bytes16()
** routine returns the number of bytes in that BLOB or string.
** ^If the result is a UTF-8 string, then sqlite3_column_bytes16() converts
** the string to UTF-16 and then returns the number of bytes.
** ^If the result is a numeric value then sqlite3_column_bytes16() uses
** [sqlite3_snprintf()] to convert that value to a UTF-16 string and returns
** the number of bytes in that string.
** ^If the result is NULL, then sqlite3_column_bytes16() returns zero.
**
** ^The values returned by [sqlite3_column_bytes()] and 
** [sqlite3_column_bytes16()] do not include the zero terminators at the end
** of the string.  ^For clarity: the values returned by
** [sqlite3_column_bytes()] and [sqlite3_column_bytes16()] are the number of
** bytes in the string, not the number of characters.
**
** ^Strings returned by sqlite3_column_text() and sqlite3_column_text16(),
** even empty strings, are always zero terminated.  ^The return
** value from sqlite3_column_blob() for a zero-length BLOB is a NULL pointer.
**
** ^The object returned by [sqlite3_column_value()] is an
** [unprotected sqlite3_value] object.  An unprotected sqlite3_value object
** may only be used with [sqlite3_bind_value()] and [sqlite3_result_value()].
** If the [unprotected sqlite3_value] object returned by
** [sqlite3_column_value()] is used in any other way, including calls
** to routines like [sqlite3_value_int()], [sqlite3_value_text()],
** or [sqlite3_value_bytes()], then the behavior is undefined.
**
** These routines attempt to convert the value where appropriate.  ^For
** example, if the internal representation is FLOAT and a text result
** is requested, [sqlite3_snprintf()] is used internally to perform the
** conversion automatically.  ^(The following table details the conversions
** that are applied:
**
** <blockquote>
** <table border="1">
** <tr><th> Internal<br>Type <th> Requested<br>Type <th>  Conversion
**
** <tr><td>  NULL    <td> INTEGER   <td> Result is 0
** <tr><td>  NULL    <td>  FLOAT    <td> Result is 0.0
** <tr><td>  NULL    <td>   TEXT    <td> Result is NULL pointer
** <tr><td>  NULL    <td>   BLOB    <td> Result is NULL pointer
** <tr><td> INTEGER  <td>  FLOAT    <td> Convert from integer to float
** <tr><td> INTEGER  <td>   TEXT    <td> ASCII rendering of the integer
** <tr><td> INTEGER  <td>   BLOB    <td> Same as INTEGER->TEXT
** <tr><td>  FLOAT   <td> INTEGER   <td> Convert from float to integer
** <tr><td>  FLOAT   <td>   TEXT    <td> ASCII rendering of the float
** <tr><td>  FLOAT   <td>   BLOB    <td> Same as FLOAT->TEXT
** <tr><td>  TEXT    <td> INTEGER   <td> Use atoi()
** <tr><td>  TEXT    <td>  FLOAT    <td> Use atof()
** <tr><td>  TEXT    <td>   BLOB    <td> No change
** <tr><td>  BLOB    <td> INTEGER   <td> Convert to TEXT then use atoi()
** <tr><td>  BLOB    <td>  FLOAT    <td> Convert to TEXT then use atof()
** <tr><td>  BLOB    <td>   TEXT    <td> Add a zero terminator if needed
** </table>
** </blockquote>)^
**
** The table above makes reference to standard C library functions atoi()
** and atof().  SQLite does not really use these functions.  It has its
** own equivalent internal routines.  The atoi() and atof() names are
** used in the table for brevity and because they are familiar to most
** C programmers.
**
** Note that when type conversions occur, pointers returned by prior
** calls to sqlite3_column_blob(), sqlite3_column_text(), and/or
** sqlite3_column_text16() may be invalidated.
** Type conversions and pointer invalidations might occur
** in the following cases:
**
** <ul>
** <li> The initial content is a BLOB and sqlite3_column_text() or
**      sqlite3_column_text16() is called.  A zero-terminator might
**      need to be added to the string.</li>
** <li> The initial content is UTF-8 text and sqlite3_column_bytes16() or
**      sqlite3_column_text16() is called.  The content must be converted
**      to UTF-16.</li>
** <li> The initial content is UTF-16 text and sqlite3_column_bytes() or
**      sqlite3_column_text() is called.  The content must be converted
**      to UTF-8.</li>
** </ul>
**
** ^Conversions between UTF-16be and UTF-16le are always done in place and do
** not invalidate a prior pointer, though of course the content of the buffer
** that the prior pointer references will have been modified.  Other kinds
** of conversion are done in place when it is possible, but sometimes they
** are not possible and in those cases prior pointers are invalidated.
**
** The safest and easiest to remember policy is to invoke these routines
** in one of the following ways:
**
** <ul>
**  <li>sqlite3_column_text() followed by sqlite3_column_bytes()</li>
**  <li>sqlite3_column_blob() followed by sqlite3_column_bytes()</li>
**  <li>sqlite3_column_text16() followed by sqlite3_column_bytes16()</li>
** </ul>
**
** In other words, you should call sqlite3_column_text(),
** sqlite3_column_blob(), or sqlite3_column_text16() first to force the result
** into the desired format, then invoke sqlite3_column_bytes() or
** sqlite3_column_bytes16() to find the size of the result.  Do not mix calls
** to sqlite3_column_text() or sqlite3_column_blob() with calls to
** sqlite3_column_bytes16(), and do not mix calls to sqlite3_column_text16()
** with calls to sqlite3_column_bytes().
**
** ^The pointers returned are valid until a type conversion occurs as
** described above, or until [sqlite3_step()] or [sqlite3_reset()] or
** [sqlite3_finalize()] is called.  ^The memory space used to hold strings
** and BLOBs is freed automatically.  Do <b>not</b> pass the pointers returned
** [sqlite3_column_blob()], [sqlite3_column_text()], etc. into
** [sqlite3_free()].
**
** ^(If a memory allocation error occurs during the evaluation of any
** of these routines, a default value is returned.  The default value
** is either the integer 0, the floating point number 0.0, or a NULL
** pointer.  Subsequent calls to [sqlite3_errcode()] will return
** [SQLITE_NOMEM].)^
*/
const void *sqlite3_column_blob(sqlite3_stmt*, int iCol);
int sqlite3_column_bytes(sqlite3_stmt*, int iCol);
int sqlite3_column_bytes16(sqlite3_stmt*, int iCol);
double sqlite3_column_double(sqlite3_stmt*, int iCol);
int sqlite3_column_int(sqlite3_stmt*, int iCol);
sqlite3_int64 sqlite3_column_int64(sqlite3_stmt*, int iCol);
const unsigned char *sqlite3_column_text(sqlite3_stmt*, int iCol);
const void *sqlite3_column_text16(sqlite3_stmt*, int iCol);
int sqlite3_column_type(sqlite3_stmt*, int iCol);
sqlite3_value *sqlite3_column_value(sqlite3_stmt*, int iCol);

/*
** CAPI3REF: Destroy A Prepared Statement Object
**
** ^The sqlite3_finalize() function is called to delete a [prepared statement].
** ^If the most recent evaluation of the statement encountered no errors
** or if the statement is never been evaluated, then sqlite3_finalize() returns
** SQLITE_OK.  ^If the most recent evaluation of statement S failed, then
** sqlite3_finalize(S) returns the appropriate [error code] or
** [extended error code].
**
** ^The sqlite3_finalize(S) routine can be called at any point during
** the life cycle of [prepared statement] S:
** before statement S is ever evaluated, after
** one or more calls to [sqlite3_reset()], or after any call
** to [sqlite3_step()] regardless of whether or not the statement has
** completed execution.
**
** ^Invoking sqlite3_finalize() on a NULL pointer is a harmless no-op.
**
** The application must finalize every [prepared statement] in order to avoid
** resource leaks.  It is a grievous error for the application to try to use
** a prepared statement after it has been finalized.  Any use of a prepared
** statement after it has been finalized can result in undefined and
** undesirable behavior such as segfaults and heap corruption.
*/
int sqlite3_finalize(sqlite3_stmt *pStmt);

/*
** CAPI3REF: Reset A Prepared Statement Object
**
** The sqlite3_reset() function is called to reset a [prepared statement]
** object back to its initial state, ready to be re-executed.
** ^Any SQL statement variables that had values bound to them using
** the [sqlite3_bind_blob | sqlite3_bind_*() API] retain their values.
** Use [sqlite3_clear_bindings()] to reset the bindings.
**
** ^The [sqlite3_reset(S)] interface resets the [prepared statement] S
** back to the beginning of its program.
**
** ^If the most recent call to [sqlite3_step(S)] for the
** [prepared statement] S returned [SQLITE_ROW] or [SQLITE_DONE],
** or if [sqlite3_step(S)] has never before been called on S,
** then [sqlite3_reset(S)] returns [SQLITE_OK].
**
** ^If the most recent call to [sqlite3_step(S)] for the
** [prepared statement] S indicated an error, then
** [sqlite3_reset(S)] returns an appropriate [error code].
**
** ^The [sqlite3_reset(S)] interface does not change the values
** of any [sqlite3_bind_blob|bindings] on the [prepared statement] S.
*/
int sqlite3_reset(sqlite3_stmt *pStmt);

/*
** CAPI3REF: Create Or Redefine SQL Functions
** KEYWORDS: {function creation routines}
** KEYWORDS: {application-defined SQL function}
** KEYWORDS: {application-defined SQL functions}
**
** ^These functions (collectively known as "function creation routines")
** are used to add SQL functions or aggregates or to redefine the behavior
** of existing SQL functions or aggregates.  The only differences between
** these routines are the text encoding expected for
** the second parameter (the name of the function being created)
** and the presence or absence of a destructor callback for
** the application data pointer.
**
** ^The first parameter is the [database connection] to which the SQL
** function is to be added.  ^If an application uses more than one database
** connection then application-defined SQL functions must be added
** to each database connection separately.
**
** ^The second parameter is the name of the SQL function to be created or
** redefined.  ^The length of the name is limited to 255 bytes in a UTF-8
** representation, exclusive of the zero-terminator.  ^Note that the name
** length limit is in UTF-8 bytes, not characters nor UTF-16 bytes.  
** ^Any attempt to create a function with a longer name
** will result in [SQLITE_MISUSE] being returned.
**
** ^The third parameter (nArg)
** is the number of arguments that the SQL function or
** aggregate takes. ^If this parameter is -1, then the SQL function or
** aggregate may take any number of arguments between 0 and the limit
** set by [sqlite3_limit]([SQLITE_LIMIT_FUNCTION_ARG]).  If the third
** parameter is less than -1 or greater than 127 then the behavior is
** undefined.
**
** ^The fourth parameter, eTextRep, specifies what
** [SQLITE_UTF8 | text encoding] this SQL function prefers for
** its parameters.  Every SQL function implementation must be able to work
** with UTF-8, UTF-16le, or UTF-16be.  But some implementations may be
** more efficient with one encoding than another.  ^An application may
** invoke sqlite3_create_function() or sqlite3_create_function16() multiple
** times with the same function but with different values of eTextRep.
** ^When multiple implementations of the same function are available, SQLite
** will pick the one that involves the least amount of data conversion.
** If there is only a single implementation which does not care what text
** encoding is used, then the fourth argument should be [SQLITE_ANY].
**
** ^(The fifth parameter is an arbitrary pointer.  The implementation of the
** function can gain access to this pointer using [sqlite3_user_data()].)^
**
** ^The sixth, seventh and eighth parameters, xFunc, xStep and xFinal, are
** pointers to C-language functions that implement the SQL function or
** aggregate. ^A scalar SQL function requires an implementation of the xFunc
** callback only; NULL pointers must be passed as the xStep and xFinal
** parameters. ^An aggregate SQL function requires an implementation of xStep
** and xFinal and NULL pointer must be passed for xFunc. ^To delete an existing
** SQL function or aggregate, pass NULL pointers for all three function
** callbacks.
**
** ^(If the ninth parameter to sqlite3_create_function_v2() is not NULL,
** then it is destructor for the application data pointer. 
** The destructor is invoked when the function is deleted, either by being
** overloaded or when the database connection closes.)^
** ^The destructor is also invoked if the call to
** sqlite3_create_function_v2() fails.
** ^When the destructor callback of the tenth parameter is invoked, it
** is passed a single argument which is a copy of the application data 
** pointer which was the fifth parameter to sqlite3_create_function_v2().
**
** ^It is permitted to register multiple implementations of the same
** functions with the same name but with either differing numbers of
** arguments or differing preferred text encodings.  ^SQLite will use
** the implementation that most closely matches the way in which the
** SQL function is used.  ^A function implementation with a non-negative
** nArg parameter is a better match than a function implementation with
** a negative nArg.  ^A function where the preferred text encoding
** matches the database encoding is a better
** match than a function where the encoding is different.  
** ^A function where the encoding difference is between UTF16le and UTF16be
** is a closer match than a function where the encoding difference is
** between UTF8 and UTF16.
**
** ^Built-in functions may be overloaded by new application-defined functions.
**
** ^An application-defined function is permitted to call other
** SQLite interfaces.  However, such calls must not
** close the database connection nor finalize or reset the prepared
** statement in which the function is running.
*/
int sqlite3_create_function(
  sqlite3 *db,
  const char *zFunctionName,
  int nArg,
  int eTextRep,
  void *pApp,
  void (*xFunc)(sqlite3_context*,int,sqlite3_value**),
  void (*xStep)(sqlite3_context*,int,sqlite3_value**),
  void (*xFinal)(sqlite3_context*)
);
int sqlite3_create_function16(
  sqlite3 *db,
  const void *zFunctionName,
  int nArg,
  int eTextRep,
  void *pApp,
  void (*xFunc)(sqlite3_context*,int,sqlite3_value**),
  void (*xStep)(sqlite3_context*,int,sqlite3_value**),
  void (*xFinal)(sqlite3_context*)
);
int sqlite3_create_function_v2(
  sqlite3 *db,
  const char *zFunctionName,
  int nArg,
  int eTextRep,
  void *pApp,
  void (*xFunc)(sqlite3_context*,int,sqlite3_value**),
  void (*xStep)(sqlite3_context*,int,sqlite3_value**),
  void (*xFinal)(sqlite3_context*),
  void(*xDestroy)(void*)
);

/*
** CAPI3REF: Text Encodings
**
** These constant define integer codes that represent the various
** text encodings supported by SQLite.
*/
#define SQLITE_UTF8           1
#define SQLITE_UTF16LE        2
#define SQLITE_UTF16BE        3
#define SQLITE_UTF16          4    /* Use native byte order */
#define SQLITE_ANY            5    /* sqlite3_create_function only */
#define SQLITE_UTF16_ALIGNED  8    /* sqlite3_create_collation only */

/*
** CAPI3REF: Deprecated Functions
** DEPRECATED
**
** These functions are [deprecated].  In order to maintain
** backwards compatibility with older code, these functions continue 
** to be supported.  However, new applications should avoid
** the use of these functions.  To help encourage people to avoid
** using these functions, we are not going to tell you what they do.
*/
#ifndef SQLITE_OMIT_DEPRECATED
SQLITE_DEPRECATED int sqlite3_aggregate_count(sqlite3_context*);
SQLITE_DEPRECATED int sqlite3_expired(sqlite3_stmt*);
SQLITE_DEPRECATED int sqlite3_transfer_bindings(sqlite3_stmt*, sqlite3_stmt*);
SQLITE_DEPRECATED int sqlite3_global_recover(void);
SQLITE_DEPRECATED void sqlite3_thread_cleanup(void);
SQLITE_DEPRECATED int sqlite3_memory_alarm(void(*)(void*,sqlite3_int64,int),void*,sqlite3_int64);
#endif

/*
** CAPI3REF: Obtaining SQL Function Parameter Values
**
** The C-language implementation of SQL functions and aggregates uses
** this set of interface routines to access the parameter values on
** the function or aggregate.
**
** The xFunc (for scalar functions) or xStep (for aggregates) parameters
** to [sqlite3_create_function()] and [sqlite3_create_function16()]
** define callbacks that implement the SQL functions and aggregates.
** The 3rd parameter to these callbacks is an array of pointers to
** [protected sqlite3_value] objects.  There is one [sqlite3_value] object for
** each parameter to the SQL function.  These routines are used to
** extract values from the [sqlite3_value] objects.
**
** These routines work only with [protected sqlite3_value] objects.
** Any attempt to use these routines on an [unprotected sqlite3_value]
** object results in undefined behavior.
**
** ^These routines work just like the corresponding [column access functions]
** except that  these routines take a single [protected sqlite3_value] object
** pointer instead of a [sqlite3_stmt*] pointer and an integer column number.
**
** ^The sqlite3_value_text16() interface extracts a UTF-16 string
** in the native byte-order of the host machine.  ^The
** sqlite3_value_text16be() and sqlite3_value_text16le() interfaces
** extract UTF-16 strings as big-endian and little-endian respectively.
**
** ^(The sqlite3_value_numeric_type() interface attempts to apply
** numeric affinity to the value.  This means that an attempt is
** made to convert the value to an integer or floating point.  If
** such a conversion is possible without loss of information (in other
** words, if the value is a string that looks like a number)
** then the conversion is performed.  Otherwise no conversion occurs.
** The [SQLITE_INTEGER | datatype] after conversion is returned.)^
**
** Please pay particular attention to the fact that the pointer returned
** from [sqlite3_value_blob()], [sqlite3_value_text()], or
** [sqlite3_value_text16()] can be invalidated by a subsequent call to
** [sqlite3_value_bytes()], [sqlite3_value_bytes16()], [sqlite3_value_text()],
** or [sqlite3_value_text16()].
**
** These routines must be called from the same thread as
** the SQL function that supplied the [sqlite3_value*] parameters.
*/
const void *sqlite3_value_blob(sqlite3_value*);
int sqlite3_value_bytes(sqlite3_value*);
int sqlite3_value_bytes16(sqlite3_value*);
double sqlite3_value_double(sqlite3_value*);
int sqlite3_value_int(sqlite3_value*);
sqlite3_int64 sqlite3_value_int64(sqlite3_value*);
const unsigned char *sqlite3_value_text(sqlite3_value*);
const void *sqlite3_value_text16(sqlite3_value*);
const void *sqlite3_value_text16le(sqlite3_value*);
const void *sqlite3_value_text16be(sqlite3_value*);
int sqlite3_value_type(sqlite3_value*);
int sqlite3_value_numeric_type(sqlite3_value*);

/*
** CAPI3REF: Obtain Aggregate Function Context
**
** Implementations of aggregate SQL functions use this
** routine to allocate memory for storing their state.
**
** ^The first time the sqlite3_aggregate_context(C,N) routine is called 
** for a particular aggregate function, SQLite
** allocates N of memory, zeroes out that memory, and returns a pointer
** to the new memory. ^On second and subsequent calls to
** sqlite3_aggregate_context() for the same aggregate function instance,
** the same buffer is returned.  Sqlite3_aggregate_context() is normally
** called once for each invocation of the xStep callback and then one
** last time when the xFinal callback is invoked.  ^(When no rows match
** an aggregate query, the xStep() callback of the aggregate function
** implementation is never called and xFinal() is called exactly once.
** In those cases, sqlite3_aggregate_context() might be called for the
** first time from within xFinal().)^
**
** ^The sqlite3_aggregate_context(C,N) routine returns a NULL pointer if N is
** less than or equal to zero or if a memory allocate error occurs.
**
** ^(The amount of space allocated by sqlite3_aggregate_context(C,N) is
** determined by the N parameter on first successful call.  Changing the
** value of N in subsequent call to sqlite3_aggregate_context() within
** the same aggregate function instance will not resize the memory
** allocation.)^
**
** ^SQLite automatically frees the memory allocated by 
** sqlite3_aggregate_context() when the aggregate query concludes.
**
** The first parameter must be a copy of the
** [sqlite3_context | SQL function context] that is the first parameter
** to the xStep or xFinal callback routine that implements the aggregate
** function.
**
** This routine must be called from the same thread in which
** the aggregate SQL function is running.
*/
void *sqlite3_aggregate_context(sqlite3_context*, int nBytes);

/*
** CAPI3REF: User Data For Functions
**
** ^The sqlite3_user_data() interface returns a copy of
** the pointer that was the pUserData parameter (the 5th parameter)
** of the [sqlite3_create_function()]
** and [sqlite3_create_function16()] routines that originally
** registered the application defined function.
**
** This routine must be called from the same thread in which
** the application-defined function is running.
*/
void *sqlite3_user_data(sqlite3_context*);

/*
** CAPI3REF: Database Connection For Functions
**
** ^The sqlite3_context_db_handle() interface returns a copy of
** the pointer to the [database connection] (the 1st parameter)
** of the [sqlite3_create_function()]
** and [sqlite3_create_function16()] routines that originally
** registered the application defined function.
*/
sqlite3 *sqlite3_context_db_handle(sqlite3_context*);

/*
** CAPI3REF: Function Auxiliary Data
**
** The following two functions may be used by scalar SQL functions to
** associate metadata with argument values. If the same value is passed to
** multiple invocations of the same SQL function during query execution, under
** some circumstances the associated metadata may be preserved. This may
** be used, for example, to add a regular-expression matching scalar
** function. The compiled version of the regular expression is stored as
** metadata associated with the SQL value passed as the regular expression
** pattern.  The compiled regular expression can be reused on multiple
** invocations of the same function so that the original pattern string
** does not need to be recompiled on each invocation.
**
** ^The sqlite3_get_auxdata() interface returns a pointer to the metadata
** associated by the sqlite3_set_auxdata() function with the Nth argument
** value to the application-defined function. ^If no metadata has been ever
** been set for the Nth argument of the function, or if the corresponding
** function parameter has changed since the meta-data was set,
** then sqlite3_get_auxdata() returns a NULL pointer.
**
** ^The sqlite3_set_auxdata() interface saves the metadata
** pointed to by its 3rd parameter as the metadata for the N-th
** argument of the application-defined function.  Subsequent
** calls to sqlite3_get_auxdata() might return this data, if it has
** not been destroyed.
** ^If it is not NULL, SQLite will invoke the destructor
** function given by the 4th parameter to sqlite3_set_auxdata() on
** the metadata when the corresponding function parameter changes
** or when the SQL statement completes, whichever comes first.
**
** SQLite is free to call the destructor and drop metadata on any
** parameter of any function at any time.  ^The only guarantee is that
** the destructor will be called before the metadata is dropped.
**
** ^(In practice, metadata is preserved between function calls for
** expressions that are constant at compile time. This includes literal
** values and [parameters].)^
**
** These routines must be called from the same thread in which
** the SQL function is running.
*/
void *sqlite3_get_auxdata(sqlite3_context*, int N);
void sqlite3_set_auxdata(sqlite3_context*, int N, void*, void (*)(void*));


/*
** CAPI3REF: Constants Defining Special Destructor Behavior
**
** These are special values for the destructor that is passed in as the
** final argument to routines like [sqlite3_result_blob()].  ^If the destructor
** argument is SQLITE_STATIC, it means that the content pointer is constant
** and will never change.  It does not need to be destroyed.  ^The
** SQLITE_TRANSIENT value means that the content will likely change in
** the near future and that SQLite should make its own private copy of
** the content before returning.
**
** The typedef is necessary to work around problems in certain
** C++ compilers.  See ticket #2191.
*/
typedef void (*sqlite3_destructor_type)(void*);
#define SQLITE_STATIC      ((sqlite3_destructor_type)0)
#define SQLITE_TRANSIENT   ((sqlite3_destructor_type)-1)

/*
** CAPI3REF: Setting The Result Of An SQL Function
**
** These routines are used by the xFunc or xFinal callbacks that
** implement SQL functions and aggregates.  See
** [sqlite3_create_function()] and [sqlite3_create_function16()]
** for additional information.
**
** These functions work very much like the [parameter binding] family of
** functions used to bind values to host parameters in prepared statements.
** Refer to the [SQL parameter] documentation for additional information.
**
** ^The sqlite3_result_blob() interface sets the result from
** an application-defined function to be the BLOB whose content is pointed
** to by the second parameter and which is N bytes long where N is the
** third parameter.
**
** ^The sqlite3_result_zeroblob() interfaces set the result of
** the application-defined function to be a BLOB containing all zero
** bytes and N bytes in size, where N is the value of the 2nd parameter.
**
** ^The sqlite3_result_double() interface sets the result from
** an application-defined function to be a floating point value specified
** by its 2nd argument.
**
** ^The sqlite3_result_error() and sqlite3_result_error16() functions
** cause the implemented SQL function to throw an exception.
** ^SQLite uses the string pointed to by the
** 2nd parameter of sqlite3_result_error() or sqlite3_result_error16()
** as the text of an error message.  ^SQLite interprets the error
** message string from sqlite3_result_error() as UTF-8. ^SQLite
** interprets the string from sqlite3_result_error16() as UTF-16 in native
** byte order.  ^If the third parameter to sqlite3_result_error()
** or sqlite3_result_error16() is negative then SQLite takes as the error
** message all text up through the first zero character.
** ^If the third parameter to sqlite3_result_error() or
** sqlite3_result_error16() is non-negative then SQLite takes that many
** bytes (not characters) from the 2nd parameter as the error message.
** ^The sqlite3_result_error() and sqlite3_result_error16()
** routines make a private copy of the error message text before
** they return.  Hence, the calling function can deallocate or
** modify the text after they return without harm.
** ^The sqlite3_result_error_code() function changes the error code
** returned by SQLite as a result of an error in a function.  ^By default,
** the error code is SQLITE_ERROR.  ^A subsequent call to sqlite3_result_error()
** or sqlite3_result_error16() resets the error code to SQLITE_ERROR.
**
** ^The sqlite3_result_toobig() interface causes SQLite to throw an error
** indicating that a string or BLOB is too long to represent.
**
** ^The sqlite3_result_nomem() interface causes SQLite to throw an error
** indicating that a memory allocation failed.
**
** ^The sqlite3_result_int() interface sets the return value
** of the application-defined function to be the 32-bit signed integer
** value given in the 2nd argument.
** ^The sqlite3_result_int64() interface sets the return value
** of the application-defined function to be the 64-bit signed integer
** value given in the 2nd argument.
**
** ^The sqlite3_result_null() interface sets the return value
** of the application-defined function to be NULL.
**
** ^The sqlite3_result_text(), sqlite3_result_text16(),
** sqlite3_result_text16le(), and sqlite3_result_text16be() interfaces
** set the return value of the application-defined function to be
** a text string which is represented as UTF-8, UTF-16 native byte order,
** UTF-16 little endian, or UTF-16 big endian, respectively.
** ^SQLite takes the text result from the application from
** the 2nd parameter of the sqlite3_result_text* interfaces.
** ^If the 3rd parameter to the sqlite3_result_text* interfaces
** is negative, then SQLite takes result text from the 2nd parameter
** through the first zero character.
** ^If the 3rd parameter to the sqlite3_result_text* interfaces
** is non-negative, then as many bytes (not characters) of the text
** pointed to by the 2nd parameter are taken as the application-defined
** function result.
** ^If the 4th parameter to the sqlite3_result_text* interfaces
** or sqlite3_result_blob is a non-NULL pointer, then SQLite calls that
** function as the destructor on the text or BLOB result when it has
** finished using that result.
** ^If the 4th parameter to the sqlite3_result_text* interfaces or to
** sqlite3_result_blob is the special constant SQLITE_STATIC, then SQLite
** assumes that the text or BLOB result is in constant space and does not
** copy the content of the parameter nor call a destructor on the content
** when it has finished using that result.
** ^If the 4th parameter to the sqlite3_result_text* interfaces
** or sqlite3_result_blob is the special constant SQLITE_TRANSIENT
** then SQLite makes a copy of the result into space obtained from
** from [sqlite3_malloc()] before it returns.
**
** ^The sqlite3_result_value() interface sets the result of
** the application-defined function to be a copy the
** [unprotected sqlite3_value] object specified by the 2nd parameter.  ^The
** sqlite3_result_value() interface makes a copy of the [sqlite3_value]
** so that the [sqlite3_value] specified in the parameter may change or
** be deallocated after sqlite3_result_value() returns without harm.
** ^A [protected sqlite3_value] object may always be used where an
** [unprotected sqlite3_value] object is required, so either
** kind of [sqlite3_value] object can be used with this interface.
**
** If these routines are called from within the different thread
** than the one containing the application-defined function that received
** the [sqlite3_context] pointer, the results are undefined.
*/
void sqlite3_result_blob(sqlite3_context*, const void*, int, void(*)(void*));
void sqlite3_result_double(sqlite3_context*, double);
void sqlite3_result_error(sqlite3_context*, const char*, int);
void sqlite3_result_error16(sqlite3_context*, const void*, int);
void sqlite3_result_error_toobig(sqlite3_context*);
void sqlite3_result_error_nomem(sqlite3_context*);
void sqlite3_result_error_code(sqlite3_context*, int);
void sqlite3_result_int(sqlite3_context*, int);
void sqlite3_result_int64(sqlite3_context*, sqlite3_int64);
void sqlite3_result_null(sqlite3_context*);
void sqlite3_result_text(sqlite3_context*, const char*, int, void(*)(void*));
void sqlite3_result_text16(sqlite3_context*, const void*, int, void(*)(void*));
void sqlite3_result_text16le(sqlite3_context*, const void*, int,void(*)(void*));
void sqlite3_result_text16be(sqlite3_context*, const void*, int,void(*)(void*));
void sqlite3_result_value(sqlite3_context*, sqlite3_value*);
void sqlite3_result_zeroblob(sqlite3_context*, int n);

/*
** CAPI3REF: Define New Collating Sequences
**
** ^These functions add, remove, or modify a [collation] associated
** with the [database connection] specified as the first argument.
**
** ^The name of the collation is a UTF-8 string
** for sqlite3_create_collation() and sqlite3_create_collation_v2()
** and a UTF-16 string in native byte order for sqlite3_create_collation16().
** ^Collation names that compare equal according to [sqlite3_strnicmp()] are
** considered to be the same name.
**
** ^(The third argument (eTextRep) must be one of the constants:
** <ul>
** <li> [SQLITE_UTF8],
** <li> [SQLITE_UTF16LE],
** <li> [SQLITE_UTF16BE],
** <li> [SQLITE_UTF16], or
** <li> [SQLITE_UTF16_ALIGNED].
** </ul>)^
** ^The eTextRep argument determines the encoding of strings passed
** to the collating function callback, xCallback.
** ^The [SQLITE_UTF16] and [SQLITE_UTF16_ALIGNED] values for eTextRep
** force strings to be UTF16 with native byte order.
** ^The [SQLITE_UTF16_ALIGNED] value for eTextRep forces strings to begin
** on an even byte address.
**
** ^The fourth argument, pArg, is an application data pointer that is passed
** through as the first argument to the collating function callback.
**
** ^The fifth argument, xCallback, is a pointer to the collating function.
** ^Multiple collating functions can be registered using the same name but
** with different eTextRep parameters and SQLite will use whichever
** function requires the least amount of data transformation.
** ^If the xCallback argument is NULL then the collating function is
** deleted.  ^When all collating functions having the same name are deleted,
** that collation is no longer usable.
**
** ^The collating function callback is invoked with a copy of the pArg 
** application data pointer and with two strings in the encoding specified
** by the eTextRep argument.  The collating function must return an
** integer that is negative, zero, or positive
** if the first string is less than, equal to, or greater than the second,
** respectively.  A collating function must always return the same answer
** given the same inputs.  If two or more collating functions are registered
** to the same collation name (using different eTextRep values) then all
** must give an equivalent answer when invoked with equivalent strings.
** The collating function must obey the following properties for all
** strings A, B, and C:
**
** <ol>
** <li> If A==B then B==A.
** <li> If A==B and B==C then A==C.
** <li> If A&lt;B THEN B&gt;A.
** <li> If A&lt;B and B&lt;C then A&lt;C.
** </ol>
**
** If a collating function fails any of the above constraints and that
** collating function is  registered and used, then the behavior of SQLite
** is undefined.
**
** ^The sqlite3_create_collation_v2() works like sqlite3_create_collation()
** with the addition that the xDestroy callback is invoked on pArg when
** the collating function is deleted.
** ^Collating functions are deleted when they are overridden by later
** calls to the collation creation functions or when the
** [database connection] is closed using [sqlite3_close()].
**
** ^The xDestroy callback is <u>not</u> called if the 
** sqlite3_create_collation_v2() function fails.  Applications that invoke
** sqlite3_create_collation_v2() with a non-NULL xDestroy argument should 
** check the return code and dispose of the application data pointer
** themselves rather than expecting SQLite to deal with it for them.
** This is different from every other SQLite interface.  The inconsistency 
** is unfortunate but cannot be changed without breaking backwards 
** compatibility.
**
** See also:  [sqlite3_collation_needed()] and [sqlite3_collation_needed16()].
*/
int sqlite3_create_collation(
  sqlite3*, 
  const char *zName, 
  int eTextRep, 
  void *pArg,
  int(*xCompare)(void*,int,const void*,int,const void*)
);
int sqlite3_create_collation_v2(
  sqlite3*, 
  const char *zName, 
  int eTextRep, 
  void *pArg,
  int(*xCompare)(void*,int,const void*,int,const void*),
  void(*xDestroy)(void*)
);
int sqlite3_create_collation16(
  sqlite3*, 
  const void *zName,
  int eTextRep, 
  void *pArg,
  int(*xCompare)(void*,int,const void*,int,const void*)
);

/*
** CAPI3REF: Collation Needed Callbacks
**
** ^To avoid having to register all collation sequences before a database
** can be used, a single callback function may be registered with the
** [database connection] to be invoked whenever an undefined collation
** sequence is required.
**
** ^If the function is registered using the sqlite3_collation_needed() API,
** then it is passed the names of undefined collation sequences as strings
** encoded in UTF-8. ^If sqlite3_collation_needed16() is used,
** the names are passed as UTF-16 in machine native byte order.
** ^A call to either function replaces the existing collation-needed callback.
**
** ^(When the callback is invoked, the first argument passed is a copy
** of the second argument to sqlite3_collation_needed() or
** sqlite3_collation_needed16().  The second argument is the database
** connection.  The third argument is one of [SQLITE_UTF8], [SQLITE_UTF16BE],
** or [SQLITE_UTF16LE], indicating the most desirable form of the collation
** sequence function required.  The fourth parameter is the name of the
** required collation sequence.)^
**
** The callback function should register the desired collation using
** [sqlite3_create_collation()], [sqlite3_create_collation16()], or
** [sqlite3_create_collation_v2()].
*/
int sqlite3_collation_needed(
  sqlite3*, 
  void*, 
  void(*)(void*,sqlite3*,int eTextRep,const char*)
);
int sqlite3_collation_needed16(
  sqlite3*, 
  void*,
  void(*)(void*,sqlite3*,int eTextRep,const void*)
);

#ifdef SQLITE_HAS_CODEC
/*
** Specify the key for an encrypted database.  This routine should be
** called right after sqlite3_open().
**
** The code to implement this API is not available in the public release
** of SQLite.
*/
int sqlite3_key(
  sqlite3 *db,                   /* Database to be rekeyed */
  const void *pKey, int nKey     /* The key */
);

/*
** Change the key on an open database.  If the current database is not
** encrypted, this routine will encrypt it.  If pNew==0 or nNew==0, the
** database is decrypted.
**
** The code to implement this API is not available in the public release
** of SQLite.
*/
int sqlite3_rekey(
  sqlite3 *db,                   /* Database to be rekeyed */
  const void *pKey, int nKey     /* The new key */
);

/*
** Specify the activation key for a SEE database.  Unless 
** activated, none of the SEE routines will work.
*/
void sqlite3_activate_see(
  const char *zPassPhrase        /* Activation phrase */
);
#endif

#ifdef SQLITE_ENABLE_CEROD
/*
** Specify the activation key for a CEROD database.  Unless 
** activated, none of the CEROD routines will work.
*/
void sqlite3_activate_cerod(
  const char *zPassPhrase        /* Activation phrase */
);
#endif

/*
** CAPI3REF: Suspend Execution For A Short Time
**
** The sqlite3_sleep() function causes the current thread to suspend execution
** for at least a number of milliseconds specified in its parameter.
**
** If the operating system does not support sleep requests with
** millisecond time resolution, then the time will be rounded up to
** the nearest second. The number of milliseconds of sleep actually
** requested from the operating system is returned.
**
** ^SQLite implements this interface by calling the xSleep()
** method of the default [sqlite3_vfs] object.  If the xSleep() method
** of the default VFS is not implemented correctly, or not implemented at
** all, then the behavior of sqlite3_sleep() may deviate from the description
** in the previous paragraphs.
*/
int sqlite3_sleep(int);

/*
** CAPI3REF: Name Of The Folder Holding Temporary Files
**
** ^(If this global variable is made to point to a string which is
** the name of a folder (a.k.a. directory), then all temporary files
** created by SQLite when using a built-in [sqlite3_vfs | VFS]
** will be placed in that directory.)^  ^If this variable
** is a NULL pointer, then SQLite performs a search for an appropriate
** temporary file directory.
**
** It is not safe to read or modify this variable in more than one
** thread at a time.  It is not safe to read or modify this variable
** if a [database connection] is being used at the same time in a separate
** thread.
** It is intended that this variable be set once
** as part of process initialization and before any SQLite interface
** routines have been called and that this variable remain unchanged
** thereafter.
**
** ^The [temp_store_directory pragma] may modify this variable and cause
** it to point to memory obtained from [sqlite3_malloc].  ^Furthermore,
** the [temp_store_directory pragma] always assumes that any string
** that this variable points to is held in memory obtained from 
** [sqlite3_malloc] and the pragma may attempt to free that memory
** using [sqlite3_free].
** Hence, if this variable is modified directly, either it should be
** made NULL or made to point to memory obtained from [sqlite3_malloc]
** or else the use of the [temp_store_directory pragma] should be avoided.
*/
SQLITE_EXTERN char *sqlite3_temp_directory;

/*
** CAPI3REF: Test For Auto-Commit Mode
** KEYWORDS: {autocommit mode}
**
** ^The sqlite3_get_autocommit() interface returns non-zero or
** zero if the given database connection is or is not in autocommit mode,
** respectively.  ^Autocommit mode is on by default.
** ^Autocommit mode is disabled by a [BEGIN] statement.
** ^Autocommit mode is re-enabled by a [COMMIT] or [ROLLBACK].
**
** If certain kinds of errors occur on a statement within a multi-statement
** transaction (errors including [SQLITE_FULL], [SQLITE_IOERR],
** [SQLITE_NOMEM], [SQLITE_BUSY], and [SQLITE_INTERRUPT]) then the
** transaction might be rolled back automatically.  The only way to
** find out whether SQLite automatically rolled back the transaction after
** an error is to use this function.
**
** If another thread changes the autocommit status of the database
** connection while this routine is running, then the return value
** is undefined.
*/
int sqlite3_get_autocommit(sqlite3*);

/*
** CAPI3REF: Find The Database Handle Of A Prepared Statement
**
** ^The sqlite3_db_handle interface returns the [database connection] handle
** to which a [prepared statement] belongs.  ^The [database connection]
** returned by sqlite3_db_handle is the same [database connection]
** that was the first argument
** to the [sqlite3_prepare_v2()] call (or its variants) that was used to
** create the statement in the first place.
*/
sqlite3 *sqlite3_db_handle(sqlite3_stmt*);

/*
** CAPI3REF: Find the next prepared statement
**
** ^This interface returns a pointer to the next [prepared statement] after
** pStmt associated with the [database connection] pDb.  ^If pStmt is NULL
** then this interface returns a pointer to the first prepared statement
** associated with the database connection pDb.  ^If no prepared statement
** satisfies the conditions of this routine, it returns NULL.
**
** The [database connection] pointer D in a call to
** [sqlite3_next_stmt(D,S)] must refer to an open database
** connection and in particular must not be a NULL pointer.
*/
sqlite3_stmt *sqlite3_next_stmt(sqlite3 *pDb, sqlite3_stmt *pStmt);

/*
** CAPI3REF: Commit And Rollback Notification Callbacks
**
** ^The sqlite3_commit_hook() interface registers a callback
** function to be invoked whenever a transaction is [COMMIT | committed].
** ^Any callback set by a previous call to sqlite3_commit_hook()
** for the same database connection is overridden.
** ^The sqlite3_rollback_hook() interface registers a callback
** function to be invoked whenever a transaction is [ROLLBACK | rolled back].
** ^Any callback set by a previous call to sqlite3_rollback_hook()
** for the same database connection is overridden.
** ^The pArg argument is passed through to the callback.
** ^If the callback on a commit hook function returns non-zero,
** then the commit is converted into a rollback.
**
** ^The sqlite3_commit_hook(D,C,P) and sqlite3_rollback_hook(D,C,P) functions
** return the P argument from the previous call of the same function
** on the same [database connection] D, or NULL for
** the first call for each function on D.
**
** The callback implementation must not do anything that will modify
** the database connection that invoked the callback.  Any actions
** to modify the database connection must be deferred until after the
** completion of the [sqlite3_step()] call that triggered the commit
** or rollback hook in the first place.
** Note that [sqlite3_prepare_v2()] and [sqlite3_step()] both modify their
** database connections for the meaning of "modify" in this paragraph.
**
** ^Registering a NULL function disables the callback.
**
** ^When the commit hook callback routine returns zero, the [COMMIT]
** operation is allowed to continue normally.  ^If the commit hook
** returns non-zero, then the [COMMIT] is converted into a [ROLLBACK].
** ^The rollback hook is invoked on a rollback that results from a commit
** hook returning non-zero, just as it would be with any other rollback.
**
** ^For the purposes of this API, a transaction is said to have been
** rolled back if an explicit "ROLLBACK" statement is executed, or
** an error or constraint causes an implicit rollback to occur.
** ^The rollback callback is not invoked if a transaction is
** automatically rolled back because the database connection is closed.
**
** See also the [sqlite3_update_hook()] interface.
*/
void *sqlite3_commit_hook(sqlite3*, int(*)(void*), void*);
void *sqlite3_rollback_hook(sqlite3*, void(*)(void *), void*);

/*
** CAPI3REF: Data Change Notification Callbacks
**
** ^The sqlite3_update_hook() interface registers a callback function
** with the [database connection] identified by the first argument
** to be invoked whenever a row is updated, inserted or deleted.
** ^Any callback set by a previous call to this function
** for the same database connection is overridden.
**
** ^The second argument is a pointer to the function to invoke when a
** row is updated, inserted or deleted.
** ^The first argument to the callback is a copy of the third argument
** to sqlite3_update_hook().
** ^The second callback argument is one of [SQLITE_INSERT], [SQLITE_DELETE],
** or [SQLITE_UPDATE], depending on the operation that caused the callback
** to be invoked.
** ^The third and fourth arguments to the callback contain pointers to the
** database and table name containing the affected row.
** ^The final callback parameter is the [rowid] of the row.
** ^In the case of an update, this is the [rowid] after the update takes place.
**
** ^(The update hook is not invoked when internal system tables are
** modified (i.e. sqlite_master and sqlite_sequence).)^
**
** ^In the current implementation, the update hook
** is not invoked when duplication rows are deleted because of an
** [ON CONFLICT | ON CONFLICT REPLACE] clause.  ^Nor is the update hook
** invoked when rows are deleted using the [truncate optimization].
** The exceptions defined in this paragraph might change in a future
** release of SQLite.
**
** The update hook implementation must not do anything that will modify
** the database connection that invoked the update hook.  Any actions
** to modify the database connection must be deferred until after the
** completion of the [sqlite3_step()] call that triggered the update hook.
** Note that [sqlite3_prepare_v2()] and [sqlite3_step()] both modify their
** database connections for the meaning of "modify" in this paragraph.
**
** ^The sqlite3_update_hook(D,C,P) function
** returns the P argument from the previous call
** on the same [database connection] D, or NULL for
** the first call on D.
**
** See also the [sqlite3_commit_hook()] and [sqlite3_rollback_hook()]
** interfaces.
*/
void *sqlite3_update_hook(
  sqlite3*, 
  void(*)(void *,int ,char const *,char const *,sqlite3_int64),
  void*
);

/*
** CAPI3REF: Enable Or Disable Shared Pager Cache
** KEYWORDS: {shared cache}
**
** ^(This routine enables or disables the sharing of the database cache
** and schema data structures between [database connection | connections]
** to the same database. Sharing is enabled if the argument is true
** and disabled if the argument is false.)^
**
** ^Cache sharing is enabled and disabled for an entire process.
** This is a change as of SQLite version 3.5.0. In prior versions of SQLite,
** sharing was enabled or disabled for each thread separately.
**
** ^(The cache sharing mode set by this interface effects all subsequent
** calls to [sqlite3_open()], [sqlite3_open_v2()], and [sqlite3_open16()].
** Existing database connections continue use the sharing mode
** that was in effect at the time they were opened.)^
**
** ^(This routine returns [SQLITE_OK] if shared cache was enabled or disabled
** successfully.  An [error code] is returned otherwise.)^
**
** ^Shared cache is disabled by default. But this might change in
** future releases of SQLite.  Applications that care about shared
** cache setting should set it explicitly.
**
** ^Note: This method is deprecated on MacOS X 10.7 and iOS version 5.0
** and will always return SQLITE_MISUSE, instead of calling this function
** shared cache mode should be enabled per-database connection via 
** sqlite3_open_v2 with SQLITE_OPEN_SHAREDCACHE instead.
**
** See Also:  [SQLite Shared-Cache Mode]
*/
int sqlite3_enable_shared_cache(int);

/*
** CAPI3REF: Attempt To Free Heap Memory
**
** ^The sqlite3_release_memory() interface attempts to free N bytes
** of heap memory by deallocating non-essential memory allocations
** held by the database library.   Memory used to cache database
** pages to improve performance is an example of non-essential memory.
** ^sqlite3_release_memory() returns the number of bytes actually freed,
** which might be more or less than the amount requested.
** ^The sqlite3_release_memory() routine is a no-op returning zero
** if SQLite is not compiled with [SQLITE_ENABLE_MEMORY_MANAGEMENT].
*/
int sqlite3_release_memory(int);

/*
** CAPI3REF: Impose A Limit On Heap Size
**
** ^The sqlite3_soft_heap_limit64() interface sets and/or queries the
** soft limit on the amount of heap memory that may be allocated by SQLite.
** ^SQLite strives to keep heap memory utilization below the soft heap
** limit by reducing the number of pages held in the page cache
** as heap memory usages approaches the limit.
** ^The soft heap limit is "soft" because even though SQLite strives to stay
** below the limit, it will exceed the limit rather than generate
** an [SQLITE_NOMEM] error.  In other words, the soft heap limit 
** is advisory only.
**
** ^The return value from sqlite3_soft_heap_limit64() is the size of
** the soft heap limit prior to the call.  ^If the argument N is negative
** then no change is made to the soft heap limit.  Hence, the current
** size of the soft heap limit can be determined by invoking
** sqlite3_soft_heap_limit64() with a negative argument.
**
** ^If the argument N is zero then the soft heap limit is disabled.
**
** ^(The soft heap limit is not enforced in the current implementation
** if one or more of following conditions are true:
**
** <ul>
** <li> The soft heap limit is set to zero.
** <li> Memory accounting is disabled using a combination of the
**      [sqlite3_config]([SQLITE_CONFIG_MEMSTATUS],...) start-time option and
**      the [SQLITE_DEFAULT_MEMSTATUS] compile-time option.
** <li> An alternative page cache implementation is specified using
**      [sqlite3_config]([SQLITE_CONFIG_PCACHE],...).
** <li> The page cache allocates from its own memory pool supplied
**      by [sqlite3_config]([SQLITE_CONFIG_PAGECACHE],...) rather than
**      from the heap.
** </ul>)^
**
** Beginning with SQLite version 3.7.3, the soft heap limit is enforced
** regardless of whether or not the [SQLITE_ENABLE_MEMORY_MANAGEMENT]
** compile-time option is invoked.  With [SQLITE_ENABLE_MEMORY_MANAGEMENT],
** the soft heap limit is enforced on every memory allocation.  Without
** [SQLITE_ENABLE_MEMORY_MANAGEMENT], the soft heap limit is only enforced
** when memory is allocated by the page cache.  Testing suggests that because
** the page cache is the predominate memory user in SQLite, most
** applications will achieve adequate soft heap limit enforcement without
** the use of [SQLITE_ENABLE_MEMORY_MANAGEMENT].
**
** The circumstances under which SQLite will enforce the soft heap limit may
** changes in future releases of SQLite.
*/
sqlite3_int64 sqlite3_soft_heap_limit64(sqlite3_int64 N);

/*
** CAPI3REF: Deprecated Soft Heap Limit Interface
** DEPRECATED
**
** This is a deprecated version of the [sqlite3_soft_heap_limit64()]
** interface.  This routine is provided for historical compatibility
** only.  All new applications should use the
** [sqlite3_soft_heap_limit64()] interface rather than this one.
*/
SQLITE_DEPRECATED void sqlite3_soft_heap_limit(int N);


/*
** CAPI3REF: Extract Metadata About A Column Of A Table
**
** ^This routine returns metadata about a specific column of a specific
** database table accessible using the [database connection] handle
** passed as the first function argument.
**
** ^The column is identified by the second, third and fourth parameters to
** this function. ^The second parameter is either the name of the database
** (i.e. "main", "temp", or an attached database) containing the specified
** table or NULL. ^If it is NULL, then all attached databases are searched
** for the table using the same algorithm used by the database engine to
** resolve unqualified table references.
**
** ^The third and fourth parameters to this function are the table and column
** name of the desired column, respectively. Neither of these parameters
** may be NULL.
**
** ^Metadata is returned by writing to the memory locations passed as the 5th
** and subsequent parameters to this function. ^Any of these arguments may be
** NULL, in which case the corresponding element of metadata is omitted.
**
** ^(<blockquote>
** <table border="1">
** <tr><th> Parameter <th> Output<br>Type <th>  Description
**
** <tr><td> 5th <td> const char* <td> Data type
** <tr><td> 6th <td> const char* <td> Name of default collation sequence
** <tr><td> 7th <td> int         <td> True if column has a NOT NULL constraint
** <tr><td> 8th <td> int         <td> True if column is part of the PRIMARY KEY
** <tr><td> 9th <td> int         <td> True if column is [AUTOINCREMENT]
** </table>
** </blockquote>)^
**
** ^The memory pointed to by the character pointers returned for the
** declaration type and collation sequence is valid only until the next
** call to any SQLite API function.
**
** ^If the specified table is actually a view, an [error code] is returned.
**
** ^If the specified column is "rowid", "oid" or "_rowid_" and an
** [INTEGER PRIMARY KEY] column has been explicitly declared, then the output
** parameters are set for the explicitly declared column. ^(If there is no
** explicitly declared [INTEGER PRIMARY KEY] column, then the output
** parameters are set as follows:
**
** <pre>
**     data type: "INTEGER"
**     collation sequence: "BINARY"
**     not null: 0
**     primary key: 1
**     auto increment: 0
** </pre>)^
**
** ^(This function may load one or more schemas from database files. If an
** error occurs during this process, or if the requested table or column
** cannot be found, an [error code] is returned and an error message left
** in the [database connection] (to be retrieved using sqlite3_errmsg()).)^
**
** ^This API is only available if the library was compiled with the
** [SQLITE_ENABLE_COLUMN_METADATA] C-preprocessor symbol defined.
*/
int sqlite3_table_column_metadata(
  sqlite3 *db,                /* Connection handle */
  const char *zDbName,        /* Database name or NULL */
  const char *zTableName,     /* Table name */
  const char *zColumnName,    /* Column name */
  char const **pzDataType,    /* OUTPUT: Declared data type */
  char const **pzCollSeq,     /* OUTPUT: Collation sequence name */
  int *pNotNull,              /* OUTPUT: True if NOT NULL constraint exists */
  int *pPrimaryKey,           /* OUTPUT: True if column part of PK */
  int *pAutoinc               /* OUTPUT: True if column is auto-increment */
);

/*
** CAPI3REF: Load An Extension
**
** ^This interface loads an SQLite extension library from the named file.
**
** ^The sqlite3_load_extension() interface attempts to load an
** SQLite extension library contained in the file zFile.
**
** ^The entry point is zProc.
** ^zProc may be 0, in which case the name of the entry point
** defaults to "sqlite3_extension_init".
** ^The sqlite3_load_extension() interface returns
** [SQLITE_OK] on success and [SQLITE_ERROR] if something goes wrong.
** ^If an error occurs and pzErrMsg is not 0, then the
** [sqlite3_load_extension()] interface shall attempt to
** fill *pzErrMsg with error message text stored in memory
** obtained from [sqlite3_malloc()]. The calling function
** should free this memory by calling [sqlite3_free()].
**
** ^Extension loading must be enabled using
** [sqlite3_enable_load_extension()] prior to calling this API,
** otherwise an error will be returned.
**
** See also the [load_extension() SQL function].
*/
int sqlite3_load_extension(
  sqlite3 *db,          /* Load the extension into this database connection */
  const char *zFile,    /* Name of the shared library containing extension */
  const char *zProc,    /* Entry point.  Derived from zFile if 0 */
  char **pzErrMsg       /* Put error message here if not 0 */
);

/*
** CAPI3REF: Enable Or Disable Extension Loading
**
** ^So as not to open security holes in older applications that are
** unprepared to deal with extension loading, and as a means of disabling
** extension loading while evaluating user-entered SQL, the following API
** is provided to turn the [sqlite3_load_extension()] mechanism on and off.
**
** ^Extension loading is off by default. See ticket #1863.
** ^Call the sqlite3_enable_load_extension() routine with onoff==1
** to turn extension loading on and call it with onoff==0 to turn
** it back off again.
*/
int sqlite3_enable_load_extension(sqlite3 *db, int onoff);

/*
** CAPI3REF: Automatically Load Statically Linked Extensions
**
** ^This interface causes the xEntryPoint() function to be invoked for
** each new [database connection] that is created.  The idea here is that
** xEntryPoint() is the entry point for a statically linked SQLite extension
** that is to be automatically loaded into all new database connections.
**
** ^(Even though the function prototype shows that xEntryPoint() takes
** no arguments and returns void, SQLite invokes xEntryPoint() with three
** arguments and expects and integer result as if the signature of the
** entry point where as follows:
**
** <blockquote><pre>
** &nbsp;  int xEntryPoint(
** &nbsp;    sqlite3 *db,
** &nbsp;    const char **pzErrMsg,
** &nbsp;    const struct sqlite3_api_routines *pThunk
** &nbsp;  );
** </pre></blockquote>)^
**
** If the xEntryPoint routine encounters an error, it should make *pzErrMsg
** point to an appropriate error message (obtained from [sqlite3_mprintf()])
** and return an appropriate [error code].  ^SQLite ensures that *pzErrMsg
** is NULL before calling the xEntryPoint().  ^SQLite will invoke
** [sqlite3_free()] on *pzErrMsg after xEntryPoint() returns.  ^If any
** xEntryPoint() returns an error, the [sqlite3_open()], [sqlite3_open16()],
** or [sqlite3_open_v2()] call that provoked the xEntryPoint() will fail.
**
** ^Calling sqlite3_auto_extension(X) with an entry point X that is already
** on the list of automatic extensions is a harmless no-op. ^No entry point
** will be called more than once for each database connection that is opened.
**
** See also: [sqlite3_reset_auto_extension()].
*/
int sqlite3_auto_extension(void (*xEntryPoint)(void));

/*
** CAPI3REF: Reset Automatic Extension Loading
**
** ^This interface disables all automatic extensions previously
** registered using [sqlite3_auto_extension()].
*/
void sqlite3_reset_auto_extension(void);

/*
** The interface to the virtual-table mechanism is currently considered
** to be experimental.  The interface might change in incompatible ways.
** If this is a problem for you, do not use the interface at this time.
**
** When the virtual-table mechanism stabilizes, we will declare the
** interface fixed, support it indefinitely, and remove this comment.
*/

/*
** Structures used by the virtual table interface
*/
typedef struct sqlite3_vtab sqlite3_vtab;
typedef struct sqlite3_index_info sqlite3_index_info;
typedef struct sqlite3_vtab_cursor sqlite3_vtab_cursor;
typedef struct sqlite3_module sqlite3_module;

/*
** CAPI3REF: Virtual Table Object
** KEYWORDS: sqlite3_module {virtual table module}
**
** This structure, sometimes called a "virtual table module", 
** defines the implementation of a [virtual tables].  
** This structure consists mostly of methods for the module.
**
** ^A virtual table module is created by filling in a persistent
** instance of this structure and passing a pointer to that instance
** to [sqlite3_create_module()] or [sqlite3_create_module_v2()].
** ^The registration remains valid until it is replaced by a different
** module or until the [database connection] closes.  The content
** of this structure must not change while it is registered with
** any database connection.
*/
struct sqlite3_module {
  int iVersion;
  int (*xCreate)(sqlite3*, void *pAux,
               int argc, const char *const*argv,
               sqlite3_vtab **ppVTab, char**);
  int (*xConnect)(sqlite3*, void *pAux,
               int argc, const char *const*argv,
               sqlite3_vtab **ppVTab, char**);
  int (*xBestIndex)(sqlite3_vtab *pVTab, sqlite3_index_info*);
  int (*xDisconnect)(sqlite3_vtab *pVTab);
  int (*xDestroy)(sqlite3_vtab *pVTab);
  int (*xOpen)(sqlite3_vtab *pVTab, sqlite3_vtab_cursor **ppCursor);
  int (*xClose)(sqlite3_vtab_cursor*);
  int (*xFilter)(sqlite3_vtab_cursor*, int idxNum, const char *idxStr,
                int argc, sqlite3_value **argv);
  int (*xNext)(sqlite3_vtab_cursor*);
  int (*xEof)(sqlite3_vtab_cursor*);
  int (*xColumn)(sqlite3_vtab_cursor*, sqlite3_context*, int);
  int (*xRowid)(sqlite3_vtab_cursor*, sqlite3_int64 *pRowid);
  int (*xUpdate)(sqlite3_vtab *, int, sqlite3_value **, sqlite3_int64 *);
  int (*xBegin)(sqlite3_vtab *pVTab);
  int (*xSync)(sqlite3_vtab *pVTab);
  int (*xCommit)(sqlite3_vtab *pVTab);
  int (*xRollback)(sqlite3_vtab *pVTab);
  int (*xFindFunction)(sqlite3_vtab *pVtab, int nArg, const char *zName,
                       void (**pxFunc)(sqlite3_context*,int,sqlite3_value**),
                       void **ppArg);
  int (*xRename)(sqlite3_vtab *pVtab, const char *zNew);
  /* The methods above are in version 1 of the sqlite_module object. Those 
  ** below are for version 2 and greater. */
  int (*xSavepoint)(sqlite3_vtab *pVTab, int);
  int (*xRelease)(sqlite3_vtab *pVTab, int);
  int (*xRollbackTo)(sqlite3_vtab *pVTab, int);
};

/*
** CAPI3REF: Virtual Table Indexing Information
** KEYWORDS: sqlite3_index_info
**
** The sqlite3_index_info structure and its substructures is used as part
** of the [virtual table] interface to
** pass information into and receive the reply from the [xBestIndex]
** method of a [virtual table module].  The fields under **Inputs** are the
** inputs to xBestIndex and are read-only.  xBestIndex inserts its
** results into the **Outputs** fields.
**
** ^(The aConstraint[] array records WHERE clause constraints of the form:
**
** <blockquote>column OP expr</blockquote>
**
** where OP is =, &lt;, &lt;=, &gt;, or &gt;=.)^  ^(The particular operator is
** stored in aConstraint[].op using one of the
** [SQLITE_INDEX_CONSTRAINT_EQ | SQLITE_INDEX_CONSTRAINT_ values].)^
** ^(The index of the column is stored in
** aConstraint[].iColumn.)^  ^(aConstraint[].usable is TRUE if the
** expr on the right-hand side can be evaluated (and thus the constraint
** is usable) and false if it cannot.)^
**
** ^The optimizer automatically inverts terms of the form "expr OP column"
** and makes other simplifications to the WHERE clause in an attempt to
** get as many WHERE clause terms into the form shown above as possible.
** ^The aConstraint[] array only reports WHERE clause terms that are
** relevant to the particular virtual table being queried.
**
** ^Information about the ORDER BY clause is stored in aOrderBy[].
** ^Each term of aOrderBy records a column of the ORDER BY clause.
**
** The [xBestIndex] method must fill aConstraintUsage[] with information
** about what parameters to pass to xFilter.  ^If argvIndex>0 then
** the right-hand side of the corresponding aConstraint[] is evaluated
** and becomes the argvIndex-th entry in argv.  ^(If aConstraintUsage[].omit
** is true, then the constraint is assumed to be fully handled by the
** virtual table and is not checked again by SQLite.)^
**
** ^The idxNum and idxPtr values are recorded and passed into the
** [xFilter] method.
** ^[sqlite3_free()] is used to free idxPtr if and only if
** needToFreeIdxPtr is true.
**
** ^The orderByConsumed means that output from [xFilter]/[xNext] will occur in
** the correct order to satisfy the ORDER BY clause so that no separate
** sorting step is required.
**
** ^The estimatedCost value is an estimate of the cost of doing the
** particular lookup.  A full scan of a table with N entries should have
** a cost of N.  A binary search of a table of N entries should have a
** cost of approximately log(N).
*/
struct sqlite3_index_info {
  /* Inputs */
  int nConstraint;           /* Number of entries in aConstraint */
  struct sqlite3_index_constraint {
     int iColumn;              /* Column on left-hand side of constraint */
     unsigned char op;         /* Constraint operator */
     unsigned char usable;     /* True if this constraint is usable */
     int iTermOffset;          /* Used internally - xBestIndex should ignore */
  } *aConstraint;            /* Table of WHERE clause constraints */
  int nOrderBy;              /* Number of terms in the ORDER BY clause */
  struct sqlite3_index_orderby {
     int iColumn;              /* Column number */
     unsigned char desc;       /* True for DESC.  False for ASC. */
  } *aOrderBy;               /* The ORDER BY clause */
  /* Outputs */
  struct sqlite3_index_constraint_usage {
    int argvIndex;           /* if >0, constraint is part of argv to xFilter */
    unsigned char omit;      /* Do not code a test for this constraint */
  } *aConstraintUsage;
  int idxNum;                /* Number used to identify the index */
  char *idxStr;              /* String, possibly obtained from sqlite3_malloc */
  int needToFreeIdxStr;      /* Free idxStr using sqlite3_free() if true */
  int orderByConsumed;       /* True if output is already ordered */
  double estimatedCost;      /* Estimated cost of using this index */
};

/*
** CAPI3REF: Virtual Table Constraint Operator Codes
**
** These macros defined the allowed values for the
** [sqlite3_index_info].aConstraint[].op field.  Each value represents
** an operator that is part of a constraint term in the wHERE clause of
** a query that uses a [virtual table].
*/
#define SQLITE_INDEX_CONSTRAINT_EQ    2
#define SQLITE_INDEX_CONSTRAINT_GT    4
#define SQLITE_INDEX_CONSTRAINT_LE    8
#define SQLITE_INDEX_CONSTRAINT_LT    16
#define SQLITE_INDEX_CONSTRAINT_GE    32
#define SQLITE_INDEX_CONSTRAINT_MATCH 64

/*
** CAPI3REF: Register A Virtual Table Implementation
**
** ^These routines are used to register a new [virtual table module] name.
** ^Module names must be registered before
** creating a new [virtual table] using the module and before using a
** preexisting [virtual table] for the module.
**
** ^The module name is registered on the [database connection] specified
** by the first parameter.  ^The name of the module is given by the 
** second parameter.  ^The third parameter is a pointer to
** the implementation of the [virtual table module].   ^The fourth
** parameter is an arbitrary client data pointer that is passed through
** into the [xCreate] and [xConnect] methods of the virtual table module
** when a new virtual table is be being created or reinitialized.
**
** ^The sqlite3_create_module_v2() interface has a fifth parameter which
** is a pointer to a destructor for the pClientData.  ^SQLite will
** invoke the destructor function (if it is not NULL) when SQLite
** no longer needs the pClientData pointer.  ^The destructor will also
** be invoked if the call to sqlite3_create_module_v2() fails.
** ^The sqlite3_create_module()
** interface is equivalent to sqlite3_create_module_v2() with a NULL
** destructor.
*/
int sqlite3_create_module(
  sqlite3 *db,               /* SQLite connection to register module with */
  const char *zName,         /* Name of the module */
  const sqlite3_module *p,   /* Methods for the module */
  void *pClientData          /* Client data for xCreate/xConnect */
);
int sqlite3_create_module_v2(
  sqlite3 *db,               /* SQLite connection to register module with */
  const char *zName,         /* Name of the module */
  const sqlite3_module *p,   /* Methods for the module */
  void *pClientData,         /* Client data for xCreate/xConnect */
  void(*xDestroy)(void*)     /* Module destructor function */
);

/*
** CAPI3REF: Virtual Table Instance Object
** KEYWORDS: sqlite3_vtab
**
** Every [virtual table module] implementation uses a subclass
** of this object to describe a particular instance
** of the [virtual table].  Each subclass will
** be tailored to the specific needs of the module implementation.
** The purpose of this superclass is to define certain fields that are
** common to all module implementations.
**
** ^Virtual tables methods can set an error message by assigning a
** string obtained from [sqlite3_mprintf()] to zErrMsg.  The method should
** take care that any prior string is freed by a call to [sqlite3_free()]
** prior to assigning a new string to zErrMsg.  ^After the error message
** is delivered up to the client application, the string will be automatically
** freed by sqlite3_free() and the zErrMsg field will be zeroed.
*/
struct sqlite3_vtab {
  const sqlite3_module *pModule;  /* The module for this virtual table */
  int nRef;                       /* NO LONGER USED */
  char *zErrMsg;                  /* Error message from sqlite3_mprintf() */
  /* Virtual table implementations will typically add additional fields */
};

/*
** CAPI3REF: Virtual Table Cursor Object
** KEYWORDS: sqlite3_vtab_cursor {virtual table cursor}
**
** Every [virtual table module] implementation uses a subclass of the
** following structure to describe cursors that point into the
** [virtual table] and are used
** to loop through the virtual table.  Cursors are created using the
** [sqlite3_module.xOpen | xOpen] method of the module and are destroyed
** by the [sqlite3_module.xClose | xClose] method.  Cursors are used
** by the [xFilter], [xNext], [xEof], [xColumn], and [xRowid] methods
** of the module.  Each module implementation will define
** the content of a cursor structure to suit its own needs.
**
** This superclass exists in order to define fields of the cursor that
** are common to all implementations.
*/
struct sqlite3_vtab_cursor {
  sqlite3_vtab *pVtab;      /* Virtual table of this cursor */
  /* Virtual table implementations will typically add additional fields */
};

/*
** CAPI3REF: Declare The Schema Of A Virtual Table
**
** ^The [xCreate] and [xConnect] methods of a
** [virtual table module] call this interface
** to declare the format (the names and datatypes of the columns) of
** the virtual tables they implement.
*/
int sqlite3_declare_vtab(sqlite3*, const char *zSQL);

/*
** CAPI3REF: Overload A Function For A Virtual Table
**
** ^(Virtual tables can provide alternative implementations of functions
** using the [xFindFunction] method of the [virtual table module].  
** But global versions of those functions
** must exist in order to be overloaded.)^
**
** ^(This API makes sure a global version of a function with a particular
** name and number of parameters exists.  If no such function exists
** before this API is called, a new function is created.)^  ^The implementation
** of the new function always causes an exception to be thrown.  So
** the new function is not good for anything by itself.  Its only
** purpose is to be a placeholder function that can be overloaded
** by a [virtual table].
*/
int sqlite3_overload_function(sqlite3*, const char *zFuncName, int nArg);

/*
** The interface to the virtual-table mechanism defined above (back up
** to a comment remarkably similar to this one) is currently considered
** to be experimental.  The interface might change in incompatible ways.
** If this is a problem for you, do not use the interface at this time.
**
** When the virtual-table mechanism stabilizes, we will declare the
** interface fixed, support it indefinitely, and remove this comment.
*/

/*
** CAPI3REF: A Handle To An Open BLOB
** KEYWORDS: {BLOB handle} {BLOB handles}
**
** An instance of this object represents an open BLOB on which
** [sqlite3_blob_open | incremental BLOB I/O] can be performed.
** ^Objects of this type are created by [sqlite3_blob_open()]
** and destroyed by [sqlite3_blob_close()].
** ^The [sqlite3_blob_read()] and [sqlite3_blob_write()] interfaces
** can be used to read or write small subsections of the BLOB.
** ^The [sqlite3_blob_bytes()] interface returns the size of the BLOB in bytes.
*/
typedef struct sqlite3_blob sqlite3_blob;

/*
** CAPI3REF: Open A BLOB For Incremental I/O
**
** ^(This interfaces opens a [BLOB handle | handle] to the BLOB located
** in row iRow, column zColumn, table zTable in database zDb;
** in other words, the same BLOB that would be selected by:
**
** <pre>
**     SELECT zColumn FROM zDb.zTable WHERE [rowid] = iRow;
** </pre>)^
**
** ^If the flags parameter is non-zero, then the BLOB is opened for read
** and write access. ^If it is zero, the BLOB is opened for read access.
** ^It is not possible to open a column that is part of an index or primary 
** key for writing. ^If [foreign key constraints] are enabled, it is 
** not possible to open a column that is part of a [child key] for writing.
**
** ^Note that the database name is not the filename that contains
** the database but rather the symbolic name of the database that
** appears after the AS keyword when the database is connected using [ATTACH].
** ^For the main database file, the database name is "main".
** ^For TEMP tables, the database name is "temp".
**
** ^(On success, [SQLITE_OK] is returned and the new [BLOB handle] is written
** to *ppBlob. Otherwise an [error code] is returned and *ppBlob is set
** to be a null pointer.)^
** ^This function sets the [database connection] error code and message
** accessible via [sqlite3_errcode()] and [sqlite3_errmsg()] and related
** functions. ^Note that the *ppBlob variable is always initialized in a
** way that makes it safe to invoke [sqlite3_blob_close()] on *ppBlob
** regardless of the success or failure of this routine.
**
** ^(If the row that a BLOB handle points to is modified by an
** [UPDATE], [DELETE], or by [ON CONFLICT] side-effects
** then the BLOB handle is marked as "expired".
** This is true if any column of the row is changed, even a column
** other than the one the BLOB handle is open on.)^
** ^Calls to [sqlite3_blob_read()] and [sqlite3_blob_write()] for
** an expired BLOB handle fail with a return code of [SQLITE_ABORT].
** ^(Changes written into a BLOB prior to the BLOB expiring are not
** rolled back by the expiration of the BLOB.  Such changes will eventually
** commit if the transaction continues to completion.)^
**
** ^Use the [sqlite3_blob_bytes()] interface to determine the size of
** the opened blob.  ^The size of a blob may not be changed by this
** interface.  Use the [UPDATE] SQL command to change the size of a
** blob.
**
** ^The [sqlite3_bind_zeroblob()] and [sqlite3_result_zeroblob()] interfaces
** and the built-in [zeroblob] SQL function can be used, if desired,
** to create an empty, zero-filled blob in which to read or write using
** this interface.
**
** To avoid a resource leak, every open [BLOB handle] should eventually
** be released by a call to [sqlite3_blob_close()].
*/
int sqlite3_blob_open(
  sqlite3*,
  const char *zDb,
  const char *zTable,
  const char *zColumn,
  sqlite3_int64 iRow,
  int flags,
  sqlite3_blob **ppBlob
);

/*
** CAPI3REF: Move a BLOB Handle to a New Row
**
** ^This function is used to move an existing blob handle so that it points
** to a different row of the same database table. ^The new row is identified
** by the rowid value passed as the second argument. Only the row can be
** changed. ^The database, table and column on which the blob handle is open
** remain the same. Moving an existing blob handle to a new row can be
** faster than closing the existing handle and opening a new one.
**
** ^(The new row must meet the same criteria as for [sqlite3_blob_open()] -
** it must exist and there must be either a blob or text value stored in
** the nominated column.)^ ^If the new row is not present in the table, or if
** it does not contain a blob or text value, or if another error occurs, an
** SQLite error code is returned and the blob handle is considered aborted.
** ^All subsequent calls to [sqlite3_blob_read()], [sqlite3_blob_write()] or
** [sqlite3_blob_reopen()] on an aborted blob handle immediately return
** SQLITE_ABORT. ^Calling [sqlite3_blob_bytes()] on an aborted blob handle
** always returns zero.
**
** ^This function sets the database handle error code and message.
*/
SQLITE_EXPERIMENTAL int sqlite3_blob_reopen(sqlite3_blob *, sqlite3_int64);

/*
** CAPI3REF: Close A BLOB Handle
**
** ^Closes an open [BLOB handle].
**
** ^Closing a BLOB shall cause the current transaction to commit
** if there are no other BLOBs, no pending prepared statements, and the
** database connection is in [autocommit mode].
** ^If any writes were made to the BLOB, they might be held in cache
** until the close operation if they will fit.
**
** ^(Closing the BLOB often forces the changes
** out to disk and so if any I/O errors occur, they will likely occur
** at the time when the BLOB is closed.  Any errors that occur during
** closing are reported as a non-zero return value.)^
**
** ^(The BLOB is closed unconditionally.  Even if this routine returns
** an error code, the BLOB is still closed.)^
**
** ^Calling this routine with a null pointer (such as would be returned
** by a failed call to [sqlite3_blob_open()]) is a harmless no-op.
*/
int sqlite3_blob_close(sqlite3_blob *);

/*
** CAPI3REF: Return The Size Of An Open BLOB
**
** ^Returns the size in bytes of the BLOB accessible via the 
** successfully opened [BLOB handle] in its only argument.  ^The
** incremental blob I/O routines can only read or overwriting existing
** blob content; they cannot change the size of a blob.
**
** This routine only works on a [BLOB handle] which has been created
** by a prior successful call to [sqlite3_blob_open()] and which has not
** been closed by [sqlite3_blob_close()].  Passing any other pointer in
** to this routine results in undefined and probably undesirable behavior.
*/
int sqlite3_blob_bytes(sqlite3_blob *);

/*
** CAPI3REF: Read Data From A BLOB Incrementally
**
** ^(This function is used to read data from an open [BLOB handle] into a
** caller-supplied buffer. N bytes of data are copied into buffer Z
** from the open BLOB, starting at offset iOffset.)^
**
** ^If offset iOffset is less than N bytes from the end of the BLOB,
** [SQLITE_ERROR] is returned and no data is read.  ^If N or iOffset is
** less than zero, [SQLITE_ERROR] is returned and no data is read.
** ^The size of the blob (and hence the maximum value of N+iOffset)
** can be determined using the [sqlite3_blob_bytes()] interface.
**
** ^An attempt to read from an expired [BLOB handle] fails with an
** error code of [SQLITE_ABORT].
**
** ^(On success, sqlite3_blob_read() returns SQLITE_OK.
** Otherwise, an [error code] or an [extended error code] is returned.)^
**
** This routine only works on a [BLOB handle] which has been created
** by a prior successful call to [sqlite3_blob_open()] and which has not
** been closed by [sqlite3_blob_close()].  Passing any other pointer in
** to this routine results in undefined and probably undesirable behavior.
**
** See also: [sqlite3_blob_write()].
*/
int sqlite3_blob_read(sqlite3_blob *, void *Z, int N, int iOffset);

/*
** CAPI3REF: Write Data Into A BLOB Incrementally
**
** ^This function is used to write data into an open [BLOB handle] from a
** caller-supplied buffer. ^N bytes of data are copied from the buffer Z
** into the open BLOB, starting at offset iOffset.
**
** ^If the [BLOB handle] passed as the first argument was not opened for
** writing (the flags parameter to [sqlite3_blob_open()] was zero),
** this function returns [SQLITE_READONLY].
**
** ^This function may only modify the contents of the BLOB; it is
** not possible to increase the size of a BLOB using this API.
** ^If offset iOffset is less than N bytes from the end of the BLOB,
** [SQLITE_ERROR] is returned and no data is written.  ^If N is
** less than zero [SQLITE_ERROR] is returned and no data is written.
** The size of the BLOB (and hence the maximum value of N+iOffset)
** can be determined using the [sqlite3_blob_bytes()] interface.
**
** ^An attempt to write to an expired [BLOB handle] fails with an
** error code of [SQLITE_ABORT].  ^Writes to the BLOB that occurred
** before the [BLOB handle] expired are not rolled back by the
** expiration of the handle, though of course those changes might
** have been overwritten by the statement that expired the BLOB handle
** or by other independent statements.
**
** ^(On success, sqlite3_blob_write() returns SQLITE_OK.
** Otherwise, an  [error code] or an [extended error code] is returned.)^
**
** This routine only works on a [BLOB handle] which has been created
** by a prior successful call to [sqlite3_blob_open()] and which has not
** been closed by [sqlite3_blob_close()].  Passing any other pointer in
** to this routine results in undefined and probably undesirable behavior.
**
** See also: [sqlite3_blob_read()].
*/
int sqlite3_blob_write(sqlite3_blob *, const void *z, int n, int iOffset);

/*
** CAPI3REF: Virtual File System Objects
**
** A virtual filesystem (VFS) is an [sqlite3_vfs] object
** that SQLite uses to interact
** with the underlying operating system.  Most SQLite builds come with a
** single default VFS that is appropriate for the host computer.
** New VFSes can be registered and existing VFSes can be unregistered.
** The following interfaces are provided.
**
** ^The sqlite3_vfs_find() interface returns a pointer to a VFS given its name.
** ^Names are case sensitive.
** ^Names are zero-terminated UTF-8 strings.
** ^If there is no match, a NULL pointer is returned.
** ^If zVfsName is NULL then the default VFS is returned.
**
** ^New VFSes are registered with sqlite3_vfs_register().
** ^Each new VFS becomes the default VFS if the makeDflt flag is set.
** ^The same VFS can be registered multiple times without injury.
** ^To make an existing VFS into the default VFS, register it again
** with the makeDflt flag set.  If two different VFSes with the
** same name are registered, the behavior is undefined.  If a
** VFS is registered with a name that is NULL or an empty string,
** then the behavior is undefined.
**
** ^Unregister a VFS with the sqlite3_vfs_unregister() interface.
** ^(If the default VFS is unregistered, another VFS is chosen as
** the default.  The choice for the new VFS is arbitrary.)^
*/
sqlite3_vfs *sqlite3_vfs_find(const char *zVfsName);
int sqlite3_vfs_register(sqlite3_vfs*, int makeDflt);
int sqlite3_vfs_unregister(sqlite3_vfs*);

/*
** CAPI3REF: Mutexes
**
** The SQLite core uses these routines for thread
** synchronization. Though they are intended for internal
** use by SQLite, code that links against SQLite is
** permitted to use any of these routines.
**
** The SQLite source code contains multiple implementations
** of these mutex routines.  An appropriate implementation
** is selected automatically at compile-time.  ^(The following
** implementations are available in the SQLite core:
**
** <ul>
** <li>   SQLITE_MUTEX_OS2
** <li>   SQLITE_MUTEX_PTHREAD
** <li>   SQLITE_MUTEX_W32
** <li>   SQLITE_MUTEX_NOOP
** </ul>)^
**
** ^The SQLITE_MUTEX_NOOP implementation is a set of routines
** that does no real locking and is appropriate for use in
** a single-threaded application.  ^The SQLITE_MUTEX_OS2,
** SQLITE_MUTEX_PTHREAD, and SQLITE_MUTEX_W32 implementations
** are appropriate for use on OS/2, Unix, and Windows.
**
** ^(If SQLite is compiled with the SQLITE_MUTEX_APPDEF preprocessor
** macro defined (with "-DSQLITE_MUTEX_APPDEF=1"), then no mutex
** implementation is included with the library. In this case the
** application must supply a custom mutex implementation using the
** [SQLITE_CONFIG_MUTEX] option of the sqlite3_config() function
** before calling sqlite3_initialize() or any other public sqlite3_
** function that calls sqlite3_initialize().)^
**
** ^The sqlite3_mutex_alloc() routine allocates a new
** mutex and returns a pointer to it. ^If it returns NULL
** that means that a mutex could not be allocated.  ^SQLite
** will unwind its stack and return an error.  ^(The argument
** to sqlite3_mutex_alloc() is one of these integer constants:
**
** <ul>
** <li>  SQLITE_MUTEX_FAST
** <li>  SQLITE_MUTEX_RECURSIVE
** <li>  SQLITE_MUTEX_STATIC_MASTER
** <li>  SQLITE_MUTEX_STATIC_MEM
** <li>  SQLITE_MUTEX_STATIC_MEM2
** <li>  SQLITE_MUTEX_STATIC_PRNG
** <li>  SQLITE_MUTEX_STATIC_LRU
** <li>  SQLITE_MUTEX_STATIC_LRU2
** </ul>)^
**
** ^The first two constants (SQLITE_MUTEX_FAST and SQLITE_MUTEX_RECURSIVE)
** cause sqlite3_mutex_alloc() to create
** a new mutex.  ^The new mutex is recursive when SQLITE_MUTEX_RECURSIVE
** is used but not necessarily so when SQLITE_MUTEX_FAST is used.
** The mutex implementation does not need to make a distinction
** between SQLITE_MUTEX_RECURSIVE and SQLITE_MUTEX_FAST if it does
** not want to.  ^SQLite will only request a recursive mutex in
** cases where it really needs one.  ^If a faster non-recursive mutex
** implementation is available on the host platform, the mutex subsystem
** might return such a mutex in response to SQLITE_MUTEX_FAST.
**
** ^The other allowed parameters to sqlite3_mutex_alloc() (anything other
** than SQLITE_MUTEX_FAST and SQLITE_MUTEX_RECURSIVE) each return
** a pointer to a static preexisting mutex.  ^Six static mutexes are
** used by the current version of SQLite.  Future versions of SQLite
** may add additional static mutexes.  Static mutexes are for internal
** use by SQLite only.  Applications that use SQLite mutexes should
** use only the dynamic mutexes returned by SQLITE_MUTEX_FAST or
** SQLITE_MUTEX_RECURSIVE.
**
** ^Note that if one of the dynamic mutex parameters (SQLITE_MUTEX_FAST
** or SQLITE_MUTEX_RECURSIVE) is used then sqlite3_mutex_alloc()
** returns a different mutex on every call.  ^But for the static
** mutex types, the same mutex is returned on every call that has
** the same type number.
**
** ^The sqlite3_mutex_free() routine deallocates a previously
** allocated dynamic mutex.  ^SQLite is careful to deallocate every
** dynamic mutex that it allocates.  The dynamic mutexes must not be in
** use when they are deallocated.  Attempting to deallocate a static
** mutex results in undefined behavior.  ^SQLite never deallocates
** a static mutex.
**
** ^The sqlite3_mutex_enter() and sqlite3_mutex_try() routines attempt
** to enter a mutex.  ^If another thread is already within the mutex,
** sqlite3_mutex_enter() will block and sqlite3_mutex_try() will return
** SQLITE_BUSY.  ^The sqlite3_mutex_try() interface returns [SQLITE_OK]
** upon successful entry.  ^(Mutexes created using
** SQLITE_MUTEX_RECURSIVE can be entered multiple times by the same thread.
** In such cases the,
** mutex must be exited an equal number of times before another thread
** can enter.)^  ^(If the same thread tries to enter any other
** kind of mutex more than once, the behavior is undefined.
** SQLite will never exhibit
** such behavior in its own use of mutexes.)^
**
** ^(Some systems (for example, Windows 95) do not support the operation
** implemented by sqlite3_mutex_try().  On those systems, sqlite3_mutex_try()
** will always return SQLITE_BUSY.  The SQLite core only ever uses
** sqlite3_mutex_try() as an optimization so this is acceptable behavior.)^
**
** ^The sqlite3_mutex_leave() routine exits a mutex that was
** previously entered by the same thread.   ^(The behavior
** is undefined if the mutex is not currently entered by the
** calling thread or is not currently allocated.  SQLite will
** never do either.)^
**
** ^If the argument to sqlite3_mutex_enter(), sqlite3_mutex_try(), or
** sqlite3_mutex_leave() is a NULL pointer, then all three routines
** behave as no-ops.
**
** See also: [sqlite3_mutex_held()] and [sqlite3_mutex_notheld()].
*/
sqlite3_mutex *sqlite3_mutex_alloc(int);
void sqlite3_mutex_free(sqlite3_mutex*);
void sqlite3_mutex_enter(sqlite3_mutex*);
int sqlite3_mutex_try(sqlite3_mutex*);
void sqlite3_mutex_leave(sqlite3_mutex*);

/*
** CAPI3REF: Mutex Methods Object
**
** An instance of this structure defines the low-level routines
** used to allocate and use mutexes.
**
** Usually, the default mutex implementations provided by SQLite are
** sufficient, however the user has the option of substituting a custom
** implementation for specialized deployments or systems for which SQLite
** does not provide a suitable implementation. In this case, the user
** creates and populates an instance of this structure to pass
** to sqlite3_config() along with the [SQLITE_CONFIG_MUTEX] option.
** Additionally, an instance of this structure can be used as an
** output variable when querying the system for the current mutex
** implementation, using the [SQLITE_CONFIG_GETMUTEX] option.
**
** ^The xMutexInit method defined by this structure is invoked as
** part of system initialization by the sqlite3_initialize() function.
** ^The xMutexInit routine is called by SQLite exactly once for each
** effective call to [sqlite3_initialize()].
**
** ^The xMutexEnd method defined by this structure is invoked as
** part of system shutdown by the sqlite3_shutdown() function. The
** implementation of this method is expected to release all outstanding
** resources obtained by the mutex methods implementation, especially
** those obtained by the xMutexInit method.  ^The xMutexEnd()
** interface is invoked exactly once for each call to [sqlite3_shutdown()].
**
** ^(The remaining seven methods defined by this structure (xMutexAlloc,
** xMutexFree, xMutexEnter, xMutexTry, xMutexLeave, xMutexHeld and
** xMutexNotheld) implement the following interfaces (respectively):
**
** <ul>
**   <li>  [sqlite3_mutex_alloc()] </li>
**   <li>  [sqlite3_mutex_free()] </li>
**   <li>  [sqlite3_mutex_enter()] </li>
**   <li>  [sqlite3_mutex_try()] </li>
**   <li>  [sqlite3_mutex_leave()] </li>
**   <li>  [sqlite3_mutex_held()] </li>
**   <li>  [sqlite3_mutex_notheld()] </li>
** </ul>)^
**
** The only difference is that the public sqlite3_XXX functions enumerated
** above silently ignore any invocations that pass a NULL pointer instead
** of a valid mutex handle. The implementations of the methods defined
** by this structure are not required to handle this case, the results
** of passing a NULL pointer instead of a valid mutex handle are undefined
** (i.e. it is acceptable to provide an implementation that segfaults if
** it is passed a NULL pointer).
**
** The xMutexInit() method must be threadsafe.  ^It must be harmless to
** invoke xMutexInit() multiple times within the same process and without
** intervening calls to xMutexEnd().  Second and subsequent calls to
** xMutexInit() must be no-ops.
**
** ^xMutexInit() must not use SQLite memory allocation ([sqlite3_malloc()]
** and its associates).  ^Similarly, xMutexAlloc() must not use SQLite memory
** allocation for a static mutex.  ^However xMutexAlloc() may use SQLite
** memory allocation for a fast or recursive mutex.
**
** ^SQLite will invoke the xMutexEnd() method when [sqlite3_shutdown()] is
** called, but only if the prior call to xMutexInit returned SQLITE_OK.
** If xMutexInit fails in any way, it is expected to clean up after itself
** prior to returning.
*/
typedef struct sqlite3_mutex_methods sqlite3_mutex_methods;
struct sqlite3_mutex_methods {
  int (*xMutexInit)(void);
  int (*xMutexEnd)(void);
  sqlite3_mutex *(*xMutexAlloc)(int);
  void (*xMutexFree)(sqlite3_mutex *);
  void (*xMutexEnter)(sqlite3_mutex *);
  int (*xMutexTry)(sqlite3_mutex *);
  void (*xMutexLeave)(sqlite3_mutex *);
  int (*xMutexHeld)(sqlite3_mutex *);
  int (*xMutexNotheld)(sqlite3_mutex *);
};

/*
** CAPI3REF: Mutex Verification Routines
**
** The sqlite3_mutex_held() and sqlite3_mutex_notheld() routines
** are intended for use inside assert() statements.  ^The SQLite core
** never uses these routines except inside an assert() and applications
** are advised to follow the lead of the core.  ^The SQLite core only
** provides implementations for these routines when it is compiled
** with the SQLITE_DEBUG flag.  ^External mutex implementations
** are only required to provide these routines if SQLITE_DEBUG is
** defined and if NDEBUG is not defined.
**
** ^These routines should return true if the mutex in their argument
** is held or not held, respectively, by the calling thread.
**
** ^The implementation is not required to provided versions of these
** routines that actually work. If the implementation does not provide working
** versions of these routines, it should at least provide stubs that always
** return true so that one does not get spurious assertion failures.
**
** ^If the argument to sqlite3_mutex_held() is a NULL pointer then
** the routine should return 1.   This seems counter-intuitive since
** clearly the mutex cannot be held if it does not exist.  But
** the reason the mutex does not exist is because the build is not
** using mutexes.  And we do not want the assert() containing the
** call to sqlite3_mutex_held() to fail, so a non-zero return is
** the appropriate thing to do.  ^The sqlite3_mutex_notheld()
** interface should also return 1 when given a NULL pointer.
*/
#ifndef NDEBUG
int sqlite3_mutex_held(sqlite3_mutex*);
int sqlite3_mutex_notheld(sqlite3_mutex*);
#endif

/*
** CAPI3REF: Mutex Types
**
** The [sqlite3_mutex_alloc()] interface takes a single argument
** which is one of these integer constants.
**
** The set of static mutexes may change from one SQLite release to the
** next.  Applications that override the built-in mutex logic must be
** prepared to accommodate additional static mutexes.
*/
#define SQLITE_MUTEX_FAST             0
#define SQLITE_MUTEX_RECURSIVE        1
#define SQLITE_MUTEX_STATIC_MASTER    2
#define SQLITE_MUTEX_STATIC_MEM       3  /* sqlite3_malloc() */
#define SQLITE_MUTEX_STATIC_MEM2      4  /* NOT USED */
#define SQLITE_MUTEX_STATIC_OPEN      4  /* sqlite3BtreeOpen() */
#define SQLITE_MUTEX_STATIC_PRNG      5  /* sqlite3_random() */
#define SQLITE_MUTEX_STATIC_LRU       6  /* lru page list */
#define SQLITE_MUTEX_STATIC_LRU2      7  /* NOT USED */
#define SQLITE_MUTEX_STATIC_PMEM      7  /* sqlite3PageMalloc() */

/*
** CAPI3REF: Retrieve the mutex for a database connection
**
** ^This interface returns a pointer the [sqlite3_mutex] object that 
** serializes access to the [database connection] given in the argument
** when the [threading mode] is Serialized.
** ^If the [threading mode] is Single-thread or Multi-thread then this
** routine returns a NULL pointer.
*/
sqlite3_mutex *sqlite3_db_mutex(sqlite3*);

/*
** CAPI3REF: Low-Level Control Of Database Files
**
** ^The [sqlite3_file_control()] interface makes a direct call to the
** xFileControl method for the [sqlite3_io_methods] object associated
** with a particular database identified by the second argument. ^The
** name of the database is "main" for the main database or "temp" for the
** TEMP database, or the name that appears after the AS keyword for
** databases that are added using the [ATTACH] SQL command.
** ^A NULL pointer can be used in place of "main" to refer to the
** main database file.
** ^The third and fourth parameters to this routine
** are passed directly through to the second and third parameters of
** the xFileControl method.  ^The return value of the xFileControl
** method becomes the return value of this routine.
**
** ^The SQLITE_FCNTL_FILE_POINTER value for the op parameter causes
** a pointer to the underlying [sqlite3_file] object to be written into
** the space pointed to by the 4th parameter.  ^The SQLITE_FCNTL_FILE_POINTER
** case is a short-circuit path which does not actually invoke the
** underlying sqlite3_io_methods.xFileControl method.
**
** ^If the second parameter (zDbName) does not match the name of any
** open database file, then SQLITE_ERROR is returned.  ^This error
** code is not remembered and will not be recalled by [sqlite3_errcode()]
** or [sqlite3_errmsg()].  The underlying xFileControl method might
** also return SQLITE_ERROR.  There is no way to distinguish between
** an incorrect zDbName and an SQLITE_ERROR return from the underlying
** xFileControl method.
**
** See also: [SQLITE_FCNTL_LOCKSTATE]
*/
int sqlite3_file_control(sqlite3*, const char *zDbName, int op, void*);

/*
** CAPI3REF: Testing Interface
**
** ^The sqlite3_test_control() interface is used to read out internal
** state of SQLite and to inject faults into SQLite for testing
** purposes.  ^The first parameter is an operation code that determines
** the number, meaning, and operation of all subsequent parameters.
**
** This interface is not for use by applications.  It exists solely
** for verifying the correct operation of the SQLite library.  Depending
** on how the SQLite library is compiled, this interface might not exist.
**
** The details of the operation codes, their meanings, the parameters
** they take, and what they do are all subject to change without notice.
** Unlike most of the SQLite API, this function is not guaranteed to
** operate consistently from one release to the next.
*/
int sqlite3_test_control(int op, ...);

/*
** CAPI3REF: Testing Interface Operation Codes
**
** These constants are the valid operation code parameters used
** as the first argument to [sqlite3_test_control()].
**
** These parameters and their meanings are subject to change
** without notice.  These values are for testing purposes only.
** Applications should not use any of these parameters or the
** [sqlite3_test_control()] interface.
*/
#define SQLITE_TESTCTRL_FIRST                    5
#define SQLITE_TESTCTRL_PRNG_SAVE                5
#define SQLITE_TESTCTRL_PRNG_RESTORE             6
#define SQLITE_TESTCTRL_PRNG_RESET               7
#define SQLITE_TESTCTRL_BITVEC_TEST              8
#define SQLITE_TESTCTRL_FAULT_INSTALL            9
#define SQLITE_TESTCTRL_BENIGN_MALLOC_HOOKS     10
#define SQLITE_TESTCTRL_PENDING_BYTE            11
#define SQLITE_TESTCTRL_ASSERT                  12
#define SQLITE_TESTCTRL_ALWAYS                  13
#define SQLITE_TESTCTRL_RESERVE                 14
#define SQLITE_TESTCTRL_OPTIMIZATIONS           15
#define SQLITE_TESTCTRL_ISKEYWORD               16
#define SQLITE_TESTCTRL_PGHDRSZ                 17
#define SQLITE_TESTCTRL_SCRATCHMALLOC           18
#define SQLITE_TESTCTRL_LOCALTIME_FAULT         19
#define SQLITE_TESTCTRL_LAST                    19

/*
** CAPI3REF: SQLite Runtime Status
**
** ^This interface is used to retrieve runtime status information
** about the performance of SQLite, and optionally to reset various
** highwater marks.  ^The first argument is an integer code for
** the specific parameter to measure.  ^(Recognized integer codes
** are of the form [status parameters | SQLITE_STATUS_...].)^
** ^The current value of the parameter is returned into *pCurrent.
** ^The highest recorded value is returned in *pHighwater.  ^If the
** resetFlag is true, then the highest record value is reset after
** *pHighwater is written.  ^(Some parameters do not record the highest
** value.  For those parameters
** nothing is written into *pHighwater and the resetFlag is ignored.)^
** ^(Other parameters record only the highwater mark and not the current
** value.  For these latter parameters nothing is written into *pCurrent.)^
**
** ^The sqlite3_status() routine returns SQLITE_OK on success and a
** non-zero [error code] on failure.
**
** This routine is threadsafe but is not atomic.  This routine can be
** called while other threads are running the same or different SQLite
** interfaces.  However the values returned in *pCurrent and
** *pHighwater reflect the status of SQLite at different points in time
** and it is possible that another thread might change the parameter
** in between the times when *pCurrent and *pHighwater are written.
**
** See also: [sqlite3_db_status()]
*/
int sqlite3_status(int op, int *pCurrent, int *pHighwater, int resetFlag);


/*
** CAPI3REF: Status Parameters
** KEYWORDS: {status parameters}
**
** These integer constants designate various run-time status parameters
** that can be returned by [sqlite3_status()].
**
** <dl>
** [[SQLITE_STATUS_MEMORY_USED]] ^(<dt>SQLITE_STATUS_MEMORY_USED</dt>
** <dd>This parameter is the current amount of memory checked out
** using [sqlite3_malloc()], either directly or indirectly.  The
** figure includes calls made to [sqlite3_malloc()] by the application
** and internal memory usage by the SQLite library.  Scratch memory
** controlled by [SQLITE_CONFIG_SCRATCH] and auxiliary page-cache
** memory controlled by [SQLITE_CONFIG_PAGECACHE] is not included in
** this parameter.  The amount returned is the sum of the allocation
** sizes as reported by the xSize method in [sqlite3_mem_methods].</dd>)^
**
** [[SQLITE_STATUS_MALLOC_SIZE]] ^(<dt>SQLITE_STATUS_MALLOC_SIZE</dt>
** <dd>This parameter records the largest memory allocation request
** handed to [sqlite3_malloc()] or [sqlite3_realloc()] (or their
** internal equivalents).  Only the value returned in the
** *pHighwater parameter to [sqlite3_status()] is of interest.  
** The value written into the *pCurrent parameter is undefined.</dd>)^
**
** [[SQLITE_STATUS_MALLOC_COUNT]] ^(<dt>SQLITE_STATUS_MALLOC_COUNT</dt>
** <dd>This parameter records the number of separate memory allocations
** currently checked out.</dd>)^
**
** [[SQLITE_STATUS_PAGECACHE_USED]] ^(<dt>SQLITE_STATUS_PAGECACHE_USED</dt>
** <dd>This parameter returns the number of pages used out of the
** [pagecache memory allocator] that was configured using 
** [SQLITE_CONFIG_PAGECACHE].  The
** value returned is in pages, not in bytes.</dd>)^
**
** [[SQLITE_STATUS_PAGECACHE_OVERFLOW]] 
** ^(<dt>SQLITE_STATUS_PAGECACHE_OVERFLOW</dt>
** <dd>This parameter returns the number of bytes of page cache
** allocation which could not be satisfied by the [SQLITE_CONFIG_PAGECACHE]
** buffer and where forced to overflow to [sqlite3_malloc()].  The
** returned value includes allocations that overflowed because they
** where too large (they were larger than the "sz" parameter to
** [SQLITE_CONFIG_PAGECACHE]) and allocations that overflowed because
** no space was left in the page cache.</dd>)^
**
** [[SQLITE_STATUS_PAGECACHE_SIZE]] ^(<dt>SQLITE_STATUS_PAGECACHE_SIZE</dt>
** <dd>This parameter records the largest memory allocation request
** handed to [pagecache memory allocator].  Only the value returned in the
** *pHighwater parameter to [sqlite3_status()] is of interest.  
** The value written into the *pCurrent parameter is undefined.</dd>)^
**
** [[SQLITE_STATUS_SCRATCH_USED]] ^(<dt>SQLITE_STATUS_SCRATCH_USED</dt>
** <dd>This parameter returns the number of allocations used out of the
** [scratch memory allocator] configured using
** [SQLITE_CONFIG_SCRATCH].  The value returned is in allocations, not
** in bytes.  Since a single thread may only have one scratch allocation
** outstanding at time, this parameter also reports the number of threads
** using scratch memory at the same time.</dd>)^
**
** [[SQLITE_STATUS_SCRATCH_OVERFLOW]] ^(<dt>SQLITE_STATUS_SCRATCH_OVERFLOW</dt>
** <dd>This parameter returns the number of bytes of scratch memory
** allocation which could not be satisfied by the [SQLITE_CONFIG_SCRATCH]
** buffer and where forced to overflow to [sqlite3_malloc()].  The values
** returned include overflows because the requested allocation was too
** larger (that is, because the requested allocation was larger than the
** "sz" parameter to [SQLITE_CONFIG_SCRATCH]) and because no scratch buffer
** slots were available.
** </dd>)^
**
** [[SQLITE_STATUS_SCRATCH_SIZE]] ^(<dt>SQLITE_STATUS_SCRATCH_SIZE</dt>
** <dd>This parameter records the largest memory allocation request
** handed to [scratch memory allocator].  Only the value returned in the
** *pHighwater parameter to [sqlite3_status()] is of interest.  
** The value written into the *pCurrent parameter is undefined.</dd>)^
**
** [[SQLITE_STATUS_PARSER_STACK]] ^(<dt>SQLITE_STATUS_PARSER_STACK</dt>
** <dd>This parameter records the deepest parser stack.  It is only
** meaningful if SQLite is compiled with [YYTRACKMAXSTACKDEPTH].</dd>)^
** </dl>
**
** New status parameters may be added from time to time.
*/
#define SQLITE_STATUS_MEMORY_USED          0
#define SQLITE_STATUS_PAGECACHE_USED       1
#define SQLITE_STATUS_PAGECACHE_OVERFLOW   2
#define SQLITE_STATUS_SCRATCH_USED         3
#define SQLITE_STATUS_SCRATCH_OVERFLOW     4
#define SQLITE_STATUS_MALLOC_SIZE          5
#define SQLITE_STATUS_PARSER_STACK         6
#define SQLITE_STATUS_PAGECACHE_SIZE       7
#define SQLITE_STATUS_SCRATCH_SIZE         8
#define SQLITE_STATUS_MALLOC_COUNT         9

/*
** CAPI3REF: Database Connection Status
**
** ^This interface is used to retrieve runtime status information 
** about a single [database connection].  ^The first argument is the
** database connection object to be interrogated.  ^The second argument
** is an integer constant, taken from the set of
** [SQLITE_DBSTATUS options], that
** determines the parameter to interrogate.  The set of 
** [SQLITE_DBSTATUS options] is likely
** to grow in future releases of SQLite.
**
** ^The current value of the requested parameter is written into *pCur
** and the highest instantaneous value is written into *pHiwtr.  ^If
** the resetFlg is true, then the highest instantaneous value is
** reset back down to the current value.
**
** ^The sqlite3_db_status() routine returns SQLITE_OK on success and a
** non-zero [error code] on failure.
**
** See also: [sqlite3_status()] and [sqlite3_stmt_status()].
*/
int sqlite3_db_status(sqlite3*, int op, int *pCur, int *pHiwtr, int resetFlg);

/*
** CAPI3REF: Status Parameters for database connections
** KEYWORDS: {SQLITE_DBSTATUS options}
**
** These constants are the available integer "verbs" that can be passed as
** the second argument to the [sqlite3_db_status()] interface.
**
** New verbs may be added in future releases of SQLite. Existing verbs
** might be discontinued. Applications should check the return code from
** [sqlite3_db_status()] to make sure that the call worked.
** The [sqlite3_db_status()] interface will return a non-zero error code
** if a discontinued or unsupported verb is invoked.
**
** <dl>
** [[SQLITE_DBSTATUS_LOOKASIDE_USED]] ^(<dt>SQLITE_DBSTATUS_LOOKASIDE_USED</dt>
** <dd>This parameter returns the number of lookaside memory slots currently
** checked out.</dd>)^
**
** [[SQLITE_DBSTATUS_LOOKASIDE_HIT]] ^(<dt>SQLITE_DBSTATUS_LOOKASIDE_HIT</dt>
** <dd>This parameter returns the number malloc attempts that were 
** satisfied using lookaside memory. Only the high-water value is meaningful;
** the current value is always zero.)^
**
** [[SQLITE_DBSTATUS_LOOKASIDE_MISS_SIZE]]
** ^(<dt>SQLITE_DBSTATUS_LOOKASIDE_MISS_SIZE</dt>
** <dd>This parameter returns the number malloc attempts that might have
** been satisfied using lookaside memory but failed due to the amount of
** memory requested being larger than the lookaside slot size.
** Only the high-water value is meaningful;
** the current value is always zero.)^
**
** [[SQLITE_DBSTATUS_LOOKASIDE_MISS_FULL]]
** ^(<dt>SQLITE_DBSTATUS_LOOKASIDE_MISS_FULL</dt>
** <dd>This parameter returns the number malloc attempts that might have
** been satisfied using lookaside memory but failed due to all lookaside
** memory already being in use.
** Only the high-water value is meaningful;
** the current value is always zero.)^
**
** [[SQLITE_DBSTATUS_CACHE_USED]] ^(<dt>SQLITE_DBSTATUS_CACHE_USED</dt>
** <dd>This parameter returns the approximate number of of bytes of heap
** memory used by all pager caches associated with the database connection.)^
** ^The highwater mark associated with SQLITE_DBSTATUS_CACHE_USED is always 0.
**
** [[SQLITE_DBSTATUS_SCHEMA_USED]] ^(<dt>SQLITE_DBSTATUS_SCHEMA_USED</dt>
** <dd>This parameter returns the approximate number of of bytes of heap
** memory used to store the schema for all databases associated
** with the connection - main, temp, and any [ATTACH]-ed databases.)^ 
** ^The full amount of memory used by the schemas is reported, even if the
** schema memory is shared with other database connections due to
** [shared cache mode] being enabled.
** ^The highwater mark associated with SQLITE_DBSTATUS_SCHEMA_USED is always 0.
**
** [[SQLITE_DBSTATUS_STMT_USED]] ^(<dt>SQLITE_DBSTATUS_STMT_USED</dt>
** <dd>This parameter returns the approximate number of of bytes of heap
** and lookaside memory used by all prepared statements associated with
** the database connection.)^
** ^The highwater mark associated with SQLITE_DBSTATUS_STMT_USED is always 0.
** </dd>
** </dl>
*/
#define SQLITE_DBSTATUS_LOOKASIDE_USED       0
#define SQLITE_DBSTATUS_CACHE_USED           1
#define SQLITE_DBSTATUS_SCHEMA_USED          2
#define SQLITE_DBSTATUS_STMT_USED            3
#define SQLITE_DBSTATUS_LOOKASIDE_HIT        4
#define SQLITE_DBSTATUS_LOOKASIDE_MISS_SIZE  5
#define SQLITE_DBSTATUS_LOOKASIDE_MISS_FULL  6
#define SQLITE_DBSTATUS_MAX                  6   /* Largest defined DBSTATUS */


/*
** CAPI3REF: Prepared Statement Status
**
** ^(Each prepared statement maintains various
** [SQLITE_STMTSTATUS counters] that measure the number
** of times it has performed specific operations.)^  These counters can
** be used to monitor the performance characteristics of the prepared
** statements.  For example, if the number of table steps greatly exceeds
** the number of table searches or result rows, that would tend to indicate
** that the prepared statement is using a full table scan rather than
** an index.  
**
** ^(This interface is used to retrieve and reset counter values from
** a [prepared statement].  The first argument is the prepared statement
** object to be interrogated.  The second argument
** is an integer code for a specific [SQLITE_STMTSTATUS counter]
** to be interrogated.)^
** ^The current value of the requested counter is returned.
** ^If the resetFlg is true, then the counter is reset to zero after this
** interface call returns.
**
** See also: [sqlite3_status()] and [sqlite3_db_status()].
*/
int sqlite3_stmt_status(sqlite3_stmt*, int op,int resetFlg);

/*
** CAPI3REF: Status Parameters for prepared statements
** KEYWORDS: {SQLITE_STMTSTATUS counter} {SQLITE_STMTSTATUS counters}
**
** These preprocessor macros define integer codes that name counter
** values associated with the [sqlite3_stmt_status()] interface.
** The meanings of the various counters are as follows:
**
** <dl>
** [[SQLITE_STMTSTATUS_FULLSCAN_STEP]] <dt>SQLITE_STMTSTATUS_FULLSCAN_STEP</dt>
** <dd>^This is the number of times that SQLite has stepped forward in
** a table as part of a full table scan.  Large numbers for this counter
** may indicate opportunities for performance improvement through 
** careful use of indices.</dd>
**
** [[SQLITE_STMTSTATUS_SORT]] <dt>SQLITE_STMTSTATUS_SORT</dt>
** <dd>^This is the number of sort operations that have occurred.
** A non-zero value in this counter may indicate an opportunity to
** improvement performance through careful use of indices.</dd>
**
** [[SQLITE_STMTSTATUS_AUTOINDEX]] <dt>SQLITE_STMTSTATUS_AUTOINDEX</dt>
** <dd>^This is the number of rows inserted into transient indices that
** were created automatically in order to help joins run faster.
** A non-zero value in this counter may indicate an opportunity to
** improvement performance by adding permanent indices that do not
** need to be reinitialized each time the statement is run.</dd>
**
** </dl>
*/
#define SQLITE_STMTSTATUS_FULLSCAN_STEP     1
#define SQLITE_STMTSTATUS_SORT              2
#define SQLITE_STMTSTATUS_AUTOINDEX         3

/*
** CAPI3REF: Custom Page Cache Object
**
** The sqlite3_pcache type is opaque.  It is implemented by
** the pluggable module.  The SQLite core has no knowledge of
** its size or internal structure and never deals with the
** sqlite3_pcache object except by holding and passing pointers
** to the object.
**
** See [sqlite3_pcache_methods] for additional information.
*/
typedef struct sqlite3_pcache sqlite3_pcache;

/*
** CAPI3REF: Application Defined Page Cache.
** KEYWORDS: {page cache}
**
** ^(The [sqlite3_config]([SQLITE_CONFIG_PCACHE], ...) interface can
** register an alternative page cache implementation by passing in an 
** instance of the sqlite3_pcache_methods structure.)^
** In many applications, most of the heap memory allocated by 
** SQLite is used for the page cache.
** By implementing a 
** custom page cache using this API, an application can better control
** the amount of memory consumed by SQLite, the way in which 
** that memory is allocated and released, and the policies used to 
** determine exactly which parts of a database file are cached and for 
** how long.
**
** The alternative page cache mechanism is an
** extreme measure that is only needed by the most demanding applications.
** The built-in page cache is recommended for most uses.
**
** ^(The contents of the sqlite3_pcache_methods structure are copied to an
** internal buffer by SQLite within the call to [sqlite3_config].  Hence
** the application may discard the parameter after the call to
** [sqlite3_config()] returns.)^
**
** [[the xInit() page cache method]]
** ^(The xInit() method is called once for each effective 
** call to [sqlite3_initialize()])^
** (usually only once during the lifetime of the process). ^(The xInit()
** method is passed a copy of the sqlite3_pcache_methods.pArg value.)^
** The intent of the xInit() method is to set up global data structures 
** required by the custom page cache implementation. 
** ^(If the xInit() method is NULL, then the 
** built-in default page cache is used instead of the application defined
** page cache.)^
**
** [[the xShutdown() page cache method]]
** ^The xShutdown() method is called by [sqlite3_shutdown()].
** It can be used to clean up 
** any outstanding resources before process shutdown, if required.
** ^The xShutdown() method may be NULL.
**
** ^SQLite automatically serializes calls to the xInit method,
** so the xInit method need not be threadsafe.  ^The
** xShutdown method is only called from [sqlite3_shutdown()] so it does
** not need to be threadsafe either.  All other methods must be threadsafe
** in multithreaded applications.
**
** ^SQLite will never invoke xInit() more than once without an intervening
** call to xShutdown().
**
** [[the xCreate() page cache methods]]
** ^SQLite invokes the xCreate() method to construct a new cache instance.
** SQLite will typically create one cache instance for each open database file,
** though this is not guaranteed. ^The
** first parameter, szPage, is the size in bytes of the pages that must
** be allocated by the cache.  ^szPage will not be a power of two.  ^szPage
** will the page size of the database file that is to be cached plus an
** increment (here called "R") of less than 250.  SQLite will use the
** extra R bytes on each page to store metadata about the underlying
** database page on disk.  The value of R depends
** on the SQLite version, the target platform, and how SQLite was compiled.
** ^(R is constant for a particular build of SQLite. Except, there are two
** distinct values of R when SQLite is compiled with the proprietary
** ZIPVFS extension.)^  ^The second argument to
** xCreate(), bPurgeable, is true if the cache being created will
** be used to cache database pages of a file stored on disk, or
** false if it is used for an in-memory database. The cache implementation
** does not have to do anything special based with the value of bPurgeable;
** it is purely advisory.  ^On a cache where bPurgeable is false, SQLite will
** never invoke xUnpin() except to deliberately delete a page.
** ^In other words, calls to xUnpin() on a cache with bPurgeable set to
** false will always have the "discard" flag set to true.  
** ^Hence, a cache created with bPurgeable false will
** never contain any unpinned pages.
**
** [[the xCachesize() page cache method]]
** ^(The xCachesize() method may be called at any time by SQLite to set the
** suggested maximum cache-size (number of pages stored by) the cache
** instance passed as the first argument. This is the value configured using
** the SQLite "[PRAGMA cache_size]" command.)^  As with the bPurgeable
** parameter, the implementation is not required to do anything with this
** value; it is advisory only.
**
** [[the xPagecount() page cache methods]]
** The xPagecount() method must return the number of pages currently
** stored in the cache, both pinned and unpinned.
** 
** [[the xFetch() page cache methods]]
** The xFetch() method locates a page in the cache and returns a pointer to 
** the page, or a NULL pointer.
** A "page", in this context, means a buffer of szPage bytes aligned at an
** 8-byte boundary. The page to be fetched is determined by the key. ^The
** minimum key value is 1.  After it has been retrieved using xFetch, the page 
** is considered to be "pinned".
**
** If the requested page is already in the page cache, then the page cache
** implementation must return a pointer to the page buffer with its content
** intact.  If the requested page is not already in the cache, then the
** cache implementation should use the value of the createFlag
** parameter to help it determined what action to take:
**
** <table border=1 width=85% align=center>
** <tr><th> createFlag <th> Behaviour when page is not already in cache
** <tr><td> 0 <td> Do not allocate a new page.  Return NULL.
** <tr><td> 1 <td> Allocate a new page if it easy and convenient to do so.
**                 Otherwise return NULL.
** <tr><td> 2 <td> Make every effort to allocate a new page.  Only return
**                 NULL if allocating a new page is effectively impossible.
** </table>
**
** ^(SQLite will normally invoke xFetch() with a createFlag of 0 or 1.  SQLite
** will only use a createFlag of 2 after a prior call with a createFlag of 1
** failed.)^  In between the to xFetch() calls, SQLite may
** attempt to unpin one or more cache pages by spilling the content of
** pinned pages to disk and synching the operating system disk cache.
**
** [[the xUnpin() page cache method]]
** ^xUnpin() is called by SQLite with a pointer to a currently pinned page
** as its second argument.  If the third parameter, discard, is non-zero,
** then the page must be evicted from the cache.
** ^If the discard parameter is
** zero, then the page may be discarded or retained at the discretion of
** page cache implementation. ^The page cache implementation
** may choose to evict unpinned pages at any time.
**
** The cache must not perform any reference counting. A single 
** call to xUnpin() unpins the page regardless of the number of prior calls 
** to xFetch().
**
** [[the xRekey() page cache methods]]
** The xRekey() method is used to change the key value associated with the
** page passed as the second argument. If the cache
** previously contains an entry associated with newKey, it must be
** discarded. ^Any prior cache entry associated with newKey is guaranteed not
** to be pinned.
**
** When SQLite calls the xTruncate() method, the cache must discard all
** existing cache entries with page numbers (keys) greater than or equal
** to the value of the iLimit parameter passed to xTruncate(). If any
** of these pages are pinned, they are implicitly unpinned, meaning that
** they can be safely discarded.
**
** [[the xDestroy() page cache method]]
** ^The xDestroy() method is used to delete a cache allocated by xCreate().
** All resources associated with the specified cache should be freed. ^After
** calling the xDestroy() method, SQLite considers the [sqlite3_pcache*]
** handle invalid, and will not use it with any other sqlite3_pcache_methods
** functions.
*/
typedef struct sqlite3_pcache_methods sqlite3_pcache_methods;
struct sqlite3_pcache_methods {
  void *pArg;
  int (*xInit)(void*);
  void (*xShutdown)(void*);
  sqlite3_pcache *(*xCreate)(int szPage, int bPurgeable);
  void (*xCachesize)(sqlite3_pcache*, int nCachesize);
  int (*xPagecount)(sqlite3_pcache*);
  void *(*xFetch)(sqlite3_pcache*, unsigned key, int createFlag);
  void (*xUnpin)(sqlite3_pcache*, void*, int discard);
  void (*xRekey)(sqlite3_pcache*, void*, unsigned oldKey, unsigned newKey);
  void (*xTruncate)(sqlite3_pcache*, unsigned iLimit);
  void (*xDestroy)(sqlite3_pcache*);
};

/*
** CAPI3REF: Online Backup Object
**
** The sqlite3_backup object records state information about an ongoing
** online backup operation.  ^The sqlite3_backup object is created by
** a call to [sqlite3_backup_init()] and is destroyed by a call to
** [sqlite3_backup_finish()].
**
** See Also: [Using the SQLite Online Backup API]
*/
typedef struct sqlite3_backup sqlite3_backup;

/*
** CAPI3REF: Online Backup API.
**
** The backup API copies the content of one database into another.
** It is useful either for creating backups of databases or
** for copying in-memory databases to or from persistent files. 
**
** See Also: [Using the SQLite Online Backup API]
**
** ^SQLite holds a write transaction open on the destination database file
** for the duration of the backup operation.
** ^The source database is read-locked only while it is being read;
** it is not locked continuously for the entire backup operation.
** ^Thus, the backup may be performed on a live source database without
** preventing other database connections from
** reading or writing to the source database while the backup is underway.
** 
** ^(To perform a backup operation: 
**   <ol>
**     <li><b>sqlite3_backup_init()</b> is called once to initialize the
**         backup, 
**     <li><b>sqlite3_backup_step()</b> is called one or more times to transfer 
**         the data between the two databases, and finally
**     <li><b>sqlite3_backup_finish()</b> is called to release all resources 
**         associated with the backup operation. 
**   </ol>)^
** There should be exactly one call to sqlite3_backup_finish() for each
** successful call to sqlite3_backup_init().
**
** [[sqlite3_backup_init()]] <b>sqlite3_backup_init()</b>
**
** ^The D and N arguments to sqlite3_backup_init(D,N,S,M) are the 
** [database connection] associated with the destination database 
** and the database name, respectively.
** ^The database name is "main" for the main database, "temp" for the
** temporary database, or the name specified after the AS keyword in
** an [ATTACH] statement for an attached database.
** ^The S and M arguments passed to 
** sqlite3_backup_init(D,N,S,M) identify the [database connection]
** and database name of the source database, respectively.
** ^The source and destination [database connections] (parameters S and D)
** must be different or else sqlite3_backup_init(D,N,S,M) will fail with
** an error.
**
** ^If an error occurs within sqlite3_backup_init(D,N,S,M), then NULL is
** returned and an error code and error message are stored in the
** destination [database connection] D.
** ^The error code and message for the failed call to sqlite3_backup_init()
** can be retrieved using the [sqlite3_errcode()], [sqlite3_errmsg()], and/or
** [sqlite3_errmsg16()] functions.
** ^A successful call to sqlite3_backup_init() returns a pointer to an
** [sqlite3_backup] object.
** ^The [sqlite3_backup] object may be used with the sqlite3_backup_step() and
** sqlite3_backup_finish() functions to perform the specified backup 
** operation.
**
** [[sqlite3_backup_step()]] <b>sqlite3_backup_step()</b>
**
** ^Function sqlite3_backup_step(B,N) will copy up to N pages between 
** the source and destination databases specified by [sqlite3_backup] object B.
** ^If N is negative, all remaining source pages are copied. 
** ^If sqlite3_backup_step(B,N) successfully copies N pages and there
** are still more pages to be copied, then the function returns [SQLITE_OK].
** ^If sqlite3_backup_step(B,N) successfully finishes copying all pages
** from source to destination, then it returns [SQLITE_DONE].
** ^If an error occurs while running sqlite3_backup_step(B,N),
** then an [error code] is returned. ^As well as [SQLITE_OK] and
** [SQLITE_DONE], a call to sqlite3_backup_step() may return [SQLITE_READONLY],
** [SQLITE_NOMEM], [SQLITE_BUSY], [SQLITE_LOCKED], or an
** [SQLITE_IOERR_ACCESS | SQLITE_IOERR_XXX] extended error code.
**
** ^(The sqlite3_backup_step() might return [SQLITE_READONLY] if
** <ol>
** <li> the destination database was opened read-only, or
** <li> the destination database is using write-ahead-log journaling
** and the destination and source page sizes differ, or
** <li> the destination database is an in-memory database and the
** destination and source page sizes differ.
** </ol>)^
**
** ^If sqlite3_backup_step() cannot obtain a required file-system lock, then
** the [sqlite3_busy_handler | busy-handler function]
** is invoked (if one is specified). ^If the 
** busy-handler returns non-zero before the lock is available, then 
** [SQLITE_BUSY] is returned to the caller. ^In this case the call to
** sqlite3_backup_step() can be retried later. ^If the source
** [database connection]
** is being used to write to the source database when sqlite3_backup_step()
** is called, then [SQLITE_LOCKED] is returned immediately. ^Again, in this
** case the call to sqlite3_backup_step() can be retried later on. ^(If
** [SQLITE_IOERR_ACCESS | SQLITE_IOERR_XXX], [SQLITE_NOMEM], or
** [SQLITE_READONLY] is returned, then 
** there is no point in retrying the call to sqlite3_backup_step(). These 
** errors are considered fatal.)^  The application must accept 
** that the backup operation has failed and pass the backup operation handle 
** to the sqlite3_backup_finish() to release associated resources.
**
** ^The first call to sqlite3_backup_step() obtains an exclusive lock
** on the destination file. ^The exclusive lock is not released until either 
** sqlite3_backup_finish() is called or the backup operation is complete 
** and sqlite3_backup_step() returns [SQLITE_DONE].  ^Every call to
** sqlite3_backup_step() obtains a [shared lock] on the source database that
** lasts for the duration of the sqlite3_backup_step() call.
** ^Because the source database is not locked between calls to
** sqlite3_backup_step(), the source database may be modified mid-way
** through the backup process.  ^If the source database is modified by an
** external process or via a database connection other than the one being
** used by the backup operation, then the backup will be automatically
** restarted by the next call to sqlite3_backup_step(). ^If the source 
** database is modified by the using the same database connection as is used
** by the backup operation, then the backup database is automatically
** updated at the same time.
**
** [[sqlite3_backup_finish()]] <b>sqlite3_backup_finish()</b>
**
** When sqlite3_backup_step() has returned [SQLITE_DONE], or when the 
** application wishes to abandon the backup operation, the application
** should destroy the [sqlite3_backup] by passing it to sqlite3_backup_finish().
** ^The sqlite3_backup_finish() interfaces releases all
** resources associated with the [sqlite3_backup] object. 
** ^If sqlite3_backup_step() has not yet returned [SQLITE_DONE], then any
** active write-transaction on the destination database is rolled back.
** The [sqlite3_backup] object is invalid
** and may not be used following a call to sqlite3_backup_finish().
**
** ^The value returned by sqlite3_backup_finish is [SQLITE_OK] if no
** sqlite3_backup_step() errors occurred, regardless or whether or not
** sqlite3_backup_step() completed.
** ^If an out-of-memory condition or IO error occurred during any prior
** sqlite3_backup_step() call on the same [sqlite3_backup] object, then
** sqlite3_backup_finish() returns the corresponding [error code].
**
** ^A return of [SQLITE_BUSY] or [SQLITE_LOCKED] from sqlite3_backup_step()
** is not a permanent error and does not affect the return value of
** sqlite3_backup_finish().
**
** [[sqlite3_backup__remaining()]] [[sqlite3_backup_pagecount()]]
** <b>sqlite3_backup_remaining() and sqlite3_backup_pagecount()</b>
**
** ^Each call to sqlite3_backup_step() sets two values inside
** the [sqlite3_backup] object: the number of pages still to be backed
** up and the total number of pages in the source database file.
** The sqlite3_backup_remaining() and sqlite3_backup_pagecount() interfaces
** retrieve these two values, respectively.
**
** ^The values returned by these functions are only updated by
** sqlite3_backup_step(). ^If the source database is modified during a backup
** operation, then the values are not updated to account for any extra
** pages that need to be updated or the size of the source database file
** changing.
**
** <b>Concurrent Usage of Database Handles</b>
**
** ^The source [database connection] may be used by the application for other
** purposes while a backup operation is underway or being initialized.
** ^If SQLite is compiled and configured to support threadsafe database
** connections, then the source database connection may be used concurrently
** from within other threads.
**
** However, the application must guarantee that the destination 
** [database connection] is not passed to any other API (by any thread) after 
** sqlite3_backup_init() is called and before the corresponding call to
** sqlite3_backup_finish().  SQLite does not currently check to see
** if the application incorrectly accesses the destination [database connection]
** and so no error code is reported, but the operations may malfunction
** nevertheless.  Use of the destination database connection while a
** backup is in progress might also also cause a mutex deadlock.
**
** If running in [shared cache mode], the application must
** guarantee that the shared cache used by the destination database
** is not accessed while the backup is running. In practice this means
** that the application must guarantee that the disk file being 
** backed up to is not accessed by any connection within the process,
** not just the specific connection that was passed to sqlite3_backup_init().
**
** The [sqlite3_backup] object itself is partially threadsafe. Multiple 
** threads may safely make multiple concurrent calls to sqlite3_backup_step().
** However, the sqlite3_backup_remaining() and sqlite3_backup_pagecount()
** APIs are not strictly speaking threadsafe. If they are invoked at the
** same time as another thread is invoking sqlite3_backup_step() it is
** possible that they return invalid values.
*/
sqlite3_backup *sqlite3_backup_init(
  sqlite3 *pDest,                        /* Destination database handle */
  const char *zDestName,                 /* Destination database name */
  sqlite3 *pSource,                      /* Source database handle */
  const char *zSourceName                /* Source database name */
);
int sqlite3_backup_step(sqlite3_backup *p, int nPage);
int sqlite3_backup_finish(sqlite3_backup *p);
int sqlite3_backup_remaining(sqlite3_backup *p);
int sqlite3_backup_pagecount(sqlite3_backup *p);

/*
** CAPI3REF: Unlock Notification
**
** ^When running in shared-cache mode, a database operation may fail with
** an [SQLITE_LOCKED] error if the required locks on the shared-cache or
** individual tables within the shared-cache cannot be obtained. See
** [SQLite Shared-Cache Mode] for a description of shared-cache locking. 
** ^This API may be used to register a callback that SQLite will invoke 
** when the connection currently holding the required lock relinquishes it.
** ^This API is only available if the library was compiled with the
** [SQLITE_ENABLE_UNLOCK_NOTIFY] C-preprocessor symbol defined.
**
** See Also: [Using the SQLite Unlock Notification Feature].
**
** ^Shared-cache locks are released when a database connection concludes
** its current transaction, either by committing it or rolling it back. 
**
** ^When a connection (known as the blocked connection) fails to obtain a
** shared-cache lock and SQLITE_LOCKED is returned to the caller, the
** identity of the database connection (the blocking connection) that
** has locked the required resource is stored internally. ^After an 
** application receives an SQLITE_LOCKED error, it may call the
** sqlite3_unlock_notify() method with the blocked connection handle as 
** the first argument to register for a callback that will be invoked
** when the blocking connections current transaction is concluded. ^The
** callback is invoked from within the [sqlite3_step] or [sqlite3_close]
** call that concludes the blocking connections transaction.
**
** ^(If sqlite3_unlock_notify() is called in a multi-threaded application,
** there is a chance that the blocking connection will have already
** concluded its transaction by the time sqlite3_unlock_notify() is invoked.
** If this happens, then the specified callback is invoked immediately,
** from within the call to sqlite3_unlock_notify().)^
**
** ^If the blocked connection is attempting to obtain a write-lock on a
** shared-cache table, and more than one other connection currently holds
** a read-lock on the same table, then SQLite arbitrarily selects one of 
** the other connections to use as the blocking connection.
**
** ^(There may be at most one unlock-notify callback registered by a 
** blocked connection. If sqlite3_unlock_notify() is called when the
** blocked connection already has a registered unlock-notify callback,
** then the new callback replaces the old.)^ ^If sqlite3_unlock_notify() is
** called with a NULL pointer as its second argument, then any existing
** unlock-notify callback is canceled. ^The blocked connections 
** unlock-notify callback may also be canceled by closing the blocked
** connection using [sqlite3_close()].
**
** The unlock-notify callback is not reentrant. If an application invokes
** any sqlite3_xxx API functions from within an unlock-notify callback, a
** crash or deadlock may be the result.
**
** ^Unless deadlock is detected (see below), sqlite3_unlock_notify() always
** returns SQLITE_OK.
**
** <b>Callback Invocation Details</b>
**
** When an unlock-notify callback is registered, the application provides a 
** single void* pointer that is passed to the callback when it is invoked.
** However, the signature of the callback function allows SQLite to pass
** it an array of void* context pointers. The first argument passed to
** an unlock-notify callback is a pointer to an array of void* pointers,
** and the second is the number of entries in the array.
**
** When a blocking connections transaction is concluded, there may be
** more than one blocked connection that has registered for an unlock-notify
** callback. ^If two or more such blocked connections have specified the
** same callback function, then instead of invoking the callback function
** multiple times, it is invoked once with the set of void* context pointers
** specified by the blocked connections bundled together into an array.
** This gives the application an opportunity to prioritize any actions 
** related to the set of unblocked database connections.
**
** <b>Deadlock Detection</b>
**
** Assuming that after registering for an unlock-notify callback a 
** database waits for the callback to be issued before taking any further
** action (a reasonable assumption), then using this API may cause the
** application to deadlock. For example, if connection X is waiting for
** connection Y's transaction to be concluded, and similarly connection
** Y is waiting on connection X's transaction, then neither connection
** will proceed and the system may remain deadlocked indefinitely.
**
** To avoid this scenario, the sqlite3_unlock_notify() performs deadlock
** detection. ^If a given call to sqlite3_unlock_notify() would put the
** system in a deadlocked state, then SQLITE_LOCKED is returned and no
** unlock-notify callback is registered. The system is said to be in
** a deadlocked state if connection A has registered for an unlock-notify
** callback on the conclusion of connection B's transaction, and connection
** B has itself registered for an unlock-notify callback when connection
** A's transaction is concluded. ^Indirect deadlock is also detected, so
** the system is also considered to be deadlocked if connection B has
** registered for an unlock-notify callback on the conclusion of connection
** C's transaction, where connection C is waiting on connection A. ^Any
** number of levels of indirection are allowed.
**
** <b>The "DROP TABLE" Exception</b>
**
** When a call to [sqlite3_step()] returns SQLITE_LOCKED, it is almost 
** always appropriate to call sqlite3_unlock_notify(). There is however,
** one exception. When executing a "DROP TABLE" or "DROP INDEX" statement,
** SQLite checks if there are any currently executing SELECT statements
** that belong to the same connection. If there are, SQLITE_LOCKED is
** returned. In this case there is no "blocking connection", so invoking
** sqlite3_unlock_notify() results in the unlock-notify callback being
** invoked immediately. If the application then re-attempts the "DROP TABLE"
** or "DROP INDEX" query, an infinite loop might be the result.
**
** One way around this problem is to check the extended error code returned
** by an sqlite3_step() call. ^(If there is a blocking connection, then the
** extended error code is set to SQLITE_LOCKED_SHAREDCACHE. Otherwise, in
** the special "DROP TABLE/INDEX" case, the extended error code is just 
** SQLITE_LOCKED.)^
*/
int sqlite3_unlock_notify(
  sqlite3 *pBlocked,                          /* Waiting connection */
  void (*xNotify)(void **apArg, int nArg),    /* Callback function to invoke */
  void *pNotifyArg                            /* Argument to pass to xNotify */
);


/*
** CAPI3REF: String Comparison
**
** ^The [sqlite3_strnicmp()] API allows applications and extensions to
** compare the contents of two buffers containing UTF-8 strings in a
** case-independent fashion, using the same definition of case independence 
** that SQLite uses internally when comparing identifiers.
*/
int sqlite3_strnicmp(const char *, const char *, int);

/*
** CAPI3REF: Error Logging Interface
**
** ^The [sqlite3_log()] interface writes a message into the error log
** established by the [SQLITE_CONFIG_LOG] option to [sqlite3_config()].
** ^If logging is enabled, the zFormat string and subsequent arguments are
** used with [sqlite3_snprintf()] to generate the final output string.
**
** The sqlite3_log() interface is intended for use by extensions such as
** virtual tables, collating functions, and SQL functions.  While there is
** nothing to prevent an application from calling sqlite3_log(), doing so
** is considered bad form.
**
** The zFormat string must not be NULL.
**
** To avoid deadlocks and other threading problems, the sqlite3_log() routine
** will not use dynamically allocated memory.  The log message is stored in
** a fixed-length buffer on the stack.  If the log message is longer than
** a few hundred characters, it will be truncated to the length of the
** buffer.
*/
void sqlite3_log(int iErrCode, const char *zFormat, ...);

/*
** CAPI3REF: Write-Ahead Log Commit Hook
**
** ^The [sqlite3_wal_hook()] function is used to register a callback that
** will be invoked each time a database connection commits data to a
** [write-ahead log] (i.e. whenever a transaction is committed in
** [journal_mode | journal_mode=WAL mode]). 
**
** ^The callback is invoked by SQLite after the commit has taken place and 
** the associated write-lock on the database released, so the implementation 
** may read, write or [checkpoint] the database as required.
**
** ^The first parameter passed to the callback function when it is invoked
** is a copy of the third parameter passed to sqlite3_wal_hook() when
** registering the callback. ^The second is a copy of the database handle.
** ^The third parameter is the name of the database that was written to -
** either "main" or the name of an [ATTACH]-ed database. ^The fourth parameter
** is the number of pages currently in the write-ahead log file,
** including those that were just committed.
**
** The callback function should normally return [SQLITE_OK].  ^If an error
** code is returned, that error will propagate back up through the
** SQLite code base to cause the statement that provoked the callback
** to report an error, though the commit will have still occurred. If the
** callback returns [SQLITE_ROW] or [SQLITE_DONE], or if it returns a value
** that does not correspond to any valid SQLite error code, the results
** are undefined.
**
** A single database handle may have at most a single write-ahead log callback 
** registered at one time. ^Calling [sqlite3_wal_hook()] replaces any
** previously registered write-ahead log callback. ^Note that the
** [sqlite3_wal_autocheckpoint()] interface and the
** [wal_autocheckpoint pragma] both invoke [sqlite3_wal_hook()] and will
** those overwrite any prior [sqlite3_wal_hook()] settings.
*/
void *sqlite3_wal_hook(
  sqlite3*, 
  int(*)(void *,sqlite3*,const char*,int),
  void*
);

/*
** CAPI3REF: Configure an auto-checkpoint
**
** ^The [sqlite3_wal_autocheckpoint(D,N)] is a wrapper around
** [sqlite3_wal_hook()] that causes any database on [database connection] D
** to automatically [checkpoint]
** after committing a transaction if there are N or
** more frames in the [write-ahead log] file.  ^Passing zero or 
** a negative value as the nFrame parameter disables automatic
** checkpoints entirely.
**
** ^The callback registered by this function replaces any existing callback
** registered using [sqlite3_wal_hook()].  ^Likewise, registering a callback
** using [sqlite3_wal_hook()] disables the automatic checkpoint mechanism
** configured by this function.
**
** ^The [wal_autocheckpoint pragma] can be used to invoke this interface
** from SQL.
**
** ^Every new [database connection] defaults to having the auto-checkpoint
** enabled with a threshold of 1000 or [SQLITE_DEFAULT_WAL_AUTOCHECKPOINT]
** pages.  The use of this interface
** is only necessary if the default setting is found to be suboptimal
** for a particular application.
*/
int sqlite3_wal_autocheckpoint(sqlite3 *db, int N);

/*
** CAPI3REF: Checkpoint a database
**
** ^The [sqlite3_wal_checkpoint(D,X)] interface causes database named X
** on [database connection] D to be [checkpointed].  ^If X is NULL or an
** empty string, then a checkpoint is run on all databases of
** connection D.  ^If the database connection D is not in
** [WAL | write-ahead log mode] then this interface is a harmless no-op.
**
** ^The [wal_checkpoint pragma] can be used to invoke this interface
** from SQL.  ^The [sqlite3_wal_autocheckpoint()] interface and the
** [wal_autocheckpoint pragma] can be used to cause this interface to be
** run whenever the WAL reaches a certain size threshold.
**
** See also: [sqlite3_wal_checkpoint_v2()]
*/
int sqlite3_wal_checkpoint(sqlite3 *db, const char *zDb);

/*
** CAPI3REF: Checkpoint a database
**
** Run a checkpoint operation on WAL database zDb attached to database 
** handle db. The specific operation is determined by the value of the 
** eMode parameter:
**
** <dl>
** <dt>SQLITE_CHECKPOINT_PASSIVE<dd>
**   Checkpoint as many frames as possible without waiting for any database 
**   readers or writers to finish. Sync the db file if all frames in the log
**   are checkpointed. This mode is the same as calling 
**   sqlite3_wal_checkpoint(). The busy-handler callback is never invoked.
**
** <dt>SQLITE_CHECKPOINT_FULL<dd>
**   This mode blocks (calls the busy-handler callback) until there is no
**   database writer and all readers are reading from the most recent database
**   snapshot. It then checkpoints all frames in the log file and syncs the
**   database file. This call blocks database writers while it is running,
**   but not database readers.
**
** <dt>SQLITE_CHECKPOINT_RESTART<dd>
**   This mode works the same way as SQLITE_CHECKPOINT_FULL, except after 
**   checkpointing the log file it blocks (calls the busy-handler callback)
**   until all readers are reading from the database file only. This ensures 
**   that the next client to write to the database file restarts the log file 
**   from the beginning. This call blocks database writers while it is running,
**   but not database readers.
** </dl>
**
** If pnLog is not NULL, then *pnLog is set to the total number of frames in
** the log file before returning. If pnCkpt is not NULL, then *pnCkpt is set to
** the total number of checkpointed frames (including any that were already
** checkpointed when this function is called). *pnLog and *pnCkpt may be
** populated even if sqlite3_wal_checkpoint_v2() returns other than SQLITE_OK.
** If no values are available because of an error, they are both set to -1
** before returning to communicate this to the caller.
**
** All calls obtain an exclusive "checkpoint" lock on the database file. If
** any other process is running a checkpoint operation at the same time, the 
** lock cannot be obtained and SQLITE_BUSY is returned. Even if there is a 
** busy-handler configured, it will not be invoked in this case.
**
** The SQLITE_CHECKPOINT_FULL and RESTART modes also obtain the exclusive 
** "writer" lock on the database file. If the writer lock cannot be obtained
** immediately, and a busy-handler is configured, it is invoked and the writer
** lock retried until either the busy-handler returns 0 or the lock is
** successfully obtained. The busy-handler is also invoked while waiting for
** database readers as described above. If the busy-handler returns 0 before
** the writer lock is obtained or while waiting for database readers, the
** checkpoint operation proceeds from that point in the same way as 
** SQLITE_CHECKPOINT_PASSIVE - checkpointing as many frames as possible 
** without blocking any further. SQLITE_BUSY is returned in this case.
**
** If parameter zDb is NULL or points to a zero length string, then the
** specified operation is attempted on all WAL databases. In this case the
** values written to output parameters *pnLog and *pnCkpt are undefined. If 
** an SQLITE_BUSY error is encountered when processing one or more of the 
** attached WAL databases, the operation is still attempted on any remaining 
** attached databases and SQLITE_BUSY is returned to the caller. If any other 
** error occurs while processing an attached database, processing is abandoned 
** and the error code returned to the caller immediately. If no error 
** (SQLITE_BUSY or otherwise) is encountered while processing the attached 
** databases, SQLITE_OK is returned.
**
** If database zDb is the name of an attached database that is not in WAL
** mode, SQLITE_OK is returned and both *pnLog and *pnCkpt set to -1. If
** zDb is not NULL (or a zero length string) and is not the name of any
** attached database, SQLITE_ERROR is returned to the caller.
*/
int sqlite3_wal_checkpoint_v2(
  sqlite3 *db,                    /* Database handle */
  const char *zDb,                /* Name of attached database (or NULL) */
  int eMode,                      /* SQLITE_CHECKPOINT_* value */
  int *pnLog,                     /* OUT: Size of WAL log in frames */
  int *pnCkpt                     /* OUT: Total number of frames checkpointed */
);

/*
** CAPI3REF: Checkpoint operation parameters
**
** These constants can be used as the 3rd parameter to
** [sqlite3_wal_checkpoint_v2()].  See the [sqlite3_wal_checkpoint_v2()]
** documentation for additional information about the meaning and use of
** each of these values.
*/
#define SQLITE_CHECKPOINT_PASSIVE 0
#define SQLITE_CHECKPOINT_FULL    1
#define SQLITE_CHECKPOINT_RESTART 2

/*
** CAPI3REF: Virtual Table Interface Configuration
**
** This function may be called by either the [xConnect] or [xCreate] method
** of a [virtual table] implementation to configure
** various facets of the virtual table interface.
**
** If this interface is invoked outside the context of an xConnect or
** xCreate virtual table method then the behavior is undefined.
**
** At present, there is only one option that may be configured using
** this function. (See [SQLITE_VTAB_CONSTRAINT_SUPPORT].)  Further options
** may be added in the future.
*/
int sqlite3_vtab_config(sqlite3*, int op, ...);

/*
** CAPI3REF: Virtual Table Configuration Options
**
** These macros define the various options to the
** [sqlite3_vtab_config()] interface that [virtual table] implementations
** can use to customize and optimize their behavior.
**
** <dl>
** <dt>SQLITE_VTAB_CONSTRAINT_SUPPORT
** <dd>Calls of the form
** [sqlite3_vtab_config](db,SQLITE_VTAB_CONSTRAINT_SUPPORT,X) are supported,
** where X is an integer.  If X is zero, then the [virtual table] whose
** [xCreate] or [xConnect] method invoked [sqlite3_vtab_config()] does not
** support constraints.  In this configuration (which is the default) if
** a call to the [xUpdate] method returns [SQLITE_CONSTRAINT], then the entire
** statement is rolled back as if [ON CONFLICT | OR ABORT] had been
** specified as part of the users SQL statement, regardless of the actual
** ON CONFLICT mode specified.
**
** If X is non-zero, then the virtual table implementation guarantees
** that if [xUpdate] returns [SQLITE_CONSTRAINT], it will do so before
** any modifications to internal or persistent data structures have been made.
** If the [ON CONFLICT] mode is ABORT, FAIL, IGNORE or ROLLBACK, SQLite 
** is able to roll back a statement or database transaction, and abandon
** or continue processing the current SQL statement as appropriate. 
** If the ON CONFLICT mode is REPLACE and the [xUpdate] method returns
** [SQLITE_CONSTRAINT], SQLite handles this as if the ON CONFLICT mode
** had been ABORT.
**
** Virtual table implementations that are required to handle OR REPLACE
** must do so within the [xUpdate] method. If a call to the 
** [sqlite3_vtab_on_conflict()] function indicates that the current ON 
** CONFLICT policy is REPLACE, the virtual table implementation should 
** silently replace the appropriate rows within the xUpdate callback and
** return SQLITE_OK. Or, if this is not possible, it may return
** SQLITE_CONSTRAINT, in which case SQLite falls back to OR ABORT 
** constraint handling.
** </dl>
*/
#define SQLITE_VTAB_CONSTRAINT_SUPPORT 1

/*
** CAPI3REF: Determine The Virtual Table Conflict Policy
**
** This function may only be called from within a call to the [xUpdate] method
** of a [virtual table] implementation for an INSERT or UPDATE operation. ^The
** value returned is one of [SQLITE_ROLLBACK], [SQLITE_IGNORE], [SQLITE_FAIL],
** [SQLITE_ABORT], or [SQLITE_REPLACE], according to the [ON CONFLICT] mode
** of the SQL statement that triggered the call to the [xUpdate] method of the
** [virtual table].
*/
int sqlite3_vtab_on_conflict(sqlite3 *);

/*
** CAPI3REF: Conflict resolution modes
**
** These constants are returned by [sqlite3_vtab_on_conflict()] to
** inform a [virtual table] implementation what the [ON CONFLICT] mode
** is for the SQL statement being evaluated.
**
** Note that the [SQLITE_IGNORE] constant is also used as a potential
** return value from the [sqlite3_set_authorizer()] callback and that
** [SQLITE_ABORT] is also a [result code].
*/
#define SQLITE_ROLLBACK 1
/* #define SQLITE_IGNORE 2 // Also used by sqlite3_authorizer() callback */
#define SQLITE_FAIL     3
/* #define SQLITE_ABORT 4  // Also an error code */
#define SQLITE_REPLACE  5



/*
** Undo the hack that converts floating point types to integer for
** builds on processors without floating point support.
*/
#ifdef SQLITE_OMIT_FLOATING_POINT
# undef double
#endif

#ifdef __cplusplus
}  /* End of the 'extern "C"' block */
#endif
#endif<|MERGE_RESOLUTION|>--- conflicted
+++ resolved
@@ -738,7 +738,6 @@
 ** opcode as doing so may disrupt the operation of the specialized VFSes
 ** that do require it.  
 **
-<<<<<<< HEAD
 ** ^The [SQLITE_FCNTL_WIN32_AV_RETRY] opcode is used to configure automatic
 ** retry counts and intervals for certain disk I/O operations for the
 ** windows [VFS] in order to work to provide robustness against
@@ -755,8 +754,6 @@
 ** into the array entry, allowing the current retry settings to be
 ** interrogated.  The zDbName parameter is ignored.
 **
-=======
->>>>>>> aec336af
 ** ^The [SQLITE_FCNTL_PERSIST_WAL] opcode is used to set or query the
 ** persistent [WAL | Write AHead Log] setting.  By default, the auxiliary
 ** write ahead log and shared memory files used for transaction control
@@ -770,36 +767,22 @@
 ** That integer is 0 to disable persistent WAL mode or 1 to enable persistent
 ** WAL mode.  If the integer is -1, then it is overwritten with the current
 ** WAL persistence setting.
-<<<<<<< HEAD
-** 
-*/
-#define SQLITE_FCNTL_LOCKSTATE        1
-#define SQLITE_GET_LOCKPROXYFILE      2
-#define SQLITE_SET_LOCKPROXYFILE      3
-#define SQLITE_LAST_ERRNO             4
-#define SQLITE_FCNTL_SIZE_HINT        5
-#define SQLITE_FCNTL_CHUNK_SIZE       6
-#define SQLITE_FCNTL_FILE_POINTER     7
-#define SQLITE_FCNTL_SYNC_OMITTED     8
-#define SQLITE_FCNTL_WIN32_AV_RETRY   9
-#define SQLITE_FCNTL_PERSIST_WAL     10
-=======
-**
-*/
-#define SQLITE_FCNTL_LOCKSTATE          1
-#define SQLITE_FCNTL_GET_LOCKPROXYFILE  2
-#define SQLITE_FCNTL_SET_LOCKPROXYFILE  3
-#define SQLITE_FCNTL_LAST_ERRNO         4
-#define SQLITE_FCNTL_SIZE_HINT          5
-#define SQLITE_FCNTL_CHUNK_SIZE         6
-#define SQLITE_FCNTL_FILE_POINTER       7
-#define SQLITE_FCNTL_SYNC_OMITTED       8
-#define SQLITE_FCNTL_PERSIST_WAL       10
+*/
+#define SQLITE_FCNTL_LOCKSTATE           1
+#define SQLITE_FCNTL_GET_LOCKPROXYFILE   2
+#define SQLITE_FCNTL_SET_LOCKPROXYFILE   3
+#define SQLITE_FCNTL_LAST_ERRNO          4
+#define SQLITE_FCNTL_SIZE_HINT           5
+#define SQLITE_FCNTL_CHUNK_SIZE          6
+#define SQLITE_FCNTL_FILE_POINTER        7
+#define SQLITE_FCNTL_SYNC_OMITTED        8
+#define SQLITE_FCNTL_WIN32_AV_RETRY      9
+#define SQLITE_FCNTL_PERSIST_WAL        10
+
 /* deprecated names */
 #define SQLITE_GET_LOCKPROXYFILE      SQLITE_FCNTL_GET_LOCKPROXYFILE
 #define SQLITE_SET_LOCKPROXYFILE      SQLITE_FCNTL_SET_LOCKPROXYFILE
 #define SQLITE_LAST_ERRNO             SQLITE_FCNTL_LAST_ERRNO
->>>>>>> aec336af
 
 /*
 ** CAPI3REF: Mutex Handle
