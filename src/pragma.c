--- conflicted
+++ resolved
@@ -951,12 +951,8 @@
   */
   case PragTyp_SYNCHRONOUS: {
     if( !zRight ){
-<<<<<<< HEAD
-      returnSingleInt(pParse, "synchronous", 
+      returnSingleInt(v, "synchronous", 
             SQLITE_DbSafetyLevelValue(pDb->safety_level)-1);
-=======
-      returnSingleInt(v, "synchronous", pDb->safety_level-1);
->>>>>>> 076e85f5
     }else{
       if( !db->autoCommit ){
         sqlite3ErrorMsg(pParse, 
