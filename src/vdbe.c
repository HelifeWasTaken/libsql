--- conflicted
+++ resolved
@@ -4074,6 +4074,7 @@
   if( db->xPreUpdateCallback 
    && pOp->p4type==P4_TABLE
    && (!(pOp->p5 & OPFLAG_ISUPDATE) || pC->rowidIsValid==0)
+   && HasRowid(pTab)
   ){
     sqlite3VdbePreUpdateHook(p, pC, SQLITE_INSERT, zDb, pTab, iKey, pOp->p2);
   }
@@ -4103,7 +4104,7 @@
   pC->cacheStatus = CACHE_STALE;
 
   /* Invoke the update-hook if required. */
-  if( rc==SQLITE_OK && db->xUpdateCallback && op ){
+  if( rc==SQLITE_OK && db->xUpdateCallback && op && HasRowid(pTab) ){
     db->xUpdateCallback(db->pUpdateArg, op, zDb, pTab->zName, iKey);
   }
   break;
@@ -4142,20 +4143,12 @@
   Table *pTab;
   int opflags;
 
-<<<<<<< HEAD
   opflags = pOp->p2;
-  iKey = 0;
-=======
->>>>>>> 2c77be05
   assert( pOp->p1>=0 && pOp->p1<p->nCursor );
   pC = p->apCsr[pOp->p1];
   assert( pC!=0 );
   assert( pC->pCursor!=0 );  /* Only valid for real tables, no pseudotables */
-<<<<<<< HEAD
-  assert( pOp->p4type==P4_TABLE || pOp->p4type==P4_NOTUSED );
-=======
   iKey = pC->lastRowid;      /* Only used for the update hook */
->>>>>>> 2c77be05
 
   /* The OP_Delete opcode always follows an OP_NotExists or OP_Last or
   ** OP_Column on the same table without any intervening operations that
@@ -4173,16 +4166,15 @@
   */
   if( pOp->p4.z && HAS_UPDATE_HOOK(db) ){
     assert( pC->iDb>=0 );
-    assert( pC->isTable );
-    assert( pC->rowidIsValid );  /* lastRowid set by previous OP_NotFound */
+    assert( pC->rowidIsValid || !HasRowid(pOp->p4.pTab) );
     iKey = pC->lastRowid;
     zDb = db->aDb[pC->iDb].zName;
     pTab = pOp->p4.pTab;
-  }
+ }
 
 #ifdef SQLITE_ENABLE_PREUPDATE_HOOK
   /* Invoke the pre-update-hook if required. */
-  if( db->xPreUpdateCallback && pOp->p4.z ){
+  if( db->xPreUpdateCallback && pOp->p4.z && HasRowid(pTab) ){
     assert( !(opflags & OPFLAG_ISUPDATE) || (aMem[pOp->p3].flags & MEM_Int) );
     sqlite3VdbePreUpdateHook(p, pC,
         (opflags & OPFLAG_ISUPDATE) ? SQLITE_UPDATE : SQLITE_DELETE, 
@@ -4198,21 +4190,13 @@
   rc = sqlite3BtreeDelete(pC->pCursor);
   pC->cacheStatus = CACHE_STALE;
 
-<<<<<<< HEAD
   /* Update the change-counter and invoke the update-hook if required. */
   if( opflags & OPFLAG_NCHANGE ){
     p->nChange++;
     assert( pOp->p4.z );
-    if( rc==SQLITE_OK && db->xUpdateCallback ){
+    if( rc==SQLITE_OK && db->xUpdateCallback && HasRowid(pTab) ){
       db->xUpdateCallback(db->pUpdateArg, SQLITE_DELETE, zDb, pTab->zName,iKey);
     }
-=======
-  /* Invoke the update-hook if required. */
-  if( rc==SQLITE_OK && db->xUpdateCallback && pOp->p4.z && pC->isTable ){
-    db->xUpdateCallback(db->pUpdateArg, SQLITE_DELETE,
-                        db->aDb[pC->iDb].zName, pOp->p4.z, iKey);
-    assert( pC->iDb>=0 );
->>>>>>> 2c77be05
   }
   break;
 }
