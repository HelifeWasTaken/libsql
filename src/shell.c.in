/*
** 2001 September 15
**
** The author disclaims copyright to this source code.  In place of
** a legal notice, here is a blessing:
**
**    May you do good and not evil.
**    May you find forgiveness for yourself and forgive others.
**    May you share freely, never taking more than you give.
**
*************************************************************************
** This file contains code to implement the "sqlite" command line
** utility for accessing SQLite databases.
*/
#if (defined(_WIN32) || defined(WIN32)) && !defined(_CRT_SECURE_NO_WARNINGS)
/* This needs to come before any includes for MSVC compiler */
#define _CRT_SECURE_NO_WARNINGS
#endif

/*
** Warning pragmas copied from msvc.h in the core.
*/
#if defined(_MSC_VER)
#pragma warning(disable : 4054)
#pragma warning(disable : 4055)
#pragma warning(disable : 4100)
#pragma warning(disable : 4127)
#pragma warning(disable : 4130)
#pragma warning(disable : 4152)
#pragma warning(disable : 4189)
#pragma warning(disable : 4206)
#pragma warning(disable : 4210)
#pragma warning(disable : 4232)
#pragma warning(disable : 4244)
#pragma warning(disable : 4305)
#pragma warning(disable : 4306)
#pragma warning(disable : 4702)
#pragma warning(disable : 4706)
#endif /* defined(_MSC_VER) */

/*
** No support for loadable extensions in VxWorks.
*/
#if (defined(__RTP__) || defined(_WRS_KERNEL)) && !SQLITE_OMIT_LOAD_EXTENSION
# define SQLITE_OMIT_LOAD_EXTENSION 1
#endif

/*
** Enable large-file support for fopen() and friends on unix.
*/
#ifndef SQLITE_DISABLE_LFS
# define _LARGE_FILE       1
# ifndef _FILE_OFFSET_BITS
#   define _FILE_OFFSET_BITS 64
# endif
# define _LARGEFILE_SOURCE 1
#endif

#include <stdlib.h>
#include <string.h>
#include <stdio.h>
#include <assert.h>
#include "sqlite3.h"
typedef sqlite3_int64 i64;
typedef sqlite3_uint64 u64;
typedef unsigned char u8;
#if SQLITE_USER_AUTHENTICATION
# include "sqlite3userauth.h"
#endif
#include <ctype.h>
#include <stdarg.h>

#if !defined(_WIN32) && !defined(WIN32)
# include <signal.h>
# if !defined(__RTP__) && !defined(_WRS_KERNEL)
#  include <pwd.h>
# endif
#endif
#if (!defined(_WIN32) && !defined(WIN32)) || defined(__MINGW32__)
# include <unistd.h>
# include <dirent.h>
# define GETPID getpid
# if defined(__MINGW32__)
#  define DIRENT dirent
#  ifndef S_ISLNK
#   define S_ISLNK(mode) (0)
#  endif
# endif
#else
# define GETPID (int)GetCurrentProcessId
#endif
#include <sys/types.h>
#include <sys/stat.h>

#if HAVE_READLINE
# include <readline/readline.h>
# include <readline/history.h>
#endif

#if HAVE_EDITLINE
# include <editline/readline.h>
#endif

#if HAVE_EDITLINE || HAVE_READLINE

# define shell_add_history(X) add_history(X)
# define shell_read_history(X) read_history(X)
# define shell_write_history(X) write_history(X)
# define shell_stifle_history(X) stifle_history(X)
# define shell_readline(X) readline(X)

#elif HAVE_LINENOISE

# include "linenoise.h"
# define shell_add_history(X) linenoiseHistoryAdd(X)
# define shell_read_history(X) linenoiseHistoryLoad(X)
# define shell_write_history(X) linenoiseHistorySave(X)
# define shell_stifle_history(X) linenoiseHistorySetMaxLen(X)
# define shell_readline(X) linenoise(X)

#else

# define shell_read_history(X)
# define shell_write_history(X)
# define shell_stifle_history(X)

# define SHELL_USE_LOCAL_GETLINE 1
#endif


#if defined(_WIN32) || defined(WIN32)
# include <io.h>
# include <fcntl.h>
# define isatty(h) _isatty(h)
# ifndef access
#  define access(f,m) _access((f),(m))
# endif
# ifndef unlink
#  define unlink _unlink
# endif
# ifndef strdup
#  define strdup _strdup
# endif
# undef popen
# define popen _popen
# undef pclose
# define pclose _pclose
#else
 /* Make sure isatty() has a prototype. */
 extern int isatty(int);

# if !defined(__RTP__) && !defined(_WRS_KERNEL)
  /* popen and pclose are not C89 functions and so are
  ** sometimes omitted from the <stdio.h> header */
   extern FILE *popen(const char*,const char*);
   extern int pclose(FILE*);
# else
#  define SQLITE_OMIT_POPEN 1
# endif
#endif

#if defined(_WIN32_WCE)
/* Windows CE (arm-wince-mingw32ce-gcc) does not provide isatty()
 * thus we always assume that we have a console. That can be
 * overridden with the -batch command line option.
 */
#define isatty(x) 1
#endif

/* ctype macros that work with signed characters */
#define IsSpace(X)  isspace((unsigned char)X)
#define IsDigit(X)  isdigit((unsigned char)X)
#define ToLower(X)  (char)tolower((unsigned char)X)

#if defined(_WIN32) || defined(WIN32)
#include <windows.h>

/* string conversion routines only needed on Win32 */
extern char *sqlite3_win32_unicode_to_utf8(LPCWSTR);
extern char *sqlite3_win32_mbcs_to_utf8_v2(const char *, int);
extern char *sqlite3_win32_utf8_to_mbcs_v2(const char *, int);
extern LPWSTR sqlite3_win32_utf8_to_unicode(const char *zText);
#endif

/* On Windows, we normally run with output mode of TEXT so that \n characters
** are automatically translated into \r\n.  However, this behavior needs
** to be disabled in some cases (ex: when generating CSV output and when
** rendering quoted strings that contain \n characters).  The following
** routines take care of that.
*/
#if defined(_WIN32) || defined(WIN32)
static void setBinaryMode(FILE *file, int isOutput){
  if( isOutput ) fflush(file);
  _setmode(_fileno(file), _O_BINARY);
}
static void setTextMode(FILE *file, int isOutput){
  if( isOutput ) fflush(file);
  _setmode(_fileno(file), _O_TEXT);
}
#else
# define setBinaryMode(X,Y)
# define setTextMode(X,Y)
#endif


/* True if the timer is enabled */
static int enableTimer = 0;

/* Return the current wall-clock time */
static sqlite3_int64 timeOfDay(void){
  static sqlite3_vfs *clockVfs = 0;
  sqlite3_int64 t;
  if( clockVfs==0 ) clockVfs = sqlite3_vfs_find(0);
  if( clockVfs->iVersion>=2 && clockVfs->xCurrentTimeInt64!=0 ){
    clockVfs->xCurrentTimeInt64(clockVfs, &t);
  }else{
    double r;
    clockVfs->xCurrentTime(clockVfs, &r);
    t = (sqlite3_int64)(r*86400000.0);
  }
  return t;
}

#if !defined(_WIN32) && !defined(WIN32) && !defined(__minux)
#include <sys/time.h>
#include <sys/resource.h>

/* VxWorks does not support getrusage() as far as we can determine */
#if defined(_WRS_KERNEL) || defined(__RTP__)
struct rusage {
  struct timeval ru_utime; /* user CPU time used */
  struct timeval ru_stime; /* system CPU time used */
};
#define getrusage(A,B) memset(B,0,sizeof(*B))
#endif

/* Saved resource information for the beginning of an operation */
static struct rusage sBegin;  /* CPU time at start */
static sqlite3_int64 iBegin;  /* Wall-clock time at start */

/*
** Begin timing an operation
*/
static void beginTimer(void){
  if( enableTimer ){
    getrusage(RUSAGE_SELF, &sBegin);
    iBegin = timeOfDay();
  }
}

/* Return the difference of two time_structs in seconds */
static double timeDiff(struct timeval *pStart, struct timeval *pEnd){
  return (pEnd->tv_usec - pStart->tv_usec)*0.000001 +
         (double)(pEnd->tv_sec - pStart->tv_sec);
}

/*
** Print the timing results.
*/
static void endTimer(void){
  if( enableTimer ){
    sqlite3_int64 iEnd = timeOfDay();
    struct rusage sEnd;
    getrusage(RUSAGE_SELF, &sEnd);
    printf("Run Time: real %.3f user %f sys %f\n",
       (iEnd - iBegin)*0.001,
       timeDiff(&sBegin.ru_utime, &sEnd.ru_utime),
       timeDiff(&sBegin.ru_stime, &sEnd.ru_stime));
  }
}

#define BEGIN_TIMER beginTimer()
#define END_TIMER endTimer()
#define HAS_TIMER 1

#elif (defined(_WIN32) || defined(WIN32))

/* Saved resource information for the beginning of an operation */
static HANDLE hProcess;
static FILETIME ftKernelBegin;
static FILETIME ftUserBegin;
static sqlite3_int64 ftWallBegin;
typedef BOOL (WINAPI *GETPROCTIMES)(HANDLE, LPFILETIME, LPFILETIME,
                                    LPFILETIME, LPFILETIME);
static GETPROCTIMES getProcessTimesAddr = NULL;

/*
** Check to see if we have timer support.  Return 1 if necessary
** support found (or found previously).
*/
static int hasTimer(void){
  if( getProcessTimesAddr ){
    return 1;
  } else {
    /* GetProcessTimes() isn't supported in WIN95 and some other Windows
    ** versions. See if the version we are running on has it, and if it
    ** does, save off a pointer to it and the current process handle.
    */
    hProcess = GetCurrentProcess();
    if( hProcess ){
      HINSTANCE hinstLib = LoadLibrary(TEXT("Kernel32.dll"));
      if( NULL != hinstLib ){
        getProcessTimesAddr =
            (GETPROCTIMES) GetProcAddress(hinstLib, "GetProcessTimes");
        if( NULL != getProcessTimesAddr ){
          return 1;
        }
        FreeLibrary(hinstLib);
      }
    }
  }
  return 0;
}

/*
** Begin timing an operation
*/
static void beginTimer(void){
  if( enableTimer && getProcessTimesAddr ){
    FILETIME ftCreation, ftExit;
    getProcessTimesAddr(hProcess,&ftCreation,&ftExit,
                        &ftKernelBegin,&ftUserBegin);
    ftWallBegin = timeOfDay();
  }
}

/* Return the difference of two FILETIME structs in seconds */
static double timeDiff(FILETIME *pStart, FILETIME *pEnd){
  sqlite_int64 i64Start = *((sqlite_int64 *) pStart);
  sqlite_int64 i64End = *((sqlite_int64 *) pEnd);
  return (double) ((i64End - i64Start) / 10000000.0);
}

/*
** Print the timing results.
*/
static void endTimer(void){
  if( enableTimer && getProcessTimesAddr){
    FILETIME ftCreation, ftExit, ftKernelEnd, ftUserEnd;
    sqlite3_int64 ftWallEnd = timeOfDay();
    getProcessTimesAddr(hProcess,&ftCreation,&ftExit,&ftKernelEnd,&ftUserEnd);
    printf("Run Time: real %.3f user %f sys %f\n",
       (ftWallEnd - ftWallBegin)*0.001,
       timeDiff(&ftUserBegin, &ftUserEnd),
       timeDiff(&ftKernelBegin, &ftKernelEnd));
  }
}

#define BEGIN_TIMER beginTimer()
#define END_TIMER endTimer()
#define HAS_TIMER hasTimer()

#else
#define BEGIN_TIMER
#define END_TIMER
#define HAS_TIMER 0
#endif

/*
** Used to prevent warnings about unused parameters
*/
#define UNUSED_PARAMETER(x) (void)(x)

/*
** Number of elements in an array
*/
#define ArraySize(X)  (int)(sizeof(X)/sizeof(X[0]))

/*
** If the following flag is set, then command execution stops
** at an error if we are not interactive.
*/
static int bail_on_error = 0;

/*
** Threat stdin as an interactive input if the following variable
** is true.  Otherwise, assume stdin is connected to a file or pipe.
*/
static int stdin_is_interactive = 1;

/*
** On Windows systems we have to know if standard output is a console
** in order to translate UTF-8 into MBCS.  The following variable is
** true if translation is required.
*/
static int stdout_is_console = 1;

/*
** The following is the open SQLite database.  We make a pointer
** to this database a static variable so that it can be accessed
** by the SIGINT handler to interrupt database processing.
*/
static sqlite3 *globalDb = 0;

/*
** True if an interrupt (Control-C) has been received.
*/
static volatile int seenInterrupt = 0;

/*
** This is the name of our program. It is set in main(), used
** in a number of other places, mostly for error messages.
*/
static char *Argv0;

/*
** Prompt strings. Initialized in main. Settable with
**   .prompt main continue
*/
static char mainPrompt[20];     /* First line prompt. default: "sqlite> "*/
static char continuePrompt[20]; /* Continuation prompt. default: "   ...> " */

/*
** Render output like fprintf().  Except, if the output is going to the
** console and if this is running on a Windows machine, translate the
** output from UTF-8 into MBCS.
*/
#if defined(_WIN32) || defined(WIN32)
void utf8_printf(FILE *out, const char *zFormat, ...){
  va_list ap;
  va_start(ap, zFormat);
  if( stdout_is_console && (out==stdout || out==stderr) ){
    char *z1 = sqlite3_vmprintf(zFormat, ap);
    char *z2 = sqlite3_win32_utf8_to_mbcs_v2(z1, 0);
    sqlite3_free(z1);
    fputs(z2, out);
    sqlite3_free(z2);
  }else{
    vfprintf(out, zFormat, ap);
  }
  va_end(ap);
}
#elif !defined(utf8_printf)
# define utf8_printf fprintf
#endif

/*
** Render output like fprintf().  This should not be used on anything that
** includes string formatting (e.g. "%s").
*/
#if !defined(raw_printf)
# define raw_printf fprintf
#endif

/* Indicate out-of-memory and exit. */
static void shell_out_of_memory(void){
  raw_printf(stderr,"Error: out of memory\n");
  exit(1);
}

/*
** Write I/O traces to the following stream.
*/
#ifdef SQLITE_ENABLE_IOTRACE
static FILE *iotrace = 0;
#endif

/*
** This routine works like printf in that its first argument is a
** format string and subsequent arguments are values to be substituted
** in place of % fields.  The result of formatting this string
** is written to iotrace.
*/
#ifdef SQLITE_ENABLE_IOTRACE
static void SQLITE_CDECL iotracePrintf(const char *zFormat, ...){
  va_list ap;
  char *z;
  if( iotrace==0 ) return;
  va_start(ap, zFormat);
  z = sqlite3_vmprintf(zFormat, ap);
  va_end(ap);
  utf8_printf(iotrace, "%s", z);
  sqlite3_free(z);
}
#endif

/*
** Output string zUtf to stream pOut as w characters.  If w is negative,
** then right-justify the text.  W is the width in UTF-8 characters, not
** in bytes.  This is different from the %*.*s specification in printf
** since with %*.*s the width is measured in bytes, not characters.
*/
static void utf8_width_print(FILE *pOut, int w, const char *zUtf){
  int i;
  int n;
  int aw = w<0 ? -w : w;
  char zBuf[1000];
  if( aw>(int)sizeof(zBuf)/3 ) aw = (int)sizeof(zBuf)/3;
  for(i=n=0; zUtf[i]; i++){
    if( (zUtf[i]&0xc0)!=0x80 ){
      n++;
      if( n==aw ){
        do{ i++; }while( (zUtf[i]&0xc0)==0x80 );
        break;
      }
    }
  }
  if( n>=aw ){
    utf8_printf(pOut, "%.*s", i, zUtf);
  }else if( w<0 ){
    utf8_printf(pOut, "%*s%s", aw-n, "", zUtf);
  }else{
    utf8_printf(pOut, "%s%*s", zUtf, aw-n, "");
  }
}


/*
** Determines if a string is a number of not.
*/
static int isNumber(const char *z, int *realnum){
  if( *z=='-' || *z=='+' ) z++;
  if( !IsDigit(*z) ){
    return 0;
  }
  z++;
  if( realnum ) *realnum = 0;
  while( IsDigit(*z) ){ z++; }
  if( *z=='.' ){
    z++;
    if( !IsDigit(*z) ) return 0;
    while( IsDigit(*z) ){ z++; }
    if( realnum ) *realnum = 1;
  }
  if( *z=='e' || *z=='E' ){
    z++;
    if( *z=='+' || *z=='-' ) z++;
    if( !IsDigit(*z) ) return 0;
    while( IsDigit(*z) ){ z++; }
    if( realnum ) *realnum = 1;
  }
  return *z==0;
}

/*
** Compute a string length that is limited to what can be stored in
** lower 30 bits of a 32-bit signed integer.
*/
static int strlen30(const char *z){
  const char *z2 = z;
  while( *z2 ){ z2++; }
  return 0x3fffffff & (int)(z2 - z);
}

/*
** Return the length of a string in characters.  Multibyte UTF8 characters
** count as a single character.
*/
static int strlenChar(const char *z){
  int n = 0;
  while( *z ){
    if( (0xc0&*(z++))!=0x80 ) n++;
  }
  return n;
}

/*
** This routine reads a line of text from FILE in, stores
** the text in memory obtained from malloc() and returns a pointer
** to the text.  NULL is returned at end of file, or if malloc()
** fails.
**
** If zLine is not NULL then it is a malloced buffer returned from
** a previous call to this routine that may be reused.
*/
static char *local_getline(char *zLine, FILE *in){
  int nLine = zLine==0 ? 0 : 100;
  int n = 0;

  while( 1 ){
    if( n+100>nLine ){
      nLine = nLine*2 + 100;
      zLine = realloc(zLine, nLine);
      if( zLine==0 ) shell_out_of_memory();
    }
    if( fgets(&zLine[n], nLine - n, in)==0 ){
      if( n==0 ){
        free(zLine);
        return 0;
      }
      zLine[n] = 0;
      break;
    }
    while( zLine[n] ) n++;
    if( n>0 && zLine[n-1]=='\n' ){
      n--;
      if( n>0 && zLine[n-1]=='\r' ) n--;
      zLine[n] = 0;
      break;
    }
  }
#if defined(_WIN32) || defined(WIN32)
  /* For interactive input on Windows systems, translate the
  ** multi-byte characterset characters into UTF-8. */
  if( stdin_is_interactive && in==stdin ){
    char *zTrans = sqlite3_win32_mbcs_to_utf8_v2(zLine, 0);
    if( zTrans ){
      int nTrans = strlen30(zTrans)+1;
      if( nTrans>nLine ){
        zLine = realloc(zLine, nTrans);
        if( zLine==0 ) shell_out_of_memory();
      }
      memcpy(zLine, zTrans, nTrans);
      sqlite3_free(zTrans);
    }
  }
#endif /* defined(_WIN32) || defined(WIN32) */
  return zLine;
}

/*
** Retrieve a single line of input text.
**
** If in==0 then read from standard input and prompt before each line.
** If isContinuation is true, then a continuation prompt is appropriate.
** If isContinuation is zero, then the main prompt should be used.
**
** If zPrior is not NULL then it is a buffer from a prior call to this
** routine that can be reused.
**
** The result is stored in space obtained from malloc() and must either
** be freed by the caller or else passed back into this routine via the
** zPrior argument for reuse.
*/
static char *one_input_line(FILE *in, char *zPrior, int isContinuation){
  char *zPrompt;
  char *zResult;
  if( in!=0 ){
    zResult = local_getline(zPrior, in);
  }else{
    zPrompt = isContinuation ? continuePrompt : mainPrompt;
#if SHELL_USE_LOCAL_GETLINE
    printf("%s", zPrompt);
    fflush(stdout);
    zResult = local_getline(zPrior, stdin);
#else
    free(zPrior);
    zResult = shell_readline(zPrompt);
    if( zResult && *zResult ) shell_add_history(zResult);
#endif
  }
  return zResult;
}


/*
** Return the value of a hexadecimal digit.  Return -1 if the input
** is not a hex digit.
*/
static int hexDigitValue(char c){
  if( c>='0' && c<='9' ) return c - '0';
  if( c>='a' && c<='f' ) return c - 'a' + 10;
  if( c>='A' && c<='F' ) return c - 'A' + 10;
  return -1;
}

/*
** Interpret zArg as an integer value, possibly with suffixes.
*/
static sqlite3_int64 integerValue(const char *zArg){
  sqlite3_int64 v = 0;
  static const struct { char *zSuffix; int iMult; } aMult[] = {
    { "KiB", 1024 },
    { "MiB", 1024*1024 },
    { "GiB", 1024*1024*1024 },
    { "KB",  1000 },
    { "MB",  1000000 },
    { "GB",  1000000000 },
    { "K",   1000 },
    { "M",   1000000 },
    { "G",   1000000000 },
  };
  int i;
  int isNeg = 0;
  if( zArg[0]=='-' ){
    isNeg = 1;
    zArg++;
  }else if( zArg[0]=='+' ){
    zArg++;
  }
  if( zArg[0]=='0' && zArg[1]=='x' ){
    int x;
    zArg += 2;
    while( (x = hexDigitValue(zArg[0]))>=0 ){
      v = (v<<4) + x;
      zArg++;
    }
  }else{
    while( IsDigit(zArg[0]) ){
      v = v*10 + zArg[0] - '0';
      zArg++;
    }
  }
  for(i=0; i<ArraySize(aMult); i++){
    if( sqlite3_stricmp(aMult[i].zSuffix, zArg)==0 ){
      v *= aMult[i].iMult;
      break;
    }
  }
  return isNeg? -v : v;
}

/*
** A variable length string to which one can append text.
*/
typedef struct ShellText ShellText;
struct ShellText {
  char *z;
  int n;
  int nAlloc;
};

/*
** Initialize and destroy a ShellText object
*/
static void initText(ShellText *p){
  memset(p, 0, sizeof(*p));
}
static void freeText(ShellText *p){
  free(p->z);
  initText(p);
}

/* zIn is either a pointer to a NULL-terminated string in memory obtained
** from malloc(), or a NULL pointer. The string pointed to by zAppend is
** added to zIn, and the result returned in memory obtained from malloc().
** zIn, if it was not NULL, is freed.
**
** If the third argument, quote, is not '\0', then it is used as a
** quote character for zAppend.
*/
static void appendText(ShellText *p, char const *zAppend, char quote){
  int len;
  int i;
  int nAppend = strlen30(zAppend);

  len = nAppend+p->n+1;
  if( quote ){
    len += 2;
    for(i=0; i<nAppend; i++){
      if( zAppend[i]==quote ) len++;
    }
  }

  if( p->n+len>=p->nAlloc ){
    p->nAlloc = p->nAlloc*2 + len + 20;
    p->z = realloc(p->z, p->nAlloc);
    if( p->z==0 ) shell_out_of_memory();
  }

  if( quote ){
    char *zCsr = p->z+p->n;
    *zCsr++ = quote;
    for(i=0; i<nAppend; i++){
      *zCsr++ = zAppend[i];
      if( zAppend[i]==quote ) *zCsr++ = quote;
    }
    *zCsr++ = quote;
    p->n = (int)(zCsr - p->z);
    *zCsr = '\0';
  }else{
    memcpy(p->z+p->n, zAppend, nAppend);
    p->n += nAppend;
    p->z[p->n] = '\0';
  }
}

/*
** Attempt to determine if identifier zName needs to be quoted, either
** because it contains non-alphanumeric characters, or because it is an
** SQLite keyword.  Be conservative in this estimate:  When in doubt assume
** that quoting is required.
**
** Return '"' if quoting is required.  Return 0 if no quoting is required.
*/
static char quoteChar(const char *zName){
  int i;
  if( !isalpha((unsigned char)zName[0]) && zName[0]!='_' ) return '"';
  for(i=0; zName[i]; i++){
    if( !isalnum((unsigned char)zName[i]) && zName[i]!='_' ) return '"';
  }
  return sqlite3_keyword_check(zName, i) ? '"' : 0;
}

/*
** Construct a fake object name and column list to describe the structure
** of the view, virtual table, or table valued function zSchema.zName.
*/
static char *shellFakeSchema(
  sqlite3 *db,            /* The database connection containing the vtab */
  const char *zSchema,    /* Schema of the database holding the vtab */
  const char *zName       /* The name of the virtual table */
){
  sqlite3_stmt *pStmt = 0;
  char *zSql;
  ShellText s;
  char cQuote;
  char *zDiv = "(";
  int nRow = 0;

  zSql = sqlite3_mprintf("PRAGMA \"%w\".table_info=%Q;",
                         zSchema ? zSchema : "main", zName);
  sqlite3_prepare_v2(db, zSql, -1, &pStmt, 0);
  sqlite3_free(zSql);
  initText(&s);
  if( zSchema ){
    cQuote = quoteChar(zSchema);
    if( cQuote && sqlite3_stricmp(zSchema,"temp")==0 ) cQuote = 0;
    appendText(&s, zSchema, cQuote);
    appendText(&s, ".", 0);
  }
  cQuote = quoteChar(zName);
  appendText(&s, zName, cQuote);
  while( sqlite3_step(pStmt)==SQLITE_ROW ){
    const char *zCol = (const char*)sqlite3_column_text(pStmt, 1);
    nRow++;
    appendText(&s, zDiv, 0);
    zDiv = ",";
    cQuote = quoteChar(zCol);
    appendText(&s, zCol, cQuote);
  }
  appendText(&s, ")", 0);
  sqlite3_finalize(pStmt);
  if( nRow==0 ){
    freeText(&s);
    s.z = 0;
  }
  return s.z;
}

/*
** SQL function:  shell_module_schema(X)
**
** Return a fake schema for the table-valued function or eponymous virtual
** table X.
*/
static void shellModuleSchema(
  sqlite3_context *pCtx,
  int nVal,
  sqlite3_value **apVal
){
  const char *zName = (const char*)sqlite3_value_text(apVal[0]);
  char *zFake = shellFakeSchema(sqlite3_context_db_handle(pCtx), 0, zName);
  UNUSED_PARAMETER(nVal);
  if( zFake ){
    sqlite3_result_text(pCtx, sqlite3_mprintf("/* %s */", zFake),
                        -1, sqlite3_free);
    free(zFake);
  }
}

/*
** SQL function:  shell_add_schema(S,X)
**
** Add the schema name X to the CREATE statement in S and return the result.
** Examples:
**
**    CREATE TABLE t1(x)   ->   CREATE TABLE xyz.t1(x);
**
** Also works on
**
**    CREATE INDEX
**    CREATE UNIQUE INDEX
**    CREATE VIEW
**    CREATE TRIGGER
**    CREATE VIRTUAL TABLE
**
** This UDF is used by the .schema command to insert the schema name of
** attached databases into the middle of the sqlite_master.sql field.
*/
static void shellAddSchemaName(
  sqlite3_context *pCtx,
  int nVal,
  sqlite3_value **apVal
){
  static const char *aPrefix[] = {
     "TABLE",
     "INDEX",
     "UNIQUE INDEX",
     "VIEW",
     "TRIGGER",
     "VIRTUAL TABLE"
  };
  int i = 0;
  const char *zIn = (const char*)sqlite3_value_text(apVal[0]);
  const char *zSchema = (const char*)sqlite3_value_text(apVal[1]);
  const char *zName = (const char*)sqlite3_value_text(apVal[2]);
  sqlite3 *db = sqlite3_context_db_handle(pCtx);
  UNUSED_PARAMETER(nVal);
  if( zIn!=0 && strncmp(zIn, "CREATE ", 7)==0 ){
    for(i=0; i<(int)(sizeof(aPrefix)/sizeof(aPrefix[0])); i++){
      int n = strlen30(aPrefix[i]);
      if( strncmp(zIn+7, aPrefix[i], n)==0 && zIn[n+7]==' ' ){
        char *z = 0;
        char *zFake = 0;
        if( zSchema ){
          char cQuote = quoteChar(zSchema);
          if( cQuote && sqlite3_stricmp(zSchema,"temp")!=0 ){
            z = sqlite3_mprintf("%.*s \"%w\".%s", n+7, zIn, zSchema, zIn+n+8);
          }else{
            z = sqlite3_mprintf("%.*s %s.%s", n+7, zIn, zSchema, zIn+n+8);
          }
        }
        if( zName
         && aPrefix[i][0]=='V'
         && (zFake = shellFakeSchema(db, zSchema, zName))!=0
        ){
          if( z==0 ){
            z = sqlite3_mprintf("%s\n/* %s */", zIn, zFake);
          }else{
            z = sqlite3_mprintf("%z\n/* %s */", z, zFake);
          }
          free(zFake);
        }
        if( z ){
          sqlite3_result_text(pCtx, z, -1, sqlite3_free);
          return;
        }
      }
    }
  }
  sqlite3_result_value(pCtx, apVal[0]);
}

/*
** The source code for several run-time loadable extensions is inserted
** below by the ../tool/mkshellc.tcl script.  Before processing that included
** code, we need to override some macros to make the included program code
** work here in the middle of this regular program.
*/
#define SQLITE_EXTENSION_INIT1
#define SQLITE_EXTENSION_INIT2(X) (void)(X)

#if defined(_WIN32) && defined(_MSC_VER)
INCLUDE test_windirent.h
INCLUDE test_windirent.c
#define dirent DIRENT
#endif
INCLUDE ../ext/misc/shathree.c
INCLUDE ../ext/misc/fileio.c
INCLUDE ../ext/misc/completion.c
INCLUDE ../ext/misc/appendvfs.c
INCLUDE ../ext/misc/memtrace.c
#ifdef SQLITE_HAVE_ZLIB
INCLUDE ../ext/misc/zipfile.c
INCLUDE ../ext/misc/sqlar.c
#endif
INCLUDE ../ext/expert/sqlite3expert.h
INCLUDE ../ext/expert/sqlite3expert.c

#if !defined(SQLITE_OMIT_VIRTUALTABLE) && defined(SQLITE_ENABLE_DBPAGE_VTAB)
INCLUDE ../ext/misc/dbdata.c
#endif

#if defined(SQLITE_ENABLE_SESSION)
/*
** State information for a single open session
*/
typedef struct OpenSession OpenSession;
struct OpenSession {
  char *zName;             /* Symbolic name for this session */
  int nFilter;             /* Number of xFilter rejection GLOB patterns */
  char **azFilter;         /* Array of xFilter rejection GLOB patterns */
  sqlite3_session *p;      /* The open session */
};
#endif

/*
** Shell output mode information from before ".explain on",
** saved so that it can be restored by ".explain off"
*/
typedef struct SavedModeInfo SavedModeInfo;
struct SavedModeInfo {
  int valid;          /* Is there legit data in here? */
  int mode;           /* Mode prior to ".explain on" */
  int showHeader;     /* The ".header" setting prior to ".explain on" */
  int colWidth[100];  /* Column widths prior to ".explain on" */
};

typedef struct ExpertInfo ExpertInfo;
struct ExpertInfo {
  sqlite3expert *pExpert;
  int bVerbose;
};

/* A single line in the EQP output */
typedef struct EQPGraphRow EQPGraphRow;
struct EQPGraphRow {
  int iEqpId;           /* ID for this row */
  int iParentId;        /* ID of the parent row */
  EQPGraphRow *pNext;   /* Next row in sequence */
  char zText[1];        /* Text to display for this row */
};

/* All EQP output is collected into an instance of the following */
typedef struct EQPGraph EQPGraph;
struct EQPGraph {
  EQPGraphRow *pRow;    /* Linked list of all rows of the EQP output */
  EQPGraphRow *pLast;   /* Last element of the pRow list */
  char zPrefix[100];    /* Graph prefix */
};

/*
** State information about the database connection is contained in an
** instance of the following structure.
*/
typedef struct ShellState ShellState;
struct ShellState {
  sqlite3 *db;           /* The database */
  u8 autoExplain;        /* Automatically turn on .explain mode */
  u8 autoEQP;            /* Run EXPLAIN QUERY PLAN prior to seach SQL stmt */
  u8 autoEQPtest;        /* autoEQP is in test mode */
  u8 autoEQPtrace;       /* autoEQP is in trace mode */
  u8 statsOn;            /* True to display memory stats before each finalize */
  u8 scanstatsOn;        /* True to display scan stats before each finalize */
  u8 openMode;           /* SHELL_OPEN_NORMAL, _APPENDVFS, or _ZIPFILE */
  u8 doXdgOpen;          /* Invoke start/open/xdg-open in output_reset() */
  u8 nEqpLevel;          /* Depth of the EQP output graph */
  u8 eTraceType;         /* SHELL_TRACE_* value for type of trace */
  unsigned mEqpLines;    /* Mask of veritical lines in the EQP output graph */
  int outCount;          /* Revert to stdout when reaching zero */
  int cnt;               /* Number of records displayed so far */
  int lineno;            /* Line number of last line read from in */
  FILE *in;              /* Read commands from this stream */
  FILE *out;             /* Write results here */
  FILE *traceOut;        /* Output for sqlite3_trace() */
  int nErr;              /* Number of errors seen */
  int mode;              /* An output mode setting */
  int modePrior;         /* Saved mode */
  int cMode;             /* temporary output mode for the current query */
  int normalMode;        /* Output mode before ".explain on" */
  int writableSchema;    /* True if PRAGMA writable_schema=ON */
  int showHeader;        /* True to show column names in List or Column mode */
  int nCheck;            /* Number of ".check" commands run */
  unsigned nProgress;    /* Number of progress callbacks encountered */
  unsigned mxProgress;   /* Maximum progress callbacks before failing */
  unsigned flgProgress;  /* Flags for the progress callback */
  unsigned shellFlgs;    /* Various flags */
  sqlite3_int64 szMax;   /* --maxsize argument to .open */
  char *zDestTable;      /* Name of destination table when MODE_Insert */
  char *zTempFile;       /* Temporary file that might need deleting */
  char zTestcase[30];    /* Name of current test case */
  char colSeparator[20]; /* Column separator character for several modes */
  char rowSeparator[20]; /* Row separator character for MODE_Ascii */
  char colSepPrior[20];  /* Saved column separator */
  char rowSepPrior[20];  /* Saved row separator */
  int colWidth[100];     /* Requested width of each column when in column mode*/
  int actualWidth[100];  /* Actual width of each column */
  char nullValue[20];    /* The text to print when a NULL comes back from
                         ** the database */
  char outfile[FILENAME_MAX]; /* Filename for *out */
  const char *zDbFilename;    /* name of the database file */
  char *zFreeOnClose;         /* Filename to free when closing */
  const char *zVfs;           /* Name of VFS to use */
  sqlite3_stmt *pStmt;   /* Current statement if any. */
  FILE *pLog;            /* Write log output here */
  int *aiIndent;         /* Array of indents used in MODE_Explain */
  int nIndent;           /* Size of array aiIndent[] */
  int iIndent;           /* Index of current op in aiIndent[] */
  EQPGraph sGraph;       /* Information for the graphical EXPLAIN QUERY PLAN */
#if defined(SQLITE_ENABLE_SESSION)
  int nSession;             /* Number of active sessions */
  OpenSession aSession[4];  /* Array of sessions.  [0] is in focus. */
#endif
  ExpertInfo expert;        /* Valid if previous command was ".expert OPT..." */
};


/* Allowed values for ShellState.autoEQP
*/
#define AUTOEQP_off      0           /* Automatic EXPLAIN QUERY PLAN is off */
#define AUTOEQP_on       1           /* Automatic EQP is on */
#define AUTOEQP_trigger  2           /* On and also show plans for triggers */
#define AUTOEQP_full     3           /* Show full EXPLAIN */

/* Allowed values for ShellState.openMode
*/
#define SHELL_OPEN_UNSPEC       0    /* No open-mode specified */
#define SHELL_OPEN_NORMAL       1    /* Normal database file */
#define SHELL_OPEN_APPENDVFS    2    /* Use appendvfs */
#define SHELL_OPEN_ZIPFILE      3    /* Use the zipfile virtual table */
#define SHELL_OPEN_READONLY     4    /* Open a normal database read-only */
#define SHELL_OPEN_DESERIALIZE  5    /* Open using sqlite3_deserialize() */
#define SHELL_OPEN_HEXDB        6    /* Use "dbtotxt" output as data source */
#define SHELL_OPEN_SHAREDSCHEMA 7    /* Open for schema reuse */

/* Allowed values for ShellState.eTraceType
*/
#define SHELL_TRACE_PLAIN      0      /* Show input SQL text */
#define SHELL_TRACE_EXPANDED   1      /* Show expanded SQL text */
#define SHELL_TRACE_NORMALIZED 2      /* Show normalized SQL text */

/* Bits in the ShellState.flgProgress variable */
#define SHELL_PROGRESS_QUIET 0x01  /* Omit announcing every progress callback */
#define SHELL_PROGRESS_RESET 0x02  /* Reset the count when the progres
                                   ** callback limit is reached, and for each
                                   ** top-level SQL statement */
#define SHELL_PROGRESS_ONCE  0x04  /* Cancel the --limit after firing once */

/*
** These are the allowed shellFlgs values
*/
#define SHFLG_Pagecache      0x00000001 /* The --pagecache option is used */
#define SHFLG_Lookaside      0x00000002 /* Lookaside memory is used */
#define SHFLG_Backslash      0x00000004 /* The --backslash option is used */
#define SHFLG_PreserveRowid  0x00000008 /* .dump preserves rowid values */
#define SHFLG_Newlines       0x00000010 /* .dump --newline flag */
#define SHFLG_CountChanges   0x00000020 /* .changes setting */
#define SHFLG_Echo           0x00000040 /* .echo or --echo setting */

/*
** Macros for testing and setting shellFlgs
*/
#define ShellHasFlag(P,X)    (((P)->shellFlgs & (X))!=0)
#define ShellSetFlag(P,X)    ((P)->shellFlgs|=(X))
#define ShellClearFlag(P,X)  ((P)->shellFlgs&=(~(X)))

/*
** These are the allowed modes.
*/
#define MODE_Line     0  /* One column per line.  Blank line between records */
#define MODE_Column   1  /* One record per line in neat columns */
#define MODE_List     2  /* One record per line with a separator */
#define MODE_Semi     3  /* Same as MODE_List but append ";" to each line */
#define MODE_Html     4  /* Generate an XHTML table */
#define MODE_Insert   5  /* Generate SQL "insert" statements */
#define MODE_Quote    6  /* Quote values as for SQL */
#define MODE_Tcl      7  /* Generate ANSI-C or TCL quoted elements */
#define MODE_Csv      8  /* Quote strings, numbers are plain */
#define MODE_Explain  9  /* Like MODE_Column, but do not truncate data */
#define MODE_Ascii   10  /* Use ASCII unit and record separators (0x1F/0x1E) */
#define MODE_Pretty  11  /* Pretty-print schemas */
#define MODE_EQP     12  /* Converts EXPLAIN QUERY PLAN output into a graph */

static const char *modeDescr[] = {
  "line",
  "column",
  "list",
  "semi",
  "html",
  "insert",
  "quote",
  "tcl",
  "csv",
  "explain",
  "ascii",
  "prettyprint",
  "eqp"
};

/*
** These are the column/row/line separators used by the various
** import/export modes.
*/
#define SEP_Column    "|"
#define SEP_Row       "\n"
#define SEP_Tab       "\t"
#define SEP_Space     " "
#define SEP_Comma     ","
#define SEP_CrLf      "\r\n"
#define SEP_Unit      "\x1F"
#define SEP_Record    "\x1E"

/*
** A callback for the sqlite3_log() interface.
*/
static void shellLog(void *pArg, int iErrCode, const char *zMsg){
  ShellState *p = (ShellState*)pArg;
  if( p->pLog==0 ) return;
  utf8_printf(p->pLog, "(%d) %s\n", iErrCode, zMsg);
  fflush(p->pLog);
}

/*
** SQL function:  shell_putsnl(X)
**
** Write the text X to the screen (or whatever output is being directed)
** adding a newline at the end, and then return X.
*/
static void shellPutsFunc(
  sqlite3_context *pCtx,
  int nVal,
  sqlite3_value **apVal
){
  ShellState *p = (ShellState*)sqlite3_user_data(pCtx);
  (void)nVal;
  utf8_printf(p->out, "%s\n", sqlite3_value_text(apVal[0]));
  sqlite3_result_value(pCtx, apVal[0]);
}

/*
** SQL function:   edit(VALUE)
**                 edit(VALUE,EDITOR)
**
** These steps:
**
**     (1) Write VALUE into a temporary file.
**     (2) Run program EDITOR on that temporary file.
**     (3) Read the temporary file back and return its content as the result.
**     (4) Delete the temporary file
**
** If the EDITOR argument is omitted, use the value in the VISUAL
** environment variable.  If still there is no EDITOR, through an error.
**
** Also throw an error if the EDITOR program returns a non-zero exit code.
*/
#ifndef SQLITE_NOHAVE_SYSTEM
static void editFunc(
  sqlite3_context *context,
  int argc,
  sqlite3_value **argv
){
  const char *zEditor;
  char *zTempFile = 0;
  sqlite3 *db;
  char *zCmd = 0;
  int bBin;
  int rc;
  int hasCRNL = 0;
  FILE *f = 0;
  sqlite3_int64 sz;
  sqlite3_int64 x;
  unsigned char *p = 0;

  if( argc==2 ){
    zEditor = (const char*)sqlite3_value_text(argv[1]);
  }else{
    zEditor = getenv("VISUAL");
  }
  if( zEditor==0 ){
    sqlite3_result_error(context, "no editor for edit()", -1);
    return;
  }
  if( sqlite3_value_type(argv[0])==SQLITE_NULL ){
    sqlite3_result_error(context, "NULL input to edit()", -1);
    return;
  }
  db = sqlite3_context_db_handle(context);
  zTempFile = 0;
  sqlite3_file_control(db, 0, SQLITE_FCNTL_TEMPFILENAME, &zTempFile);
  if( zTempFile==0 ){
    sqlite3_uint64 r = 0;
    sqlite3_randomness(sizeof(r), &r);
    zTempFile = sqlite3_mprintf("temp%llx", r);
    if( zTempFile==0 ){
      sqlite3_result_error_nomem(context);
      return;
    }
  }
  bBin = sqlite3_value_type(argv[0])==SQLITE_BLOB;
  /* When writing the file to be edited, do \n to \r\n conversions on systems
  ** that want \r\n line endings */
  f = fopen(zTempFile, bBin ? "wb" : "w");
  if( f==0 ){
    sqlite3_result_error(context, "edit() cannot open temp file", -1);
    goto edit_func_end;
  }
  sz = sqlite3_value_bytes(argv[0]);
  if( bBin ){
    x = fwrite(sqlite3_value_blob(argv[0]), 1, sz, f);
  }else{
    const char *z = (const char*)sqlite3_value_text(argv[0]);
    /* Remember whether or not the value originally contained \r\n */
    if( z && strstr(z,"\r\n")!=0 ) hasCRNL = 1;
    x = fwrite(sqlite3_value_text(argv[0]), 1, sz, f);
  }
  fclose(f);
  f = 0;
  if( x!=sz ){
    sqlite3_result_error(context, "edit() could not write the whole file", -1);
    goto edit_func_end;
  }
  zCmd = sqlite3_mprintf("%s \"%s\"", zEditor, zTempFile);
  if( zCmd==0 ){
    sqlite3_result_error_nomem(context);
    goto edit_func_end;
  }
  rc = system(zCmd);
  sqlite3_free(zCmd);
  if( rc ){
    sqlite3_result_error(context, "EDITOR returned non-zero", -1);
    goto edit_func_end;
  }
  f = fopen(zTempFile, "rb");
  if( f==0 ){
    sqlite3_result_error(context,
      "edit() cannot reopen temp file after edit", -1);
    goto edit_func_end;
  }
  fseek(f, 0, SEEK_END);
  sz = ftell(f);
  rewind(f);
  p = sqlite3_malloc64( sz+(bBin==0) );
  if( p==0 ){
    sqlite3_result_error_nomem(context);
    goto edit_func_end;
  }
  x = fread(p, 1, sz, f);
  fclose(f);
  f = 0;
  if( x!=sz ){
    sqlite3_result_error(context, "could not read back the whole file", -1);
    goto edit_func_end;
  }
  if( bBin ){
    sqlite3_result_blob64(context, p, sz, sqlite3_free);
  }else{
    sqlite3_int64 i, j;
    if( hasCRNL ){
      /* If the original contains \r\n then do no conversions back to \n */
      j = sz;
    }else{
      /* If the file did not originally contain \r\n then convert any new
      ** \r\n back into \n */
      for(i=j=0; i<sz; i++){
        if( p[i]=='\r' && p[i+1]=='\n' ) i++;
        p[j++] = p[i];
      }
      sz = j;
      p[sz] = 0;
    } 
    sqlite3_result_text64(context, (const char*)p, sz,
                          sqlite3_free, SQLITE_UTF8);
  }
  p = 0;

edit_func_end:
  if( f ) fclose(f);
  unlink(zTempFile);
  sqlite3_free(zTempFile);
  sqlite3_free(p);
}
#endif /* SQLITE_NOHAVE_SYSTEM */

/*
** Save or restore the current output mode
*/
static void outputModePush(ShellState *p){
  p->modePrior = p->mode;
  memcpy(p->colSepPrior, p->colSeparator, sizeof(p->colSeparator));
  memcpy(p->rowSepPrior, p->rowSeparator, sizeof(p->rowSeparator));
}
static void outputModePop(ShellState *p){
  p->mode = p->modePrior;
  memcpy(p->colSeparator, p->colSepPrior, sizeof(p->colSeparator));
  memcpy(p->rowSeparator, p->rowSepPrior, sizeof(p->rowSeparator));
}

/*
** Output the given string as a hex-encoded blob (eg. X'1234' )
*/
static void output_hex_blob(FILE *out, const void *pBlob, int nBlob){
  int i;
  char *zBlob = (char *)pBlob;
  raw_printf(out,"X'");
  for(i=0; i<nBlob; i++){ raw_printf(out,"%02x",zBlob[i]&0xff); }
  raw_printf(out,"'");
}

/*
** Find a string that is not found anywhere in z[].  Return a pointer
** to that string.
**
** Try to use zA and zB first.  If both of those are already found in z[]
** then make up some string and store it in the buffer zBuf.
*/
static const char *unused_string(
  const char *z,                    /* Result must not appear anywhere in z */
  const char *zA, const char *zB,   /* Try these first */
  char *zBuf                        /* Space to store a generated string */
){
  unsigned i = 0;
  if( strstr(z, zA)==0 ) return zA;
  if( strstr(z, zB)==0 ) return zB;
  do{
    sqlite3_snprintf(20,zBuf,"(%s%u)", zA, i++);
  }while( strstr(z,zBuf)!=0 );
  return zBuf;
}

/*
** Output the given string as a quoted string using SQL quoting conventions.
**
** See also: output_quoted_escaped_string()
*/
static void output_quoted_string(FILE *out, const char *z){
  int i;
  char c;
  setBinaryMode(out, 1);
  for(i=0; (c = z[i])!=0 && c!='\''; i++){}
  if( c==0 ){
    utf8_printf(out,"'%s'",z);
  }else{
    raw_printf(out, "'");
    while( *z ){
      for(i=0; (c = z[i])!=0 && c!='\''; i++){}
      if( c=='\'' ) i++;
      if( i ){
        utf8_printf(out, "%.*s", i, z);
        z += i;
      }
      if( c=='\'' ){
        raw_printf(out, "'");
        continue;
      }
      if( c==0 ){
        break;
      }
      z++;
    }
    raw_printf(out, "'");
  }
  setTextMode(out, 1);
}

/*
** Output the given string as a quoted string using SQL quoting conventions.
** Additionallly , escape the "\n" and "\r" characters so that they do not
** get corrupted by end-of-line translation facilities in some operating
** systems.
**
** This is like output_quoted_string() but with the addition of the \r\n
** escape mechanism.
*/
static void output_quoted_escaped_string(FILE *out, const char *z){
  int i;
  char c;
  setBinaryMode(out, 1);
  for(i=0; (c = z[i])!=0 && c!='\'' && c!='\n' && c!='\r'; i++){}
  if( c==0 ){
    utf8_printf(out,"'%s'",z);
  }else{
    const char *zNL = 0;
    const char *zCR = 0;
    int nNL = 0;
    int nCR = 0;
    char zBuf1[20], zBuf2[20];
    for(i=0; z[i]; i++){
      if( z[i]=='\n' ) nNL++;
      if( z[i]=='\r' ) nCR++;
    }
    if( nNL ){
      raw_printf(out, "replace(");
      zNL = unused_string(z, "\\n", "\\012", zBuf1);
    }
    if( nCR ){
      raw_printf(out, "replace(");
      zCR = unused_string(z, "\\r", "\\015", zBuf2);
    }
    raw_printf(out, "'");
    while( *z ){
      for(i=0; (c = z[i])!=0 && c!='\n' && c!='\r' && c!='\''; i++){}
      if( c=='\'' ) i++;
      if( i ){
        utf8_printf(out, "%.*s", i, z);
        z += i;
      }
      if( c=='\'' ){
        raw_printf(out, "'");
        continue;
      }
      if( c==0 ){
        break;
      }
      z++;
      if( c=='\n' ){
        raw_printf(out, "%s", zNL);
        continue;
      }
      raw_printf(out, "%s", zCR);
    }
    raw_printf(out, "'");
    if( nCR ){
      raw_printf(out, ",'%s',char(13))", zCR);
    }
    if( nNL ){
      raw_printf(out, ",'%s',char(10))", zNL);
    }
  }
  setTextMode(out, 1);
}

/*
** Output the given string as a quoted according to C or TCL quoting rules.
*/
static void output_c_string(FILE *out, const char *z){
  unsigned int c;
  fputc('"', out);
  while( (c = *(z++))!=0 ){
    if( c=='\\' ){
      fputc(c, out);
      fputc(c, out);
    }else if( c=='"' ){
      fputc('\\', out);
      fputc('"', out);
    }else if( c=='\t' ){
      fputc('\\', out);
      fputc('t', out);
    }else if( c=='\n' ){
      fputc('\\', out);
      fputc('n', out);
    }else if( c=='\r' ){
      fputc('\\', out);
      fputc('r', out);
    }else if( !isprint(c&0xff) ){
      raw_printf(out, "\\%03o", c&0xff);
    }else{
      fputc(c, out);
    }
  }
  fputc('"', out);
}

/*
** Output the given string with characters that are special to
** HTML escaped.
*/
static void output_html_string(FILE *out, const char *z){
  int i;
  if( z==0 ) z = "";
  while( *z ){
    for(i=0;   z[i]
            && z[i]!='<'
            && z[i]!='&'
            && z[i]!='>'
            && z[i]!='\"'
            && z[i]!='\'';
        i++){}
    if( i>0 ){
      utf8_printf(out,"%.*s",i,z);
    }
    if( z[i]=='<' ){
      raw_printf(out,"&lt;");
    }else if( z[i]=='&' ){
      raw_printf(out,"&amp;");
    }else if( z[i]=='>' ){
      raw_printf(out,"&gt;");
    }else if( z[i]=='\"' ){
      raw_printf(out,"&quot;");
    }else if( z[i]=='\'' ){
      raw_printf(out,"&#39;");
    }else{
      break;
    }
    z += i + 1;
  }
}

/*
** If a field contains any character identified by a 1 in the following
** array, then the string must be quoted for CSV.
*/
static const char needCsvQuote[] = {
  1, 1, 1, 1, 1, 1, 1, 1,   1, 1, 1, 1, 1, 1, 1, 1,
  1, 1, 1, 1, 1, 1, 1, 1,   1, 1, 1, 1, 1, 1, 1, 1,
  1, 0, 1, 0, 0, 0, 0, 1,   0, 0, 0, 0, 0, 0, 0, 0,
  0, 0, 0, 0, 0, 0, 0, 0,   0, 0, 0, 0, 0, 0, 0, 0,
  0, 0, 0, 0, 0, 0, 0, 0,   0, 0, 0, 0, 0, 0, 0, 0,
  0, 0, 0, 0, 0, 0, 0, 0,   0, 0, 0, 0, 0, 0, 0, 0,
  0, 0, 0, 0, 0, 0, 0, 0,   0, 0, 0, 0, 0, 0, 0, 0,
  0, 0, 0, 0, 0, 0, 0, 0,   0, 0, 0, 0, 0, 0, 0, 1,
  1, 1, 1, 1, 1, 1, 1, 1,   1, 1, 1, 1, 1, 1, 1, 1,
  1, 1, 1, 1, 1, 1, 1, 1,   1, 1, 1, 1, 1, 1, 1, 1,
  1, 1, 1, 1, 1, 1, 1, 1,   1, 1, 1, 1, 1, 1, 1, 1,
  1, 1, 1, 1, 1, 1, 1, 1,   1, 1, 1, 1, 1, 1, 1, 1,
  1, 1, 1, 1, 1, 1, 1, 1,   1, 1, 1, 1, 1, 1, 1, 1,
  1, 1, 1, 1, 1, 1, 1, 1,   1, 1, 1, 1, 1, 1, 1, 1,
  1, 1, 1, 1, 1, 1, 1, 1,   1, 1, 1, 1, 1, 1, 1, 1,
  1, 1, 1, 1, 1, 1, 1, 1,   1, 1, 1, 1, 1, 1, 1, 1,
};

/*
** Output a single term of CSV.  Actually, p->colSeparator is used for
** the separator, which may or may not be a comma.  p->nullValue is
** the null value.  Strings are quoted if necessary.  The separator
** is only issued if bSep is true.
*/
static void output_csv(ShellState *p, const char *z, int bSep){
  FILE *out = p->out;
  if( z==0 ){
    utf8_printf(out,"%s",p->nullValue);
  }else{
    int i;
    int nSep = strlen30(p->colSeparator);
    for(i=0; z[i]; i++){
      if( needCsvQuote[((unsigned char*)z)[i]]
         || (z[i]==p->colSeparator[0] &&
             (nSep==1 || memcmp(z, p->colSeparator, nSep)==0)) ){
        i = 0;
        break;
      }
    }
    if( i==0 ){
      char *zQuoted = sqlite3_mprintf("\"%w\"", z);
      utf8_printf(out, "%s", zQuoted);
      sqlite3_free(zQuoted);
    }else{
      utf8_printf(out, "%s", z);
    }
  }
  if( bSep ){
    utf8_printf(p->out, "%s", p->colSeparator);
  }
}

/*
** This routine runs when the user presses Ctrl-C
*/
static void interrupt_handler(int NotUsed){
  UNUSED_PARAMETER(NotUsed);
  seenInterrupt++;
  if( seenInterrupt>2 ) exit(1);
  if( globalDb ) sqlite3_interrupt(globalDb);
}

#if (defined(_WIN32) || defined(WIN32)) && !defined(_WIN32_WCE)
/*
** This routine runs for console events (e.g. Ctrl-C) on Win32
*/
static BOOL WINAPI ConsoleCtrlHandler(
  DWORD dwCtrlType /* One of the CTRL_*_EVENT constants */
){
  if( dwCtrlType==CTRL_C_EVENT ){
    interrupt_handler(0);
    return TRUE;
  }
  return FALSE;
}
#endif

#ifndef SQLITE_OMIT_AUTHORIZATION
/*
** When the ".auth ON" is set, the following authorizer callback is
** invoked.  It always returns SQLITE_OK.
*/
static int shellAuth(
  void *pClientData,
  int op,
  const char *zA1,
  const char *zA2,
  const char *zA3,
  const char *zA4
){
  ShellState *p = (ShellState*)pClientData;
  static const char *azAction[] = { 0,
     "CREATE_INDEX",         "CREATE_TABLE",         "CREATE_TEMP_INDEX",
     "CREATE_TEMP_TABLE",    "CREATE_TEMP_TRIGGER",  "CREATE_TEMP_VIEW",
     "CREATE_TRIGGER",       "CREATE_VIEW",          "DELETE",
     "DROP_INDEX",           "DROP_TABLE",           "DROP_TEMP_INDEX",
     "DROP_TEMP_TABLE",      "DROP_TEMP_TRIGGER",    "DROP_TEMP_VIEW",
     "DROP_TRIGGER",         "DROP_VIEW",            "INSERT",
     "PRAGMA",               "READ",                 "SELECT",
     "TRANSACTION",          "UPDATE",               "ATTACH",
     "DETACH",               "ALTER_TABLE",          "REINDEX",
     "ANALYZE",              "CREATE_VTABLE",        "DROP_VTABLE",
     "FUNCTION",             "SAVEPOINT",            "RECURSIVE"
  };
  int i;
  const char *az[4];
  az[0] = zA1;
  az[1] = zA2;
  az[2] = zA3;
  az[3] = zA4;
  utf8_printf(p->out, "authorizer: %s", azAction[op]);
  for(i=0; i<4; i++){
    raw_printf(p->out, " ");
    if( az[i] ){
      output_c_string(p->out, az[i]);
    }else{
      raw_printf(p->out, "NULL");
    }
  }
  raw_printf(p->out, "\n");
  return SQLITE_OK;
}
#endif

/*
** Print a schema statement.  Part of MODE_Semi and MODE_Pretty output.
**
** This routine converts some CREATE TABLE statements for shadow tables
** in FTS3/4/5 into CREATE TABLE IF NOT EXISTS statements.
*/
static void printSchemaLine(FILE *out, const char *z, const char *zTail){
  if( z==0 ) return;
  if( zTail==0 ) return;
  if( sqlite3_strglob("CREATE TABLE ['\"]*", z)==0 ){
    utf8_printf(out, "CREATE TABLE IF NOT EXISTS %s%s", z+13, zTail);
  }else{
    utf8_printf(out, "%s%s", z, zTail);
  }
}
static void printSchemaLineN(FILE *out, char *z, int n, const char *zTail){
  char c = z[n];
  z[n] = 0;
  printSchemaLine(out, z, zTail);
  z[n] = c;
}

/*
** Return true if string z[] has nothing but whitespace and comments to the
** end of the first line.
*/
static int wsToEol(const char *z){
  int i;
  for(i=0; z[i]; i++){
    if( z[i]=='\n' ) return 1;
    if( IsSpace(z[i]) ) continue;
    if( z[i]=='-' && z[i+1]=='-' ) return 1;
    return 0;
  }
  return 1;
}

/*
** Add a new entry to the EXPLAIN QUERY PLAN data
*/
static void eqp_append(ShellState *p, int iEqpId, int p2, const char *zText){
  EQPGraphRow *pNew;
  int nText = strlen30(zText);
  if( p->autoEQPtest ){
    utf8_printf(p->out, "%d,%d,%s\n", iEqpId, p2, zText);
  }
  pNew = sqlite3_malloc64( sizeof(*pNew) + nText );
  if( pNew==0 ) shell_out_of_memory();
  pNew->iEqpId = iEqpId;
  pNew->iParentId = p2;
  memcpy(pNew->zText, zText, nText+1);
  pNew->pNext = 0;
  if( p->sGraph.pLast ){
    p->sGraph.pLast->pNext = pNew;
  }else{
    p->sGraph.pRow = pNew;
  }
  p->sGraph.pLast = pNew;
}

/*
** Free and reset the EXPLAIN QUERY PLAN data that has been collected
** in p->sGraph.
*/
static void eqp_reset(ShellState *p){
  EQPGraphRow *pRow, *pNext;
  for(pRow = p->sGraph.pRow; pRow; pRow = pNext){
    pNext = pRow->pNext;
    sqlite3_free(pRow);
  }
  memset(&p->sGraph, 0, sizeof(p->sGraph));
}

/* Return the next EXPLAIN QUERY PLAN line with iEqpId that occurs after
** pOld, or return the first such line if pOld is NULL
*/
static EQPGraphRow *eqp_next_row(ShellState *p, int iEqpId, EQPGraphRow *pOld){
  EQPGraphRow *pRow = pOld ? pOld->pNext : p->sGraph.pRow;
  while( pRow && pRow->iParentId!=iEqpId ) pRow = pRow->pNext;
  return pRow;
}

/* Render a single level of the graph that has iEqpId as its parent.  Called
** recursively to render sublevels.
*/
static void eqp_render_level(ShellState *p, int iEqpId){
  EQPGraphRow *pRow, *pNext;
  int n = strlen30(p->sGraph.zPrefix);
  char *z;
  for(pRow = eqp_next_row(p, iEqpId, 0); pRow; pRow = pNext){
    pNext = eqp_next_row(p, iEqpId, pRow);
    z = pRow->zText;
    utf8_printf(p->out, "%s%s%s\n", p->sGraph.zPrefix, pNext ? "|--" : "`--", z);
    if( n<(int)sizeof(p->sGraph.zPrefix)-7 ){
      memcpy(&p->sGraph.zPrefix[n], pNext ? "|  " : "   ", 4);
      eqp_render_level(p, pRow->iEqpId);
      p->sGraph.zPrefix[n] = 0;
    }
  }
}

/*
** Display and reset the EXPLAIN QUERY PLAN data
*/
static void eqp_render(ShellState *p){
  EQPGraphRow *pRow = p->sGraph.pRow;
  if( pRow ){
    if( pRow->zText[0]=='-' ){
      if( pRow->pNext==0 ){
        eqp_reset(p);
        return;
      }
      utf8_printf(p->out, "%s\n", pRow->zText+3);
      p->sGraph.pRow = pRow->pNext;
      sqlite3_free(pRow);
    }else{
      utf8_printf(p->out, "QUERY PLAN\n");
    }
    p->sGraph.zPrefix[0] = 0;
    eqp_render_level(p, 0);
    eqp_reset(p);
  }
}

#ifndef SQLITE_OMIT_PROGRESS_CALLBACK
/*
** Progress handler callback.
*/
static int progress_handler(void *pClientData) {
  ShellState *p = (ShellState*)pClientData;
  p->nProgress++;
  if( p->nProgress>=p->mxProgress && p->mxProgress>0 ){
    raw_printf(p->out, "Progress limit reached (%u)\n", p->nProgress);
    if( p->flgProgress & SHELL_PROGRESS_RESET ) p->nProgress = 0;
    if( p->flgProgress & SHELL_PROGRESS_ONCE ) p->mxProgress = 0;
    return 1;
  }
  if( (p->flgProgress & SHELL_PROGRESS_QUIET)==0 ){
    raw_printf(p->out, "Progress %u\n", p->nProgress);
  }
  return 0;
}
#endif /* SQLITE_OMIT_PROGRESS_CALLBACK */

/*
** This is the callback routine that the shell
** invokes for each row of a query result.
*/
static int shell_callback(
  void *pArg,
  int nArg,        /* Number of result columns */
  char **azArg,    /* Text of each result column */
  char **azCol,    /* Column names */
  int *aiType      /* Column types */
){
  int i;
  ShellState *p = (ShellState*)pArg;

  if( azArg==0 ) return 0;
  switch( p->cMode ){
    case MODE_Line: {
      int w = 5;
      if( azArg==0 ) break;
      for(i=0; i<nArg; i++){
        int len = strlen30(azCol[i] ? azCol[i] : "");
        if( len>w ) w = len;
      }
      if( p->cnt++>0 ) utf8_printf(p->out, "%s", p->rowSeparator);
      for(i=0; i<nArg; i++){
        utf8_printf(p->out,"%*s = %s%s", w, azCol[i],
                azArg[i] ? azArg[i] : p->nullValue, p->rowSeparator);
      }
      break;
    }
    case MODE_Explain:
    case MODE_Column: {
      static const int aExplainWidths[] = {4, 13, 4, 4, 4, 13, 2, 13};
      const int *colWidth;
      int showHdr;
      char *rowSep;
      if( p->cMode==MODE_Column ){
        colWidth = p->colWidth;
        showHdr = p->showHeader;
        rowSep = p->rowSeparator;
      }else{
        colWidth = aExplainWidths;
        showHdr = 1;
        rowSep = SEP_Row;
      }
      if( p->cnt++==0 ){
        for(i=0; i<nArg; i++){
          int w, n;
          if( i<ArraySize(p->colWidth) ){
            w = colWidth[i];
          }else{
            w = 0;
          }
          if( w==0 ){
            w = strlenChar(azCol[i] ? azCol[i] : "");
            if( w<10 ) w = 10;
            n = strlenChar(azArg && azArg[i] ? azArg[i] : p->nullValue);
            if( w<n ) w = n;
          }
          if( i<ArraySize(p->actualWidth) ){
            p->actualWidth[i] = w;
          }
          if( showHdr ){
            utf8_width_print(p->out, w, azCol[i]);
            utf8_printf(p->out, "%s", i==nArg-1 ? rowSep : "  ");
          }
        }
        if( showHdr ){
          for(i=0; i<nArg; i++){
            int w;
            if( i<ArraySize(p->actualWidth) ){
               w = p->actualWidth[i];
               if( w<0 ) w = -w;
            }else{
               w = 10;
            }
            utf8_printf(p->out,"%-*.*s%s",w,w,
                   "----------------------------------------------------------"
                   "----------------------------------------------------------",
                    i==nArg-1 ? rowSep : "  ");
          }
        }
      }
      if( azArg==0 ) break;
      for(i=0; i<nArg; i++){
        int w;
        if( i<ArraySize(p->actualWidth) ){
           w = p->actualWidth[i];
        }else{
           w = 10;
        }
        if( p->cMode==MODE_Explain && azArg[i] && strlenChar(azArg[i])>w ){
          w = strlenChar(azArg[i]);
        }
        if( i==1 && p->aiIndent && p->pStmt ){
          if( p->iIndent<p->nIndent ){
            utf8_printf(p->out, "%*.s", p->aiIndent[p->iIndent], "");
          }
          p->iIndent++;
        }
        utf8_width_print(p->out, w, azArg[i] ? azArg[i] : p->nullValue);
        utf8_printf(p->out, "%s", i==nArg-1 ? rowSep : "  ");
      }
      break;
    }
    case MODE_Semi: {   /* .schema and .fullschema output */
      printSchemaLine(p->out, azArg[0], ";\n");
      break;
    }
    case MODE_Pretty: {  /* .schema and .fullschema with --indent */
      char *z;
      int j;
      int nParen = 0;
      char cEnd = 0;
      char c;
      int nLine = 0;
      assert( nArg==1 );
      if( azArg[0]==0 ) break;
      if( sqlite3_strlike("CREATE VIEW%", azArg[0], 0)==0
       || sqlite3_strlike("CREATE TRIG%", azArg[0], 0)==0
      ){
        utf8_printf(p->out, "%s;\n", azArg[0]);
        break;
      }
      z = sqlite3_mprintf("%s", azArg[0]);
      j = 0;
      for(i=0; IsSpace(z[i]); i++){}
      for(; (c = z[i])!=0; i++){
        if( IsSpace(c) ){
          if( z[j-1]=='\r' ) z[j-1] = '\n';
          if( IsSpace(z[j-1]) || z[j-1]=='(' ) continue;
        }else if( (c=='(' || c==')') && j>0 && IsSpace(z[j-1]) ){
          j--;
        }
        z[j++] = c;
      }
      while( j>0 && IsSpace(z[j-1]) ){ j--; }
      z[j] = 0;
      if( strlen30(z)>=79 ){
        for(i=j=0; (c = z[i])!=0; i++){  /* Copy changes from z[i] back to z[j] */
          if( c==cEnd ){
            cEnd = 0;
          }else if( c=='"' || c=='\'' || c=='`' ){
            cEnd = c;
          }else if( c=='[' ){
            cEnd = ']';
          }else if( c=='-' && z[i+1]=='-' ){
            cEnd = '\n';
          }else if( c=='(' ){
            nParen++;
          }else if( c==')' ){
            nParen--;
            if( nLine>0 && nParen==0 && j>0 ){
              printSchemaLineN(p->out, z, j, "\n");
              j = 0;
            }
          }
          z[j++] = c;
          if( nParen==1 && cEnd==0
           && (c=='(' || c=='\n' || (c==',' && !wsToEol(z+i+1)))
          ){
            if( c=='\n' ) j--;
            printSchemaLineN(p->out, z, j, "\n  ");
            j = 0;
            nLine++;
            while( IsSpace(z[i+1]) ){ i++; }
          }
        }
        z[j] = 0;
      }
      printSchemaLine(p->out, z, ";\n");
      sqlite3_free(z);
      break;
    }
    case MODE_List: {
      if( p->cnt++==0 && p->showHeader ){
        for(i=0; i<nArg; i++){
          utf8_printf(p->out,"%s%s",azCol[i],
                  i==nArg-1 ? p->rowSeparator : p->colSeparator);
        }
      }
      if( azArg==0 ) break;
      for(i=0; i<nArg; i++){
        char *z = azArg[i];
        if( z==0 ) z = p->nullValue;
        utf8_printf(p->out, "%s", z);
        if( i<nArg-1 ){
          utf8_printf(p->out, "%s", p->colSeparator);
        }else{
          utf8_printf(p->out, "%s", p->rowSeparator);
        }
      }
      break;
    }
    case MODE_Html: {
      if( p->cnt++==0 && p->showHeader ){
        raw_printf(p->out,"<TR>");
        for(i=0; i<nArg; i++){
          raw_printf(p->out,"<TH>");
          output_html_string(p->out, azCol[i]);
          raw_printf(p->out,"</TH>\n");
        }
        raw_printf(p->out,"</TR>\n");
      }
      if( azArg==0 ) break;
      raw_printf(p->out,"<TR>");
      for(i=0; i<nArg; i++){
        raw_printf(p->out,"<TD>");
        output_html_string(p->out, azArg[i] ? azArg[i] : p->nullValue);
        raw_printf(p->out,"</TD>\n");
      }
      raw_printf(p->out,"</TR>\n");
      break;
    }
    case MODE_Tcl: {
      if( p->cnt++==0 && p->showHeader ){
        for(i=0; i<nArg; i++){
          output_c_string(p->out,azCol[i] ? azCol[i] : "");
          if(i<nArg-1) utf8_printf(p->out, "%s", p->colSeparator);
        }
        utf8_printf(p->out, "%s", p->rowSeparator);
      }
      if( azArg==0 ) break;
      for(i=0; i<nArg; i++){
        output_c_string(p->out, azArg[i] ? azArg[i] : p->nullValue);
        if(i<nArg-1) utf8_printf(p->out, "%s", p->colSeparator);
      }
      utf8_printf(p->out, "%s", p->rowSeparator);
      break;
    }
    case MODE_Csv: {
      setBinaryMode(p->out, 1);
      if( p->cnt++==0 && p->showHeader ){
        for(i=0; i<nArg; i++){
          output_csv(p, azCol[i] ? azCol[i] : "", i<nArg-1);
        }
        utf8_printf(p->out, "%s", p->rowSeparator);
      }
      if( nArg>0 ){
        for(i=0; i<nArg; i++){
          output_csv(p, azArg[i], i<nArg-1);
        }
        utf8_printf(p->out, "%s", p->rowSeparator);
      }
      setTextMode(p->out, 1);
      break;
    }
    case MODE_Insert: {
      if( azArg==0 ) break;
      utf8_printf(p->out,"INSERT INTO %s",p->zDestTable);
      if( p->showHeader ){
        raw_printf(p->out,"(");
        for(i=0; i<nArg; i++){
          if( i>0 ) raw_printf(p->out, ",");
          if( quoteChar(azCol[i]) ){
            char *z = sqlite3_mprintf("\"%w\"", azCol[i]);
            utf8_printf(p->out, "%s", z);
            sqlite3_free(z);
          }else{
            raw_printf(p->out, "%s", azCol[i]);
          }
        }
        raw_printf(p->out,")");
      }
      p->cnt++;
      for(i=0; i<nArg; i++){
        raw_printf(p->out, i>0 ? "," : " VALUES(");
        if( (azArg[i]==0) || (aiType && aiType[i]==SQLITE_NULL) ){
          utf8_printf(p->out,"NULL");
        }else if( aiType && aiType[i]==SQLITE_TEXT ){
          if( ShellHasFlag(p, SHFLG_Newlines) ){
            output_quoted_string(p->out, azArg[i]);
          }else{
            output_quoted_escaped_string(p->out, azArg[i]);
          }
        }else if( aiType && aiType[i]==SQLITE_INTEGER ){
          utf8_printf(p->out,"%s", azArg[i]);
        }else if( aiType && aiType[i]==SQLITE_FLOAT ){
          char z[50];
          double r = sqlite3_column_double(p->pStmt, i);
          sqlite3_uint64 ur;
          memcpy(&ur,&r,sizeof(r));
          if( ur==0x7ff0000000000000LL ){
            raw_printf(p->out, "1e999");
          }else if( ur==0xfff0000000000000LL ){
            raw_printf(p->out, "-1e999");
          }else{
            sqlite3_snprintf(50,z,"%!.20g", r);
            raw_printf(p->out, "%s", z);
          }
        }else if( aiType && aiType[i]==SQLITE_BLOB && p->pStmt ){
          const void *pBlob = sqlite3_column_blob(p->pStmt, i);
          int nBlob = sqlite3_column_bytes(p->pStmt, i);
          output_hex_blob(p->out, pBlob, nBlob);
        }else if( isNumber(azArg[i], 0) ){
          utf8_printf(p->out,"%s", azArg[i]);
        }else if( ShellHasFlag(p, SHFLG_Newlines) ){
          output_quoted_string(p->out, azArg[i]);
        }else{
          output_quoted_escaped_string(p->out, azArg[i]);
        }
      }
      raw_printf(p->out,");\n");
      break;
    }
    case MODE_Quote: {
      if( azArg==0 ) break;
      if( p->cnt==0 && p->showHeader ){
        for(i=0; i<nArg; i++){
          if( i>0 ) raw_printf(p->out, ",");
          output_quoted_string(p->out, azCol[i]);
        }
        raw_printf(p->out,"\n");
      }
      p->cnt++;
      for(i=0; i<nArg; i++){
        if( i>0 ) raw_printf(p->out, ",");
        if( (azArg[i]==0) || (aiType && aiType[i]==SQLITE_NULL) ){
          utf8_printf(p->out,"NULL");
        }else if( aiType && aiType[i]==SQLITE_TEXT ){
          output_quoted_string(p->out, azArg[i]);
        }else if( aiType && aiType[i]==SQLITE_INTEGER ){
          utf8_printf(p->out,"%s", azArg[i]);
        }else if( aiType && aiType[i]==SQLITE_FLOAT ){
          char z[50];
          double r = sqlite3_column_double(p->pStmt, i);
          sqlite3_snprintf(50,z,"%!.20g", r);
          raw_printf(p->out, "%s", z);
        }else if( aiType && aiType[i]==SQLITE_BLOB && p->pStmt ){
          const void *pBlob = sqlite3_column_blob(p->pStmt, i);
          int nBlob = sqlite3_column_bytes(p->pStmt, i);
          output_hex_blob(p->out, pBlob, nBlob);
        }else if( isNumber(azArg[i], 0) ){
          utf8_printf(p->out,"%s", azArg[i]);
        }else{
          output_quoted_string(p->out, azArg[i]);
        }
      }
      raw_printf(p->out,"\n");
      break;
    }
    case MODE_Ascii: {
      if( p->cnt++==0 && p->showHeader ){
        for(i=0; i<nArg; i++){
          if( i>0 ) utf8_printf(p->out, "%s", p->colSeparator);
          utf8_printf(p->out,"%s",azCol[i] ? azCol[i] : "");
        }
        utf8_printf(p->out, "%s", p->rowSeparator);
      }
      if( azArg==0 ) break;
      for(i=0; i<nArg; i++){
        if( i>0 ) utf8_printf(p->out, "%s", p->colSeparator);
        utf8_printf(p->out,"%s",azArg[i] ? azArg[i] : p->nullValue);
      }
      utf8_printf(p->out, "%s", p->rowSeparator);
      break;
    }
    case MODE_EQP: {
      eqp_append(p, atoi(azArg[0]), atoi(azArg[1]), azArg[3]);
      break;
    }
  }
  return 0;
}

/*
** This is the callback routine that the SQLite library
** invokes for each row of a query result.
*/
static int callback(void *pArg, int nArg, char **azArg, char **azCol){
  /* since we don't have type info, call the shell_callback with a NULL value */
  return shell_callback(pArg, nArg, azArg, azCol, NULL);
}

/*
** This is the callback routine from sqlite3_exec() that appends all
** output onto the end of a ShellText object.
*/
static int captureOutputCallback(void *pArg, int nArg, char **azArg, char **az){
  ShellText *p = (ShellText*)pArg;
  int i;
  UNUSED_PARAMETER(az);
  if( azArg==0 ) return 0;
  if( p->n ) appendText(p, "|", 0);
  for(i=0; i<nArg; i++){
    if( i ) appendText(p, ",", 0);
    if( azArg[i] ) appendText(p, azArg[i], 0);
  }
  return 0;
}

/*
** Generate an appropriate SELFTEST table in the main database.
*/
static void createSelftestTable(ShellState *p){
  char *zErrMsg = 0;
  sqlite3_exec(p->db,
    "SAVEPOINT selftest_init;\n"
    "CREATE TABLE IF NOT EXISTS selftest(\n"
    "  tno INTEGER PRIMARY KEY,\n"   /* Test number */
    "  op TEXT,\n"                   /* Operator:  memo run */
    "  cmd TEXT,\n"                  /* Command text */
    "  ans TEXT\n"                   /* Desired answer */
    ");"
    "CREATE TEMP TABLE [_shell$self](op,cmd,ans);\n"
    "INSERT INTO [_shell$self](rowid,op,cmd)\n"
    "  VALUES(coalesce((SELECT (max(tno)+100)/10 FROM selftest),10),\n"
    "         'memo','Tests generated by --init');\n"
    "INSERT INTO [_shell$self]\n"
    "  SELECT 'run',\n"
    "    'SELECT hex(sha3_query(''SELECT type,name,tbl_name,sql "
                                 "FROM sqlite_master ORDER BY 2'',224))',\n"
    "    hex(sha3_query('SELECT type,name,tbl_name,sql "
                          "FROM sqlite_master ORDER BY 2',224));\n"
    "INSERT INTO [_shell$self]\n"
    "  SELECT 'run',"
    "    'SELECT hex(sha3_query(''SELECT * FROM \"' ||"
    "        printf('%w',name) || '\" NOT INDEXED'',224))',\n"
    "    hex(sha3_query(printf('SELECT * FROM \"%w\" NOT INDEXED',name),224))\n"
    "  FROM (\n"
    "    SELECT name FROM sqlite_master\n"
    "     WHERE type='table'\n"
    "       AND name<>'selftest'\n"
    "       AND coalesce(rootpage,0)>0\n"
    "  )\n"
    " ORDER BY name;\n"
    "INSERT INTO [_shell$self]\n"
    "  VALUES('run','PRAGMA integrity_check','ok');\n"
    "INSERT INTO selftest(tno,op,cmd,ans)"
    "  SELECT rowid*10,op,cmd,ans FROM [_shell$self];\n"
    "DROP TABLE [_shell$self];"
    ,0,0,&zErrMsg);
  if( zErrMsg ){
    utf8_printf(stderr, "SELFTEST initialization failure: %s\n", zErrMsg);
    sqlite3_free(zErrMsg);
  }
  sqlite3_exec(p->db, "RELEASE selftest_init",0,0,0);
}


/*
** Set the destination table field of the ShellState structure to
** the name of the table given.  Escape any quote characters in the
** table name.
*/
static void set_table_name(ShellState *p, const char *zName){
  int i, n;
  char cQuote;
  char *z;

  if( p->zDestTable ){
    free(p->zDestTable);
    p->zDestTable = 0;
  }
  if( zName==0 ) return;
  cQuote = quoteChar(zName);
  n = strlen30(zName);
  if( cQuote ) n += n+2;
  z = p->zDestTable = malloc( n+1 );
  if( z==0 ) shell_out_of_memory();
  n = 0;
  if( cQuote ) z[n++] = cQuote;
  for(i=0; zName[i]; i++){
    z[n++] = zName[i];
    if( zName[i]==cQuote ) z[n++] = cQuote;
  }
  if( cQuote ) z[n++] = cQuote;
  z[n] = 0;
}


/*
** Execute a query statement that will generate SQL output.  Print
** the result columns, comma-separated, on a line and then add a
** semicolon terminator to the end of that line.
**
** If the number of columns is 1 and that column contains text "--"
** then write the semicolon on a separate line.  That way, if a
** "--" comment occurs at the end of the statement, the comment
** won't consume the semicolon terminator.
*/
static int run_table_dump_query(
  ShellState *p,           /* Query context */
  const char *zSelect,     /* SELECT statement to extract content */
  const char *zFirstRow    /* Print before first row, if not NULL */
){
  sqlite3_stmt *pSelect;
  int rc;
  int nResult;
  int i;
  const char *z;
  rc = sqlite3_prepare_v2(p->db, zSelect, -1, &pSelect, 0);
  if( rc!=SQLITE_OK || !pSelect ){
    utf8_printf(p->out, "/**** ERROR: (%d) %s *****/\n", rc,
                sqlite3_errmsg(p->db));
    if( (rc&0xff)!=SQLITE_CORRUPT ) p->nErr++;
    return rc;
  }
  rc = sqlite3_step(pSelect);
  nResult = sqlite3_column_count(pSelect);
  while( rc==SQLITE_ROW ){
    if( zFirstRow ){
      utf8_printf(p->out, "%s", zFirstRow);
      zFirstRow = 0;
    }
    z = (const char*)sqlite3_column_text(pSelect, 0);
    utf8_printf(p->out, "%s", z);
    for(i=1; i<nResult; i++){
      utf8_printf(p->out, ",%s", sqlite3_column_text(pSelect, i));
    }
    if( z==0 ) z = "";
    while( z[0] && (z[0]!='-' || z[1]!='-') ) z++;
    if( z[0] ){
      raw_printf(p->out, "\n;\n");
    }else{
      raw_printf(p->out, ";\n");
    }
    rc = sqlite3_step(pSelect);
  }
  rc = sqlite3_finalize(pSelect);
  if( rc!=SQLITE_OK ){
    utf8_printf(p->out, "/**** ERROR: (%d) %s *****/\n", rc,
                sqlite3_errmsg(p->db));
    if( (rc&0xff)!=SQLITE_CORRUPT ) p->nErr++;
  }
  return rc;
}

/*
** Allocate space and save off current error string.
*/
static char *save_err_msg(
  sqlite3 *db            /* Database to query */
){
  int nErrMsg = 1+strlen30(sqlite3_errmsg(db));
  char *zErrMsg = sqlite3_malloc64(nErrMsg);
  if( zErrMsg ){
    memcpy(zErrMsg, sqlite3_errmsg(db), nErrMsg);
  }
  return zErrMsg;
}

#ifdef __linux__
/*
** Attempt to display I/O stats on Linux using /proc/PID/io
*/
static void displayLinuxIoStats(FILE *out){
  FILE *in;
  char z[200];
  sqlite3_snprintf(sizeof(z), z, "/proc/%d/io", getpid());
  in = fopen(z, "rb");
  if( in==0 ) return;
  while( fgets(z, sizeof(z), in)!=0 ){
    static const struct {
      const char *zPattern;
      const char *zDesc;
    } aTrans[] = {
      { "rchar: ",                  "Bytes received by read():" },
      { "wchar: ",                  "Bytes sent to write():"    },
      { "syscr: ",                  "Read() system calls:"      },
      { "syscw: ",                  "Write() system calls:"     },
      { "read_bytes: ",             "Bytes read from storage:"  },
      { "write_bytes: ",            "Bytes written to storage:" },
      { "cancelled_write_bytes: ",  "Cancelled write bytes:"    },
    };
    int i;
    for(i=0; i<ArraySize(aTrans); i++){
      int n = strlen30(aTrans[i].zPattern);
      if( strncmp(aTrans[i].zPattern, z, n)==0 ){
        utf8_printf(out, "%-36s %s", aTrans[i].zDesc, &z[n]);
        break;
      }
    }
  }
  fclose(in);
}
#endif

/*
** Display a single line of status using 64-bit values.
*/
static void displayStatLine(
  ShellState *p,            /* The shell context */
  char *zLabel,             /* Label for this one line */
  char *zFormat,            /* Format for the result */
  int iStatusCtrl,          /* Which status to display */
  int bReset                /* True to reset the stats */
){
  sqlite3_int64 iCur = -1;
  sqlite3_int64 iHiwtr = -1;
  int i, nPercent;
  char zLine[200];
  sqlite3_status64(iStatusCtrl, &iCur, &iHiwtr, bReset);
  for(i=0, nPercent=0; zFormat[i]; i++){
    if( zFormat[i]=='%' ) nPercent++;
  }
  if( nPercent>1 ){
    sqlite3_snprintf(sizeof(zLine), zLine, zFormat, iCur, iHiwtr);
  }else{
    sqlite3_snprintf(sizeof(zLine), zLine, zFormat, iHiwtr);
  }
  raw_printf(p->out, "%-36s %s\n", zLabel, zLine);
}

/*
** Display memory stats.
*/
static int display_stats(
  sqlite3 *db,                /* Database to query */
  ShellState *pArg,           /* Pointer to ShellState */
  int bReset                  /* True to reset the stats */
){
  int iCur;
  int iHiwtr;
  FILE *out;
  if( pArg==0 || pArg->out==0 ) return 0;
  out = pArg->out;

  if( pArg->pStmt && (pArg->statsOn & 2) ){
    int nCol, i, x;
    sqlite3_stmt *pStmt = pArg->pStmt;
    char z[100];
    nCol = sqlite3_column_count(pStmt);
    raw_printf(out, "%-36s %d\n", "Number of output columns:", nCol);
    for(i=0; i<nCol; i++){
      sqlite3_snprintf(sizeof(z),z,"Column %d %nname:", i, &x);
      utf8_printf(out, "%-36s %s\n", z, sqlite3_column_name(pStmt,i));
#ifndef SQLITE_OMIT_DECLTYPE
      sqlite3_snprintf(30, z+x, "declared type:");
      utf8_printf(out, "%-36s %s\n", z, sqlite3_column_decltype(pStmt, i));
#endif
#ifdef SQLITE_ENABLE_COLUMN_METADATA
      sqlite3_snprintf(30, z+x, "database name:");
      utf8_printf(out, "%-36s %s\n", z, sqlite3_column_database_name(pStmt,i));
      sqlite3_snprintf(30, z+x, "table name:");
      utf8_printf(out, "%-36s %s\n", z, sqlite3_column_table_name(pStmt,i));
      sqlite3_snprintf(30, z+x, "origin name:");
      utf8_printf(out, "%-36s %s\n", z, sqlite3_column_origin_name(pStmt,i));
#endif
    }
  }

  displayStatLine(pArg, "Memory Used:",
     "%lld (max %lld) bytes", SQLITE_STATUS_MEMORY_USED, bReset);
  displayStatLine(pArg, "Number of Outstanding Allocations:",
     "%lld (max %lld)", SQLITE_STATUS_MALLOC_COUNT, bReset);
  if( pArg->shellFlgs & SHFLG_Pagecache ){
    displayStatLine(pArg, "Number of Pcache Pages Used:",
       "%lld (max %lld) pages", SQLITE_STATUS_PAGECACHE_USED, bReset);
  }
  displayStatLine(pArg, "Number of Pcache Overflow Bytes:",
     "%lld (max %lld) bytes", SQLITE_STATUS_PAGECACHE_OVERFLOW, bReset);
  displayStatLine(pArg, "Largest Allocation:",
     "%lld bytes", SQLITE_STATUS_MALLOC_SIZE, bReset);
  displayStatLine(pArg, "Largest Pcache Allocation:",
     "%lld bytes", SQLITE_STATUS_PAGECACHE_SIZE, bReset);
#ifdef YYTRACKMAXSTACKDEPTH
  displayStatLine(pArg, "Deepest Parser Stack:",
     "%lld (max %lld)", SQLITE_STATUS_PARSER_STACK, bReset);
#endif

  if( db ){
    if( pArg->shellFlgs & SHFLG_Lookaside ){
      iHiwtr = iCur = -1;
      sqlite3_db_status(db, SQLITE_DBSTATUS_LOOKASIDE_USED,
                        &iCur, &iHiwtr, bReset);
      raw_printf(pArg->out,
              "Lookaside Slots Used:                %d (max %d)\n",
              iCur, iHiwtr);
      sqlite3_db_status(db, SQLITE_DBSTATUS_LOOKASIDE_HIT,
                        &iCur, &iHiwtr, bReset);
      raw_printf(pArg->out, "Successful lookaside attempts:       %d\n",
              iHiwtr);
      sqlite3_db_status(db, SQLITE_DBSTATUS_LOOKASIDE_MISS_SIZE,
                        &iCur, &iHiwtr, bReset);
      raw_printf(pArg->out, "Lookaside failures due to size:      %d\n",
              iHiwtr);
      sqlite3_db_status(db, SQLITE_DBSTATUS_LOOKASIDE_MISS_FULL,
                        &iCur, &iHiwtr, bReset);
      raw_printf(pArg->out, "Lookaside failures due to OOM:       %d\n",
              iHiwtr);
    }
    iHiwtr = iCur = -1;
    sqlite3_db_status(db, SQLITE_DBSTATUS_CACHE_USED, &iCur, &iHiwtr, bReset);
    raw_printf(pArg->out, "Pager Heap Usage:                    %d bytes\n",
            iCur);
    iHiwtr = iCur = -1;
    sqlite3_db_status(db, SQLITE_DBSTATUS_CACHE_HIT, &iCur, &iHiwtr, 1);
    raw_printf(pArg->out, "Page cache hits:                     %d\n", iCur);
    iHiwtr = iCur = -1;
    sqlite3_db_status(db, SQLITE_DBSTATUS_CACHE_MISS, &iCur, &iHiwtr, 1);
    raw_printf(pArg->out, "Page cache misses:                   %d\n", iCur);
    iHiwtr = iCur = -1;
    sqlite3_db_status(db, SQLITE_DBSTATUS_CACHE_WRITE, &iCur, &iHiwtr, 1);
    raw_printf(pArg->out, "Page cache writes:                   %d\n", iCur);
    iHiwtr = iCur = -1;
    sqlite3_db_status(db, SQLITE_DBSTATUS_CACHE_SPILL, &iCur, &iHiwtr, 1);
    raw_printf(pArg->out, "Page cache spills:                   %d\n", iCur);
    iHiwtr = iCur = -1;
    sqlite3_db_status(db, SQLITE_DBSTATUS_SCHEMA_USED, &iCur, &iHiwtr, bReset);
    raw_printf(pArg->out, "Schema Heap Usage:                   %d bytes\n",
            iCur);
    iHiwtr = iCur = -1;
    sqlite3_db_status(db, SQLITE_DBSTATUS_STMT_USED, &iCur, &iHiwtr, bReset);
    raw_printf(pArg->out, "Statement Heap/Lookaside Usage:      %d bytes\n",
            iCur);
  }

  if( pArg->pStmt ){
    iCur = sqlite3_stmt_status(pArg->pStmt, SQLITE_STMTSTATUS_FULLSCAN_STEP,
                               bReset);
    raw_printf(pArg->out, "Fullscan Steps:                      %d\n", iCur);
    iCur = sqlite3_stmt_status(pArg->pStmt, SQLITE_STMTSTATUS_SORT, bReset);
    raw_printf(pArg->out, "Sort Operations:                     %d\n", iCur);
    iCur = sqlite3_stmt_status(pArg->pStmt, SQLITE_STMTSTATUS_AUTOINDEX,bReset);
    raw_printf(pArg->out, "Autoindex Inserts:                   %d\n", iCur);
    iCur = sqlite3_stmt_status(pArg->pStmt, SQLITE_STMTSTATUS_VM_STEP, bReset);
    raw_printf(pArg->out, "Virtual Machine Steps:               %d\n", iCur);
    iCur = sqlite3_stmt_status(pArg->pStmt, SQLITE_STMTSTATUS_REPREPARE, bReset);
    raw_printf(pArg->out, "Reprepare operations:                %d\n", iCur);
    iCur = sqlite3_stmt_status(pArg->pStmt, SQLITE_STMTSTATUS_RUN, bReset);
    raw_printf(pArg->out, "Number of times run:                 %d\n", iCur);
    iCur = sqlite3_stmt_status(pArg->pStmt, SQLITE_STMTSTATUS_MEMUSED, bReset);
    raw_printf(pArg->out, "Memory used by prepared stmt:        %d\n", iCur);
  }

#ifdef __linux__
  displayLinuxIoStats(pArg->out);
#endif

  /* Do not remove this machine readable comment: extra-stats-output-here */

  return 0;
}

/*
** Display scan stats.
*/
static void display_scanstats(
  sqlite3 *db,                    /* Database to query */
  ShellState *pArg                /* Pointer to ShellState */
){
#ifndef SQLITE_ENABLE_STMT_SCANSTATUS
  UNUSED_PARAMETER(db);
  UNUSED_PARAMETER(pArg);
#else
  int i, k, n, mx;
  raw_printf(pArg->out, "-------- scanstats --------\n");
  mx = 0;
  for(k=0; k<=mx; k++){
    double rEstLoop = 1.0;
    for(i=n=0; 1; i++){
      sqlite3_stmt *p = pArg->pStmt;
      sqlite3_int64 nLoop, nVisit;
      double rEst;
      int iSid;
      const char *zExplain;
      if( sqlite3_stmt_scanstatus(p, i, SQLITE_SCANSTAT_NLOOP, (void*)&nLoop) ){
        break;
      }
      sqlite3_stmt_scanstatus(p, i, SQLITE_SCANSTAT_SELECTID, (void*)&iSid);
      if( iSid>mx ) mx = iSid;
      if( iSid!=k ) continue;
      if( n==0 ){
        rEstLoop = (double)nLoop;
        if( k>0 ) raw_printf(pArg->out, "-------- subquery %d -------\n", k);
      }
      n++;
      sqlite3_stmt_scanstatus(p, i, SQLITE_SCANSTAT_NVISIT, (void*)&nVisit);
      sqlite3_stmt_scanstatus(p, i, SQLITE_SCANSTAT_EST, (void*)&rEst);
      sqlite3_stmt_scanstatus(p, i, SQLITE_SCANSTAT_EXPLAIN, (void*)&zExplain);
      utf8_printf(pArg->out, "Loop %2d: %s\n", n, zExplain);
      rEstLoop *= rEst;
      raw_printf(pArg->out,
          "         nLoop=%-8lld nRow=%-8lld estRow=%-8lld estRow/Loop=%-8g\n",
          nLoop, nVisit, (sqlite3_int64)(rEstLoop+0.5), rEst
      );
    }
  }
  raw_printf(pArg->out, "---------------------------\n");
#endif
}

/*
** Parameter azArray points to a zero-terminated array of strings. zStr
** points to a single nul-terminated string. Return non-zero if zStr
** is equal, according to strcmp(), to any of the strings in the array.
** Otherwise, return zero.
*/
static int str_in_array(const char *zStr, const char **azArray){
  int i;
  for(i=0; azArray[i]; i++){
    if( 0==strcmp(zStr, azArray[i]) ) return 1;
  }
  return 0;
}

/*
** If compiled statement pSql appears to be an EXPLAIN statement, allocate
** and populate the ShellState.aiIndent[] array with the number of
** spaces each opcode should be indented before it is output.
**
** The indenting rules are:
**
**     * For each "Next", "Prev", "VNext" or "VPrev" instruction, indent
**       all opcodes that occur between the p2 jump destination and the opcode
**       itself by 2 spaces.
**
**     * For each "Goto", if the jump destination is earlier in the program
**       and ends on one of:
**          Yield  SeekGt  SeekLt  RowSetRead  Rewind
**       or if the P1 parameter is one instead of zero,
**       then indent all opcodes between the earlier instruction
**       and "Goto" by 2 spaces.
*/
static void explain_data_prepare(ShellState *p, sqlite3_stmt *pSql){
  const char *zSql;               /* The text of the SQL statement */
  const char *z;                  /* Used to check if this is an EXPLAIN */
  int *abYield = 0;               /* True if op is an OP_Yield */
  int nAlloc = 0;                 /* Allocated size of p->aiIndent[], abYield */
  int iOp;                        /* Index of operation in p->aiIndent[] */

  const char *azNext[] = { "Next", "Prev", "VPrev", "VNext", "SorterNext", 0 };
  const char *azYield[] = { "Yield", "SeekLT", "SeekGT", "RowSetRead",
                            "Rewind", 0 };
  const char *azGoto[] = { "Goto", 0 };

  /* Try to figure out if this is really an EXPLAIN statement. If this
  ** cannot be verified, return early.  */
  if( sqlite3_column_count(pSql)!=8 ){
    p->cMode = p->mode;
    return;
  }
  zSql = sqlite3_sql(pSql);
  if( zSql==0 ) return;
  for(z=zSql; *z==' ' || *z=='\t' || *z=='\n' || *z=='\f' || *z=='\r'; z++);
  if( sqlite3_strnicmp(z, "explain", 7) ){
    p->cMode = p->mode;
    return;
  }

  for(iOp=0; SQLITE_ROW==sqlite3_step(pSql); iOp++){
    int i;
    int iAddr = sqlite3_column_int(pSql, 0);
    const char *zOp = (const char*)sqlite3_column_text(pSql, 1);

    /* Set p2 to the P2 field of the current opcode. Then, assuming that
    ** p2 is an instruction address, set variable p2op to the index of that
    ** instruction in the aiIndent[] array. p2 and p2op may be different if
    ** the current instruction is part of a sub-program generated by an
    ** SQL trigger or foreign key.  */
    int p2 = sqlite3_column_int(pSql, 3);
    int p2op = (p2 + (iOp-iAddr));

    /* Grow the p->aiIndent array as required */
    if( iOp>=nAlloc ){
      if( iOp==0 ){
        /* Do further verfication that this is explain output.  Abort if
        ** it is not */
        static const char *explainCols[] = {
           "addr", "opcode", "p1", "p2", "p3", "p4", "p5", "comment" };
        int jj;
        for(jj=0; jj<ArraySize(explainCols); jj++){
          if( strcmp(sqlite3_column_name(pSql,jj),explainCols[jj])!=0 ){
            p->cMode = p->mode;
            sqlite3_reset(pSql);
            return;
          }
        }
      }
      nAlloc += 100;
      p->aiIndent = (int*)sqlite3_realloc64(p->aiIndent, nAlloc*sizeof(int));
      if( p->aiIndent==0 ) shell_out_of_memory();
      abYield = (int*)sqlite3_realloc64(abYield, nAlloc*sizeof(int));
      if( abYield==0 ) shell_out_of_memory();
    }
    abYield[iOp] = str_in_array(zOp, azYield);
    p->aiIndent[iOp] = 0;
    p->nIndent = iOp+1;

    if( str_in_array(zOp, azNext) ){
      for(i=p2op; i<iOp; i++) p->aiIndent[i] += 2;
    }
    if( str_in_array(zOp, azGoto) && p2op<p->nIndent
     && (abYield[p2op] || sqlite3_column_int(pSql, 2))
    ){
      for(i=p2op; i<iOp; i++) p->aiIndent[i] += 2;
    }
  }

  p->iIndent = 0;
  sqlite3_free(abYield);
  sqlite3_reset(pSql);
}

/*
** Free the array allocated by explain_data_prepare().
*/
static void explain_data_delete(ShellState *p){
  sqlite3_free(p->aiIndent);
  p->aiIndent = 0;
  p->nIndent = 0;
  p->iIndent = 0;
}

/*
** Disable and restore .wheretrace and .selecttrace settings.
*/
#if defined(SQLITE_DEBUG) && defined(SQLITE_ENABLE_SELECTTRACE)
extern int sqlite3SelectTrace;
static int savedSelectTrace;
#endif
#if defined(SQLITE_DEBUG) && defined(SQLITE_ENABLE_WHERETRACE)
extern int sqlite3WhereTrace;
static int savedWhereTrace;
#endif
static void disable_debug_trace_modes(void){
#if defined(SQLITE_DEBUG) && defined(SQLITE_ENABLE_SELECTTRACE)
  savedSelectTrace = sqlite3SelectTrace;
  sqlite3SelectTrace = 0;
#endif
#if defined(SQLITE_DEBUG) && defined(SQLITE_ENABLE_WHERETRACE)
  savedWhereTrace = sqlite3WhereTrace;
  sqlite3WhereTrace = 0;
#endif
}
static void restore_debug_trace_modes(void){
#if defined(SQLITE_DEBUG) && defined(SQLITE_ENABLE_SELECTTRACE)
  sqlite3SelectTrace = savedSelectTrace;
#endif
#if defined(SQLITE_DEBUG) && defined(SQLITE_ENABLE_WHERETRACE)
  sqlite3WhereTrace = savedWhereTrace;
#endif
}

/* Create the TEMP table used to store parameter bindings */
static void bind_table_init(ShellState *p){
  int wrSchema = 0;
  sqlite3_db_config(p->db, SQLITE_DBCONFIG_WRITABLE_SCHEMA, -1, &wrSchema);
  sqlite3_db_config(p->db, SQLITE_DBCONFIG_WRITABLE_SCHEMA, 1, 0);
  sqlite3_exec(p->db,
    "CREATE TABLE IF NOT EXISTS temp.sqlite_parameters(\n"
    "  key TEXT PRIMARY KEY,\n"
    "  value ANY\n"
    ") WITHOUT ROWID;",
    0, 0, 0);
  sqlite3_db_config(p->db, SQLITE_DBCONFIG_WRITABLE_SCHEMA, wrSchema, 0);
}

/*
** Bind parameters on a prepared statement.
**
** Parameter bindings are taken from a TEMP table of the form:
**
**    CREATE TEMP TABLE sqlite_parameters(key TEXT PRIMARY KEY, value)
**    WITHOUT ROWID;
**
** No bindings occur if this table does not exist.  The special character '$'
** is included in the table name to help prevent collisions with actual tables.
** The table must be in the TEMP schema.
*/
static void bind_prepared_stmt(ShellState *pArg, sqlite3_stmt *pStmt){
  int nVar;
  int i;
  int rc;
  sqlite3_stmt *pQ = 0;

  nVar = sqlite3_bind_parameter_count(pStmt);
  if( nVar==0 ) return;  /* Nothing to do */
  if( sqlite3_table_column_metadata(pArg->db, "TEMP", "sqlite_parameters",
                                    "key", 0, 0, 0, 0, 0)!=SQLITE_OK ){
    return; /* Parameter table does not exist */
  }
  rc = sqlite3_prepare_v2(pArg->db,
          "SELECT value FROM temp.sqlite_parameters"
          " WHERE key=?1", -1, &pQ, 0);
  if( rc || pQ==0 ) return;
  for(i=1; i<=nVar; i++){
    char zNum[30];
    const char *zVar = sqlite3_bind_parameter_name(pStmt, i);
    if( zVar==0 ){
      sqlite3_snprintf(sizeof(zNum),zNum,"?%d",i);
      zVar = zNum;
    }
    sqlite3_bind_text(pQ, 1, zVar, -1, SQLITE_STATIC);
    if( sqlite3_step(pQ)==SQLITE_ROW ){
      sqlite3_bind_value(pStmt, i, sqlite3_column_value(pQ, 0));
    }else{
      sqlite3_bind_null(pStmt, i);
    }
    sqlite3_reset(pQ);
  }
  sqlite3_finalize(pQ);
}

/*
** Run a prepared statement
*/
static void exec_prepared_stmt(
  ShellState *pArg,                                /* Pointer to ShellState */
  sqlite3_stmt *pStmt                              /* Statment to run */
){
  int rc;

  /* perform the first step.  this will tell us if we
  ** have a result set or not and how wide it is.
  */
  rc = sqlite3_step(pStmt);
  /* if we have a result set... */
  if( SQLITE_ROW == rc ){
    /* allocate space for col name ptr, value ptr, and type */
    int nCol = sqlite3_column_count(pStmt);
    void *pData = sqlite3_malloc64(3*nCol*sizeof(const char*) + 1);
    if( !pData ){
      rc = SQLITE_NOMEM;
    }else{
      char **azCols = (char **)pData;      /* Names of result columns */
      char **azVals = &azCols[nCol];       /* Results */
      int *aiTypes = (int *)&azVals[nCol]; /* Result types */
      int i, x;
      assert(sizeof(int) <= sizeof(char *));
      /* save off ptrs to column names */
      for(i=0; i<nCol; i++){
        azCols[i] = (char *)sqlite3_column_name(pStmt, i);
      }
      do{
        /* extract the data and data types */
        for(i=0; i<nCol; i++){
          aiTypes[i] = x = sqlite3_column_type(pStmt, i);
          if( x==SQLITE_BLOB && pArg && pArg->cMode==MODE_Insert ){
            azVals[i] = "";
          }else{
            azVals[i] = (char*)sqlite3_column_text(pStmt, i);
          }
          if( !azVals[i] && (aiTypes[i]!=SQLITE_NULL) ){
            rc = SQLITE_NOMEM;
            break; /* from for */
          }
        } /* end for */

        /* if data and types extracted successfully... */
        if( SQLITE_ROW == rc ){
          /* call the supplied callback with the result row data */
          if( shell_callback(pArg, nCol, azVals, azCols, aiTypes) ){
            rc = SQLITE_ABORT;
          }else{
            rc = sqlite3_step(pStmt);
          }
        }
      } while( SQLITE_ROW == rc );
      sqlite3_free(pData);
    }
  }
}

#ifndef SQLITE_OMIT_VIRTUALTABLE
/*
** This function is called to process SQL if the previous shell command
** was ".expert". It passes the SQL in the second argument directly to
** the sqlite3expert object.
**
** If successful, SQLITE_OK is returned. Otherwise, an SQLite error
** code. In this case, (*pzErr) may be set to point to a buffer containing
** an English language error message. It is the responsibility of the
** caller to eventually free this buffer using sqlite3_free().
*/
static int expertHandleSQL(
  ShellState *pState, 
  const char *zSql, 
  char **pzErr
){
  assert( pState->expert.pExpert );
  assert( pzErr==0 || *pzErr==0 );
  return sqlite3_expert_sql(pState->expert.pExpert, zSql, pzErr);
}

/*
** This function is called either to silently clean up the object
** created by the ".expert" command (if bCancel==1), or to generate a 
** report from it and then clean it up (if bCancel==0).
**
** If successful, SQLITE_OK is returned. Otherwise, an SQLite error
** code. In this case, (*pzErr) may be set to point to a buffer containing
** an English language error message. It is the responsibility of the
** caller to eventually free this buffer using sqlite3_free().
*/
static int expertFinish(
  ShellState *pState,
  int bCancel,
  char **pzErr
){
  int rc = SQLITE_OK;
  sqlite3expert *p = pState->expert.pExpert;
  assert( p );
  assert( bCancel || pzErr==0 || *pzErr==0 );
  if( bCancel==0 ){
    FILE *out = pState->out;
    int bVerbose = pState->expert.bVerbose;

    rc = sqlite3_expert_analyze(p, pzErr);
    if( rc==SQLITE_OK ){
      int nQuery = sqlite3_expert_count(p);
      int i;

      if( bVerbose ){
        const char *zCand = sqlite3_expert_report(p,0,EXPERT_REPORT_CANDIDATES);
        raw_printf(out, "-- Candidates -----------------------------\n");
        raw_printf(out, "%s\n", zCand);
      }
      for(i=0; i<nQuery; i++){
        const char *zSql = sqlite3_expert_report(p, i, EXPERT_REPORT_SQL);
        const char *zIdx = sqlite3_expert_report(p, i, EXPERT_REPORT_INDEXES);
        const char *zEQP = sqlite3_expert_report(p, i, EXPERT_REPORT_PLAN);
        if( zIdx==0 ) zIdx = "(no new indexes)\n";
        if( bVerbose ){
          raw_printf(out, "-- Query %d --------------------------------\n",i+1);
          raw_printf(out, "%s\n\n", zSql);
        }
        raw_printf(out, "%s\n", zIdx);
        raw_printf(out, "%s\n", zEQP);
      }
    }
  }
  sqlite3_expert_destroy(p);
  pState->expert.pExpert = 0;
  return rc;
}

/*
** Implementation of ".expert" dot command.
*/
static int expertDotCommand(
  ShellState *pState,             /* Current shell tool state */
  char **azArg,                   /* Array of arguments passed to dot command */
  int nArg                        /* Number of entries in azArg[] */
){
  int rc = SQLITE_OK;
  char *zErr = 0;
  int i;
  int iSample = 0;

  assert( pState->expert.pExpert==0 );
  memset(&pState->expert, 0, sizeof(ExpertInfo));

  for(i=1; rc==SQLITE_OK && i<nArg; i++){
    char *z = azArg[i];
    int n;
    if( z[0]=='-' && z[1]=='-' ) z++;
    n = strlen30(z);
    if( n>=2 && 0==strncmp(z, "-verbose", n) ){
      pState->expert.bVerbose = 1;
    }
    else if( n>=2 && 0==strncmp(z, "-sample", n) ){
      if( i==(nArg-1) ){
        raw_printf(stderr, "option requires an argument: %s\n", z);
        rc = SQLITE_ERROR;
      }else{
        iSample = (int)integerValue(azArg[++i]);
        if( iSample<0 || iSample>100 ){
          raw_printf(stderr, "value out of range: %s\n", azArg[i]);
          rc = SQLITE_ERROR;
        }
      }
    }
    else{
      raw_printf(stderr, "unknown option: %s\n", z);
      rc = SQLITE_ERROR;
    }
  }

  if( rc==SQLITE_OK ){
    pState->expert.pExpert = sqlite3_expert_new(pState->db, &zErr);
    if( pState->expert.pExpert==0 ){
      raw_printf(stderr, "sqlite3_expert_new: %s\n", zErr);
      rc = SQLITE_ERROR;
    }else{
      sqlite3_expert_config(
          pState->expert.pExpert, EXPERT_CONFIG_SAMPLE, iSample
      );
    }
  }

  return rc;
}
#endif /* ifndef SQLITE_OMIT_VIRTUALTABLE */

static void shellPrepare(
  sqlite3 *db, 
  int *pRc, 
  const char *zSql, 
  sqlite3_stmt **ppStmt
){
  *ppStmt = 0;
  if( *pRc==SQLITE_OK ){
    int rc = sqlite3_prepare_v2(db, zSql, -1, ppStmt, 0);
    if( rc!=SQLITE_OK ){
      raw_printf(stderr, "sql error: %s (%d)\n", 
          sqlite3_errmsg(db), sqlite3_errcode(db)
      );
      *pRc = rc;
    }
  }
}

static void shellExecPrintf(
  sqlite3 *db, 
  int *pRc, 
  const char *zFmt, 
  ...
){
  if( *pRc==SQLITE_OK ){
    va_list ap;
    char *z;
    va_start(ap, zFmt);
    z = sqlite3_vmprintf(zFmt, ap);
    va_end(ap);
    if( z==0 ){
      *pRc = SQLITE_NOMEM;
    }else{
      *pRc = sqlite3_exec(db, z, 0, 0, 0);
      sqlite3_free(z);
    }
  }
}

static void shellPreparePrintf(
  sqlite3 *db, 
  int *pRc, 
  sqlite3_stmt **ppStmt,
  const char *zFmt, 
  ...
){
  *ppStmt = 0;
  if( *pRc==SQLITE_OK ){
    va_list ap;
    char *z;
    va_start(ap, zFmt);
    z = sqlite3_vmprintf(zFmt, ap);
    va_end(ap);
    if( z==0 ){
      *pRc = SQLITE_NOMEM;
    }else{
      shellPrepare(db, pRc, z, ppStmt);
      sqlite3_free(z);
    }
  }
}

static void shellFinalize(
  int *pRc, 
  sqlite3_stmt *pStmt
){
  if( pStmt ){
    sqlite3 *db = sqlite3_db_handle(pStmt);
    int rc = sqlite3_finalize(pStmt);
    if( *pRc==SQLITE_OK ){
      if( rc!=SQLITE_OK ){
        raw_printf(stderr, "SQL error: %s\n", sqlite3_errmsg(db));
      }
      *pRc = rc;
    }
  }
}

static void shellReset(
  int *pRc, 
  sqlite3_stmt *pStmt
){
  int rc = sqlite3_reset(pStmt);
  if( *pRc==SQLITE_OK ){
    if( rc!=SQLITE_OK ){
      sqlite3 *db = sqlite3_db_handle(pStmt);
      raw_printf(stderr, "SQL error: %s\n", sqlite3_errmsg(db));
    }
    *pRc = rc;
  }
}

static int sharedSchemaFix(ShellState *pState, const char *zDb, int eFix){
  int rc = SQLITE_OK;
  i64 iLast = 0;
  int iCookie = 0;
  int iAutoVacuum = 0;
  sqlite3_stmt *pStmt = 0;

  shellExecPrintf(pState->db, &rc, "ATTACH '%q' AS _shared_schema_tmp", zDb);
  shellExecPrintf(pState->db, &rc, "PRAGMA writable_schema = 1");
  shellExecPrintf(pState->db, &rc, "BEGIN");
  shellPreparePrintf(pState->db, &rc, &pStmt, 
      "SELECT max(rowid) FROM _shared_schema_tmp.sqlite_master"
  );
  sqlite3_step(pStmt);
  iLast = sqlite3_column_int64(pStmt, 0);
  shellFinalize(&rc, pStmt);
  shellPreparePrintf(pState->db, &rc, &pStmt,
      "INSERT INTO _shared_schema_tmp.sqlite_master SELECT "
      "  type, name, tbl_name, ("
      "    SELECT rootpage FROM _shared_schema_tmp.sqlite_master WHERE "
      "      type IS o.type AND name IS o.name AND rowid<=?"
      "  ), sql FROM main.sqlite_master AS o"
  );
  sqlite3_bind_int64(pStmt, 1, iLast);
  sqlite3_step(pStmt);
  shellFinalize(&rc, pStmt);

  shellExecPrintf(pState->db, &rc,
      "DELETE FROM _shared_schema_tmp.sqlite_master WHERE rowid<=%lld",
      iLast
  );
  shellExecPrintf(pState->db, &rc, "COMMIT");
  sqlite3_exec(pState->db, "PRAGMA writable_schema = 0", 0, 0, 0);

  /* Copy the auto-vacuum setting from main to the target db */
  shellPreparePrintf(pState->db, &rc, &pStmt, "PRAGMA main.auto_vacuum");
  sqlite3_step(pStmt);
  iAutoVacuum = sqlite3_column_int(pStmt, 0);
  shellFinalize(&rc, pStmt);
  shellExecPrintf(pState->db, &rc, 
      "PRAGMA _shared_schema_tmp.auto_vacuum = %d", iAutoVacuum
  );

  /* Vacuum the db in order to standardize the rootpage numbers. */
  shellExecPrintf(pState->db, &rc, "VACUUM _shared_schema_tmp");

  /* Set the schema-cookie value to the same as database "main" */
  shellPreparePrintf(pState->db, &rc, &pStmt, "PRAGMA main.schema_version");
  sqlite3_step(pStmt);
  iCookie = sqlite3_column_int(pStmt, 0);
  shellFinalize(&rc, pStmt);
  shellExecPrintf(pState->db, &rc, 
      "PRAGMA _shared_schema_tmp.schema_version = %d", iCookie
  );

  sqlite3_exec(pState->db, "DETACH _shared_schema_tmp", 0, 0, 0);
  return rc;
}

static int sharedSchemaCheck(ShellState *pState, const char *zDb, int *peFix){
  int rc = SQLITE_OK;
  int bFailed = 0;
  sqlite3_stmt *pStmt = 0;

  if( peFix ) *peFix = 0;
  shellExecPrintf(pState->db, &rc, "ATTACH '%q' AS _shared_schema_tmp", zDb);

  /* Check if this database has the same set of objects as the current db */
  shellPreparePrintf(pState->db, &rc, &pStmt, 
    "SELECT type, name FROM _shared_schema_tmp.sqlite_master AS o "
    "WHERE NOT EXISTS ("
    "  SELECT 1 FROM main.sqlite_master "
    "    WHERE name IS o.name AND type IS o.type"
    ")"
    " UNION ALL "
    "SELECT type, name FROM main.sqlite_master AS o "
    "WHERE NOT EXISTS ("
    "  SELECT 1 FROM _shared_schema_tmp.sqlite_master "
    "    WHERE name IS o.name AND type IS o.type"
    ")"
  );
  if( rc==SQLITE_OK && SQLITE_ROW==sqlite3_step(pStmt) ){
    utf8_printf(pState->out, "%s is NOT compatible (objects)\n", zDb);
    bFailed = 1;
  }
  shellFinalize(&rc, pStmt);

  /* Check if this database has the same set of SQL statements as the 
  ** current db. */
  if( bFailed==0 ){
    shellPreparePrintf(pState->db, &rc, &pStmt, 
        "SELECT 1 FROM _shared_schema_tmp.sqlite_master AS o "
        "WHERE sql IS NOT ("
        "  SELECT sql FROM main.sqlite_master "
        "    WHERE name IS o.name AND type IS o.type"
        ")"
    );
    if( rc==SQLITE_OK && SQLITE_ROW==sqlite3_step(pStmt) ){
      utf8_printf(pState->out, "%s is NOT compatible (SQL)\n", zDb);
      bFailed = 1;
    }
    shellFinalize(&rc, pStmt);
  }

  /* Check if this database has the same set of root pages as the current 
  ** db. */
  if( bFailed==0 ){
    shellPreparePrintf(pState->db, &rc, &pStmt, 
        "SELECT 1 FROM _shared_schema_tmp.sqlite_master AS o "
        "WHERE rootpage IS NOT ("
        "  SELECT rootpage FROM main.sqlite_master "
        "    WHERE name IS o.name AND type IS o.type"
        ")"
    );
    if( rc==SQLITE_OK && SQLITE_ROW==sqlite3_step(pStmt) ){
      if( peFix==0 ){
        utf8_printf(pState->out, "%s is NOT compatible (root pages)\n", zDb);
      }
      bFailed = 1;
      if( peFix ) *peFix = 1;
    }
    shellFinalize(&rc, pStmt);
  }

  if( bFailed==0 ){
    shellPreparePrintf(pState->db, &rc, &pStmt, 
        "SELECT 1 WHERE ("
        "  SELECT group_concat(rootpage || '.' || name || '.' || sql, '.') "
        "  FROM _shared_schema_tmp.sqlite_master"
        ") IS NOT ("
        "  SELECT group_concat(rootpage || '.' || name || '.' || sql, '.') "
        "  FROM main.sqlite_master"
        ")"
    );
    if( rc==SQLITE_OK && SQLITE_ROW==sqlite3_step(pStmt) ){
      if( peFix==0 ){
        utf8_printf(pState->out, 
            "%s is NOT compatible (order of sqlite_master rows)\n", zDb
        );
      }
      bFailed = 1;
      if( peFix ) *peFix = 2;
    }
    shellFinalize(&rc, pStmt);
  }

  if( bFailed==0 ){
    int iMain = -1;
    int iNew = +1;
    shellPreparePrintf(pState->db, &rc, &pStmt, 
        "PRAGMA main.schema_version"
    );
    if( rc==SQLITE_OK && SQLITE_ROW==sqlite3_step(pStmt) ){
      iMain = sqlite3_column_int(pStmt, 0);
    }
    shellFinalize(&rc, pStmt);
    shellPreparePrintf(pState->db, &rc, &pStmt, 
        "PRAGMA _shared_schema_tmp.schema_version"
    );
    if( rc==SQLITE_OK && SQLITE_ROW==sqlite3_step(pStmt) ){
      iNew = sqlite3_column_int(pStmt, 0);
    }
    shellFinalize(&rc, pStmt);
    if( rc==SQLITE_OK && iMain!=iNew ){
      if( peFix==0 ){
        utf8_printf(pState->out, 
            "%s is NOT compatible (schema cookie)\n", zDb
        );
      }
      bFailed = 1;
      if( peFix ) *peFix = 3;
    }
  }

  if( rc==SQLITE_OK && bFailed==0 ){
    utf8_printf(pState->out, "%s is compatible\n", zDb);
  }

  sqlite3_exec(pState->db, "DETACH _shared_schema_tmp", 0, 0, 0);
  return rc;
}

/*
** .shared-schema check|fix DB1 DB2...
*/
static int sharedSchemaDotCommand(
  ShellState *pState,             /* Current shell tool state */
  char **azArg,                   /* Array of arguments passed to dot command */
  int nArg                        /* Number of entries in azArg[] */
){
  int rc = SQLITE_OK;
  int bFix = 0;                   /* Fix databases if possible */
  int n1;
  int i;
  if( nArg<3 ){
    goto shared_schema_usage;
  }

  n1 = (int)strlen(azArg[1]);
  if( n1>0 && n1<=3 && memcmp("fix", azArg[1], n1)==0 ){
    bFix = 1;
  }else if( n1==0 || n1>5 || memcmp("check", azArg[1], n1) ){
    goto shared_schema_usage;
  }

  for(i=2; rc==SQLITE_OK && i<nArg; i++){
    int eFix = 0;
    rc = sharedSchemaCheck(pState, azArg[i], bFix ? &eFix : 0);
    if( rc==SQLITE_OK && bFix && eFix ){
      utf8_printf(pState->out, "Fixing %s... ", azArg[i]);
      fflush(pState->out);
      rc = sharedSchemaFix(pState, azArg[i], eFix);
      if( rc==SQLITE_OK ){
        rc = sharedSchemaCheck(pState, azArg[i], &eFix);
        if( rc==SQLITE_OK && eFix ){
          utf8_printf(pState->out, "VACUUMing main... ");
          fflush(pState->out);
          rc = sqlite3_exec(pState->db, "VACUUM main", 0, 0, 0);
          if( rc==SQLITE_OK ){
            rc = sharedSchemaCheck(pState, azArg[i], 0);
          }
        }
      }
    }
  }

  return rc;
 shared_schema_usage:
  raw_printf(stderr, "usage: .shared-schema check|fix DB1 DB2...\n");
  return SQLITE_ERROR;
}


/*
** Execute a statement or set of statements.  Print
** any result rows/columns depending on the current mode
** set via the supplied callback.
**
** This is very similar to SQLite's built-in sqlite3_exec()
** function except it takes a slightly different callback
** and callback data argument.
*/
static int shell_exec(
  ShellState *pArg,                         /* Pointer to ShellState */
  const char *zSql,                         /* SQL to be evaluated */
  char **pzErrMsg                           /* Error msg written here */
){
  sqlite3_stmt *pStmt = NULL;     /* Statement to execute. */
  int rc = SQLITE_OK;             /* Return Code */
  int rc2;
  const char *zLeftover;          /* Tail of unprocessed SQL */
  sqlite3 *db = pArg->db;

  if( pzErrMsg ){
    *pzErrMsg = NULL;
  }

#ifndef SQLITE_OMIT_VIRTUALTABLE
  if( pArg->expert.pExpert ){
    rc = expertHandleSQL(pArg, zSql, pzErrMsg);
    return expertFinish(pArg, (rc!=SQLITE_OK), pzErrMsg);
  }
#endif

  while( zSql[0] && (SQLITE_OK == rc) ){
    static const char *zStmtSql;
    rc = sqlite3_prepare_v2(db, zSql, -1, &pStmt, &zLeftover);
    if( SQLITE_OK != rc ){
      if( pzErrMsg ){
        *pzErrMsg = save_err_msg(db);
      }
    }else{
      if( !pStmt ){
        /* this happens for a comment or white-space */
        zSql = zLeftover;
        while( IsSpace(zSql[0]) ) zSql++;
        continue;
      }
      zStmtSql = sqlite3_sql(pStmt);
      if( zStmtSql==0 ) zStmtSql = "";
      while( IsSpace(zStmtSql[0]) ) zStmtSql++;

      /* save off the prepared statment handle and reset row count */
      if( pArg ){
        pArg->pStmt = pStmt;
        pArg->cnt = 0;
      }

      /* echo the sql statement if echo on */
      if( pArg && ShellHasFlag(pArg, SHFLG_Echo) ){
        utf8_printf(pArg->out, "%s\n", zStmtSql ? zStmtSql : zSql);
      }

      /* Show the EXPLAIN QUERY PLAN if .eqp is on */
      if( pArg && pArg->autoEQP && sqlite3_stmt_isexplain(pStmt)==0 ){
        sqlite3_stmt *pExplain;
        char *zEQP;
        int triggerEQP = 0;
        disable_debug_trace_modes();
        sqlite3_db_config(db, SQLITE_DBCONFIG_TRIGGER_EQP, -1, &triggerEQP);
        if( pArg->autoEQP>=AUTOEQP_trigger ){
          sqlite3_db_config(db, SQLITE_DBCONFIG_TRIGGER_EQP, 1, 0);
        }
        zEQP = sqlite3_mprintf("EXPLAIN QUERY PLAN %s", zStmtSql);
        rc = sqlite3_prepare_v2(db, zEQP, -1, &pExplain, 0);
        if( rc==SQLITE_OK ){
          while( sqlite3_step(pExplain)==SQLITE_ROW ){
            const char *zEQPLine = (const char*)sqlite3_column_text(pExplain,3);
            int iEqpId = sqlite3_column_int(pExplain, 0);
            int iParentId = sqlite3_column_int(pExplain, 1);
            if( zEQPLine[0]=='-' ) eqp_render(pArg);
            eqp_append(pArg, iEqpId, iParentId, zEQPLine);
          }
          eqp_render(pArg);
        }
        sqlite3_finalize(pExplain);
        sqlite3_free(zEQP);
        if( pArg->autoEQP>=AUTOEQP_full ){
          /* Also do an EXPLAIN for ".eqp full" mode */
          zEQP = sqlite3_mprintf("EXPLAIN %s", zStmtSql);
          rc = sqlite3_prepare_v2(db, zEQP, -1, &pExplain, 0);
          if( rc==SQLITE_OK ){
            pArg->cMode = MODE_Explain;
            explain_data_prepare(pArg, pExplain);
            exec_prepared_stmt(pArg, pExplain);
            explain_data_delete(pArg);
          }
          sqlite3_finalize(pExplain);
          sqlite3_free(zEQP);
        }
        if( pArg->autoEQP>=AUTOEQP_trigger && triggerEQP==0 ){
          sqlite3_db_config(db, SQLITE_DBCONFIG_TRIGGER_EQP, 0, 0);
          /* Reprepare pStmt before reactiving trace modes */
          sqlite3_finalize(pStmt);
          sqlite3_prepare_v2(db, zSql, -1, &pStmt, 0);
          if( pArg ) pArg->pStmt = pStmt;
        }
        restore_debug_trace_modes();
      }

      if( pArg ){
        pArg->cMode = pArg->mode;
        if( pArg->autoExplain ){
          if( sqlite3_stmt_isexplain(pStmt)==1 ){
            pArg->cMode = MODE_Explain;
          }
          if( sqlite3_stmt_isexplain(pStmt)==2 ){
            pArg->cMode = MODE_EQP;
          }
        }

        /* If the shell is currently in ".explain" mode, gather the extra
        ** data required to add indents to the output.*/
        if( pArg->cMode==MODE_Explain ){
          explain_data_prepare(pArg, pStmt);
        }
      }

      bind_prepared_stmt(pArg, pStmt);
      exec_prepared_stmt(pArg, pStmt);
      explain_data_delete(pArg);
      eqp_render(pArg);

      /* print usage stats if stats on */
      if( pArg && pArg->statsOn ){
        display_stats(db, pArg, 0);
      }

      /* print loop-counters if required */
      if( pArg && pArg->scanstatsOn ){
        display_scanstats(db, pArg);
      }

      /* Finalize the statement just executed. If this fails, save a
      ** copy of the error message. Otherwise, set zSql to point to the
      ** next statement to execute. */
      rc2 = sqlite3_finalize(pStmt);
      if( rc!=SQLITE_NOMEM ) rc = rc2;
      if( rc==SQLITE_OK ){
        zSql = zLeftover;
        while( IsSpace(zSql[0]) ) zSql++;
      }else if( pzErrMsg ){
        *pzErrMsg = save_err_msg(db);
      }

      /* clear saved stmt handle */
      if( pArg ){
        pArg->pStmt = NULL;
      }
    }
  } /* end while */

  return rc;
}

/*
** Release memory previously allocated by tableColumnList().
*/
static void freeColumnList(char **azCol){
  int i;
  for(i=1; azCol[i]; i++){
    sqlite3_free(azCol[i]);
  }
  /* azCol[0] is a static string */
  sqlite3_free(azCol);
}

/*
** Return a list of pointers to strings which are the names of all
** columns in table zTab.   The memory to hold the names is dynamically
** allocated and must be released by the caller using a subsequent call
** to freeColumnList().
**
** The azCol[0] entry is usually NULL.  However, if zTab contains a rowid
** value that needs to be preserved, then azCol[0] is filled in with the
** name of the rowid column.
**
** The first regular column in the table is azCol[1].  The list is terminated
** by an entry with azCol[i]==0.
*/
static char **tableColumnList(ShellState *p, const char *zTab){
  char **azCol = 0;
  sqlite3_stmt *pStmt;
  char *zSql;
  int nCol = 0;
  int nAlloc = 0;
  int nPK = 0;       /* Number of PRIMARY KEY columns seen */
  int isIPK = 0;     /* True if one PRIMARY KEY column of type INTEGER */
  int preserveRowid = ShellHasFlag(p, SHFLG_PreserveRowid);
  int rc;

  zSql = sqlite3_mprintf("PRAGMA table_info=%Q", zTab);
  rc = sqlite3_prepare_v2(p->db, zSql, -1, &pStmt, 0);
  sqlite3_free(zSql);
  if( rc ) return 0;
  while( sqlite3_step(pStmt)==SQLITE_ROW ){
    if( nCol>=nAlloc-2 ){
      nAlloc = nAlloc*2 + nCol + 10;
      azCol = sqlite3_realloc(azCol, nAlloc*sizeof(azCol[0]));
      if( azCol==0 ) shell_out_of_memory();
    }
    azCol[++nCol] = sqlite3_mprintf("%s", sqlite3_column_text(pStmt, 1));
    if( sqlite3_column_int(pStmt, 5) ){
      nPK++;
      if( nPK==1
       && sqlite3_stricmp((const char*)sqlite3_column_text(pStmt,2),
                          "INTEGER")==0
      ){
        isIPK = 1;
      }else{
        isIPK = 0;
      }
    }
  }
  sqlite3_finalize(pStmt);
  if( azCol==0 ) return 0;
  azCol[0] = 0;
  azCol[nCol+1] = 0;

  /* The decision of whether or not a rowid really needs to be preserved
  ** is tricky.  We never need to preserve a rowid for a WITHOUT ROWID table
  ** or a table with an INTEGER PRIMARY KEY.  We are unable to preserve
  ** rowids on tables where the rowid is inaccessible because there are other
  ** columns in the table named "rowid", "_rowid_", and "oid".
  */
  if( preserveRowid && isIPK ){
    /* If a single PRIMARY KEY column with type INTEGER was seen, then it
    ** might be an alise for the ROWID.  But it might also be a WITHOUT ROWID
    ** table or a INTEGER PRIMARY KEY DESC column, neither of which are
    ** ROWID aliases.  To distinguish these cases, check to see if
    ** there is a "pk" entry in "PRAGMA index_list".  There will be
    ** no "pk" index if the PRIMARY KEY really is an alias for the ROWID.
    */
    zSql = sqlite3_mprintf("SELECT 1 FROM pragma_index_list(%Q)"
                           " WHERE origin='pk'", zTab);
    rc = sqlite3_prepare_v2(p->db, zSql, -1, &pStmt, 0);
    sqlite3_free(zSql);
    if( rc ){
      freeColumnList(azCol);
      return 0;
    }
    rc = sqlite3_step(pStmt);
    sqlite3_finalize(pStmt);
    preserveRowid = rc==SQLITE_ROW;
  }
  if( preserveRowid ){
    /* Only preserve the rowid if we can find a name to use for the
    ** rowid */
    static char *azRowid[] = { "rowid", "_rowid_", "oid" };
    int i, j;
    for(j=0; j<3; j++){
      for(i=1; i<=nCol; i++){
        if( sqlite3_stricmp(azRowid[j],azCol[i])==0 ) break;
      }
      if( i>nCol ){
        /* At this point, we know that azRowid[j] is not the name of any
        ** ordinary column in the table.  Verify that azRowid[j] is a valid
        ** name for the rowid before adding it to azCol[0].  WITHOUT ROWID
        ** tables will fail this last check */
        rc = sqlite3_table_column_metadata(p->db,0,zTab,azRowid[j],0,0,0,0,0);
        if( rc==SQLITE_OK ) azCol[0] = azRowid[j];
        break;
      }
    }
  }
  return azCol;
}

/*
** Toggle the reverse_unordered_selects setting.
*/
static void toggleSelectOrder(sqlite3 *db){
  sqlite3_stmt *pStmt = 0;
  int iSetting = 0;
  char zStmt[100];
  sqlite3_prepare_v2(db, "PRAGMA reverse_unordered_selects", -1, &pStmt, 0);
  if( sqlite3_step(pStmt)==SQLITE_ROW ){
    iSetting = sqlite3_column_int(pStmt, 0);
  }
  sqlite3_finalize(pStmt);
  sqlite3_snprintf(sizeof(zStmt), zStmt,
       "PRAGMA reverse_unordered_selects(%d)", !iSetting);
  sqlite3_exec(db, zStmt, 0, 0, 0);
}

/*
** This is a different callback routine used for dumping the database.
** Each row received by this callback consists of a table name,
** the table type ("index" or "table") and SQL to create the table.
** This routine should print text sufficient to recreate the table.
*/
static int dump_callback(void *pArg, int nArg, char **azArg, char **azNotUsed){
  int rc;
  const char *zTable;
  const char *zType;
  const char *zSql;
  ShellState *p = (ShellState *)pArg;

  UNUSED_PARAMETER(azNotUsed);
  if( nArg!=3 || azArg==0 ) return 0;
  zTable = azArg[0];
  zType = azArg[1];
  zSql = azArg[2];

  if( strcmp(zTable, "sqlite_sequence")==0 ){
    raw_printf(p->out, "DELETE FROM sqlite_sequence;\n");
  }else if( sqlite3_strglob("sqlite_stat?", zTable)==0 ){
    raw_printf(p->out, "ANALYZE sqlite_master;\n");
  }else if( strncmp(zTable, "sqlite_", 7)==0 ){
    return 0;
  }else if( strncmp(zSql, "CREATE VIRTUAL TABLE", 20)==0 ){
    char *zIns;
    if( !p->writableSchema ){
      raw_printf(p->out, "PRAGMA writable_schema=ON;\n");
      p->writableSchema = 1;
    }
    zIns = sqlite3_mprintf(
       "INSERT INTO sqlite_master(type,name,tbl_name,rootpage,sql)"
       "VALUES('table','%q','%q',0,'%q');",
       zTable, zTable, zSql);
    utf8_printf(p->out, "%s\n", zIns);
    sqlite3_free(zIns);
    return 0;
  }else{
    printSchemaLine(p->out, zSql, ";\n");
  }

  if( strcmp(zType, "table")==0 ){
    ShellText sSelect;
    ShellText sTable;
    char **azCol;
    int i;
    char *savedDestTable;
    int savedMode;

    azCol = tableColumnList(p, zTable);
    if( azCol==0 ){
      p->nErr++;
      return 0;
    }

    /* Always quote the table name, even if it appears to be pure ascii,
    ** in case it is a keyword. Ex:  INSERT INTO "table" ... */
    initText(&sTable);
    appendText(&sTable, zTable, quoteChar(zTable));
    /* If preserving the rowid, add a column list after the table name.
    ** In other words:  "INSERT INTO tab(rowid,a,b,c,...) VALUES(...)"
    ** instead of the usual "INSERT INTO tab VALUES(...)".
    */
    if( azCol[0] ){
      appendText(&sTable, "(", 0);
      appendText(&sTable, azCol[0], 0);
      for(i=1; azCol[i]; i++){
        appendText(&sTable, ",", 0);
        appendText(&sTable, azCol[i], quoteChar(azCol[i]));
      }
      appendText(&sTable, ")", 0);
    }

    /* Build an appropriate SELECT statement */
    initText(&sSelect);
    appendText(&sSelect, "SELECT ", 0);
    if( azCol[0] ){
      appendText(&sSelect, azCol[0], 0);
      appendText(&sSelect, ",", 0);
    }
    for(i=1; azCol[i]; i++){
      appendText(&sSelect, azCol[i], quoteChar(azCol[i]));
      if( azCol[i+1] ){
        appendText(&sSelect, ",", 0);
      }
    }
    freeColumnList(azCol);
    appendText(&sSelect, " FROM ", 0);
    appendText(&sSelect, zTable, quoteChar(zTable));

    savedDestTable = p->zDestTable;
    savedMode = p->mode;
    p->zDestTable = sTable.z;
    p->mode = p->cMode = MODE_Insert;
    rc = shell_exec(p, sSelect.z, 0);
    if( (rc&0xff)==SQLITE_CORRUPT ){
      raw_printf(p->out, "/****** CORRUPTION ERROR *******/\n");
      toggleSelectOrder(p->db);
      shell_exec(p, sSelect.z, 0);
      toggleSelectOrder(p->db);
    }
    p->zDestTable = savedDestTable;
    p->mode = savedMode;
    freeText(&sTable);
    freeText(&sSelect);
    if( rc ) p->nErr++;
  }
  return 0;
}

/*
** Run zQuery.  Use dump_callback() as the callback routine so that
** the contents of the query are output as SQL statements.
**
** If we get a SQLITE_CORRUPT error, rerun the query after appending
** "ORDER BY rowid DESC" to the end.
*/
static int run_schema_dump_query(
  ShellState *p,
  const char *zQuery
){
  int rc;
  char *zErr = 0;
  rc = sqlite3_exec(p->db, zQuery, dump_callback, p, &zErr);
  if( rc==SQLITE_CORRUPT ){
    char *zQ2;
    int len = strlen30(zQuery);
    raw_printf(p->out, "/****** CORRUPTION ERROR *******/\n");
    if( zErr ){
      utf8_printf(p->out, "/****** %s ******/\n", zErr);
      sqlite3_free(zErr);
      zErr = 0;
    }
    zQ2 = malloc( len+100 );
    if( zQ2==0 ) return rc;
    sqlite3_snprintf(len+100, zQ2, "%s ORDER BY rowid DESC", zQuery);
    rc = sqlite3_exec(p->db, zQ2, dump_callback, p, &zErr);
    if( rc ){
      utf8_printf(p->out, "/****** ERROR: %s ******/\n", zErr);
    }else{
      rc = SQLITE_CORRUPT;
    }
    sqlite3_free(zErr);
    free(zQ2);
  }
  return rc;
}

/*
** Text of help messages.
**
** The help text for each individual command begins with a line that starts
** with ".".  Subsequent lines are supplimental information.
**
** There must be two or more spaces between the end of the command and the
** start of the description of what that command does.
*/
static const char *(azHelp[]) = {
#if defined(SQLITE_HAVE_ZLIB) && !defined(SQLITE_OMIT_VIRTUALTABLE)
  ".archive ...             Manage SQL archives",
  "   Each command must have exactly one of the following options:",
  "     -c, --create               Create a new archive",
  "     -u, --update               Add files or update files with changed mtime",
  "     -i, --insert               Like -u but always add even if mtime unchanged",
  "     -t, --list                 List contents of archive",
  "     -x, --extract              Extract files from archive",
  "   Optional arguments:",
  "     -v, --verbose              Print each filename as it is processed",
  "     -f FILE, --file FILE       Operate on archive FILE (default is current db)",
  "     -a FILE, --append FILE     Operate on FILE opened using the apndvfs VFS",
  "     -C DIR, --directory DIR    Change to directory DIR to read/extract files",
  "     -n, --dryrun               Show the SQL that would have occurred",
  "   Examples:",
  "     .ar -cf archive.sar foo bar  # Create archive.sar from files foo and bar",
  "     .ar -tf archive.sar          # List members of archive.sar",
  "     .ar -xvf archive.sar         # Verbosely extract files from archive.sar",
  "   See also:",
  "      http://sqlite.org/cli.html#sqlar_archive_support",
#endif
#ifndef SQLITE_OMIT_AUTHORIZATION
  ".auth ON|OFF             Show authorizer callbacks",
#endif
  ".backup ?DB? FILE        Backup DB (default \"main\") to FILE",
  "       --append            Use the appendvfs",
  "       --async             Write to FILE without a journal and without fsync()",
  ".bail on|off             Stop after hitting an error.  Default OFF",
  ".binary on|off           Turn binary output on or off.  Default OFF",
  ".cd DIRECTORY            Change the working directory to DIRECTORY",
  ".changes on|off          Show number of rows changed by SQL",
  ".check GLOB              Fail if output since .testcase does not match",
  ".clone NEWDB             Clone data into NEWDB from the existing database",
  ".databases               List names and files of attached databases",
  ".dbconfig ?op? ?val?     List or change sqlite3_db_config() options",
  ".dbinfo ?DB?             Show status information about the database",
  ".dump ?TABLE? ...        Render all database content as SQL",
  "   Options:",
  "     --preserve-rowids      Include ROWID values in the output",
  "     --newlines             Allow unescaped newline characters in output",
  "   TABLE is a LIKE pattern for the tables to dump",
  ".echo on|off             Turn command echo on or off",
  ".eqp on|off|full|...     Enable or disable automatic EXPLAIN QUERY PLAN",
  "   Other Modes:",
#ifdef SQLITE_DEBUG
  "      test                  Show raw EXPLAIN QUERY PLAN output",
  "      trace                 Like \"full\" but also enable \"PRAGMA vdbe_trace\"",
#endif
  "      trigger               Like \"full\" but also show trigger bytecode",
  ".excel                   Display the output of next command in a spreadsheet",
  ".exit ?CODE?             Exit this program with return-code CODE",
  ".expert                  EXPERIMENTAL. Suggest indexes for specified queries",
/* Because explain mode comes on automatically now, the ".explain" mode
** is removed from the help screen.  It is still supported for legacy, however */
/*".explain ?on|off|auto?   Turn EXPLAIN output mode on or off or to automatic",*/
  ".fullschema ?--indent?   Show schema and the content of sqlite_stat tables",
  ".headers on|off          Turn display of headers on or off",
  ".help ?-all? ?PATTERN?   Show help text for PATTERN",
  ".import FILE TABLE       Import data from FILE into TABLE",
#ifndef SQLITE_OMIT_TEST_CONTROL
  ".imposter INDEX TABLE    Create imposter table TABLE on index INDEX",
#endif
  ".indexes ?TABLE?         Show names of indexes",
  "                           If TABLE is specified, only show indexes for",
  "                           tables matching TABLE using the LIKE operator.",
#ifdef SQLITE_ENABLE_IOTRACE
  ".iotrace FILE            Enable I/O diagnostic logging to FILE",
#endif
  ".limit ?LIMIT? ?VAL?     Display or change the value of an SQLITE_LIMIT",
  ".lint OPTIONS            Report potential schema issues.",
  "     Options:",
  "        fkey-indexes     Find missing foreign key indexes",
#ifndef SQLITE_OMIT_LOAD_EXTENSION
  ".load FILE ?ENTRY?       Load an extension library",
#endif
  ".log FILE|off            Turn logging on or off.  FILE can be stderr/stdout",
  ".mode MODE ?TABLE?       Set output mode",
  "   MODE is one of:",
  "     ascii    Columns/rows delimited by 0x1F and 0x1E",
  "     csv      Comma-separated values",
  "     column   Left-aligned columns.  (See .width)",
  "     html     HTML <table> code",
  "     insert   SQL insert statements for TABLE",
  "     line     One value per line",
  "     list     Values delimited by \"|\"",
  "     quote    Escape answers as for SQL",
  "     tabs     Tab-separated values",
  "     tcl      TCL list elements",
  ".nullvalue STRING        Use STRING in place of NULL values",
  ".once (-e|-x|FILE)       Output for the next SQL command only to FILE",
  "     If FILE begins with '|' then open as a pipe",
  "     Other options:",
  "       -e    Invoke system text editor",
  "       -x    Open in a spreadsheet",
  ".open ?OPTIONS? ?FILE?   Close existing database and reopen FILE",
  "     Options:",
  "        --append        Use appendvfs to append database to the end of FILE",
#ifdef SQLITE_ENABLE_DESERIALIZE
  "        --deserialize   Load into memory useing sqlite3_deserialize()",
  "        --hexdb         Load the output of \"dbtotxt\" as an in-memory database",
  "        --maxsize N     Maximum size for --hexdb or --deserialized database",
#endif
  "        --new           Initialize FILE to an empty database",
  "        --readonly      Open FILE readonly",
  "        --zip           FILE is a ZIP archive",
  ".output ?FILE?           Send output to FILE or stdout if FILE is omitted",
  "     If FILE begins with '|' then open it as a pipe.",
  ".parameter CMD ...       Manage SQL parameter bindings",
  "   clear                   Erase all bindings",
  "   init                    Initialize the TEMP table that holds bindings",
  "   list                    List the current parameter bindings",
  "   set PARAMETER VALUE     Given SQL parameter PARAMETER a value of VALUE",
  "                           PARAMETER should start with '$', ':', '@', or '?'",
  "   unset PARAMETER         Remove PARAMETER from the binding table",
  ".print STRING...         Print literal STRING",
#ifndef SQLITE_OMIT_PROGRESS_CALLBACK
  ".progress N              Invoke progress handler after every N opcodes",
  "   --limit N                 Interrupt after N progress callbacks",
  "   --once                    Do no more than one progress interrupt",
  "   --quiet|-q                No output except at interrupts",
  "   --reset                   Reset the count for each input and interrupt",
#endif
  ".prompt MAIN CONTINUE    Replace the standard prompts",
  ".quit                    Exit this program",
  ".read FILE               Read input from FILE",
#if !defined(SQLITE_OMIT_VIRTUALTABLE) && defined(SQLITE_ENABLE_DBPAGE_VTAB)
  ".recover                 Recover as much data as possible from corrupt db.",
#endif
  ".restore ?DB? FILE       Restore content of DB (default \"main\") from FILE",
  ".save FILE               Write in-memory database into FILE",
  ".scanstats on|off        Turn sqlite3_stmt_scanstatus() metrics on or off",
  ".schema ?PATTERN?        Show the CREATE statements matching PATTERN",
  "     Options:",
  "         --indent            Try to pretty-print the schema",
  ".selftest ?OPTIONS?      Run tests defined in the SELFTEST table",
  "    Options:",
  "       --init               Create a new SELFTEST table",
  "       -v                   Verbose output",
  ".separator COL ?ROW?     Change the column and row separators",
#if defined(SQLITE_ENABLE_SESSION)
  ".session ?NAME? CMD ...  Create or control sessions",
  "   Subcommands:",
  "     attach TABLE             Attach TABLE",
  "     changeset FILE           Write a changeset into FILE",
  "     close                    Close one session",
  "     enable ?BOOLEAN?         Set or query the enable bit",
  "     filter GLOB...           Reject tables matching GLOBs",
  "     indirect ?BOOLEAN?       Mark or query the indirect status",
  "     isempty                  Query whether the session is empty",
  "     list                     List currently open session names",
  "     open DB NAME             Open a new session on DB",
  "     patchset FILE            Write a patchset into FILE",
  "   If ?NAME? is omitted, the first defined session is used.",
#endif
  ".sha3sum ...             Compute a SHA3 hash of database content",
  "    Options:",
  "      --schema              Also hash the sqlite_master table",
  "      --sha3-224            Use the sha3-224 algorithm",
  "      --sha3-256            Use the sha3-256 algorithm.  This is the default.",
  "      --sha3-384            Use the sha3-384 algorithm",
  "      --sha3-512            Use the sha3-512 algorithm",
  "    Any other argument is a LIKE pattern for tables to hash",
#ifndef SQLITE_NOHAVE_SYSTEM
  ".shell CMD ARGS...       Run CMD ARGS... in a system shell",
#endif
  ".show                    Show the current values for various settings",
  ".stats ?on|off?          Show stats or turn stats on or off",
#ifndef SQLITE_NOHAVE_SYSTEM
  ".system CMD ARGS...      Run CMD ARGS... in a system shell",
#endif
  ".tables ?TABLE?          List names of tables matching LIKE pattern TABLE",
  ".testcase NAME           Begin redirecting output to 'testcase-out.txt'",
  ".timeout MS              Try opening locked tables for MS milliseconds",
  ".timer on|off            Turn SQL timer on or off",
#ifndef SQLITE_OMIT_TRACE
  ".trace ?OPTIONS?         Output each SQL statement as it is run",
  "    FILE                    Send output to FILE",
  "    stdout                  Send output to stdout",
  "    stderr                  Send output to stderr",
  "    off                     Disable tracing",
  "    --expanded              Expand query parameters",
#ifdef SQLITE_ENABLE_NORMALIZE
  "    --normalized            Normal the SQL statements",
#endif
  "    --plain                 Show SQL as it is input",
  "    --stmt                  Trace statement execution (SQLITE_TRACE_STMT)",
  "    --profile               Profile statements (SQLITE_TRACE_PROFILE)",
  "    --row                   Trace each row (SQLITE_TRACE_ROW)",
  "    --close                 Trace connection close (SQLITE_TRACE_CLOSE)",
#endif /* SQLITE_OMIT_TRACE */
  ".vfsinfo ?AUX?           Information about the top-level VFS",
  ".vfslist                 List all available VFSes",
  ".vfsname ?AUX?           Print the name of the VFS stack",
  ".width NUM1 NUM2 ...     Set column widths for \"column\" mode",
  "     Negative values right-justify",
};

/*
** Output help text.
**
** zPattern describes the set of commands for which help text is provided.
** If zPattern is NULL, then show all commands, but only give a one-line
** description of each.
**
** Return the number of matches.
*/
static int showHelp(FILE *out, const char *zPattern){
  int i = 0;
  int j = 0;
  int n = 0;
  char *zPat;
  if( zPattern==0
   || zPattern[0]=='0'
   || strcmp(zPattern,"-a")==0
   || strcmp(zPattern,"-all")==0
  ){
    /* Show all commands, but only one line per command */
    if( zPattern==0 ) zPattern = "";
    for(i=0; i<ArraySize(azHelp); i++){
      if( azHelp[i][0]=='.' || zPattern[0] ){
        utf8_printf(out, "%s\n", azHelp[i]);
        n++;
      }
    }
  }else{
    /* Look for commands that for which zPattern is an exact prefix */
    zPat = sqlite3_mprintf(".%s*", zPattern);
    for(i=0; i<ArraySize(azHelp); i++){
      if( sqlite3_strglob(zPat, azHelp[i])==0 ){
        utf8_printf(out, "%s\n", azHelp[i]);
        j = i+1;
        n++;
      }
    }
    sqlite3_free(zPat);
    if( n ){
      if( n==1 ){
        /* when zPattern is a prefix of exactly one command, then include the
        ** details of that command, which should begin at offset j */
        while( j<ArraySize(azHelp)-1 && azHelp[j][0]!='.' ){
          utf8_printf(out, "%s\n", azHelp[j]);
          j++;
        }
      }
      return n;
    }
    /* Look for commands that contain zPattern anywhere.  Show the complete
    ** text of all commands that match. */
    zPat = sqlite3_mprintf("%%%s%%", zPattern);
    for(i=0; i<ArraySize(azHelp); i++){
      if( azHelp[i][0]=='.' ) j = i;
      if( sqlite3_strlike(zPat, azHelp[i], 0)==0 ){
        utf8_printf(out, "%s\n", azHelp[j]);
        while( j<ArraySize(azHelp)-1 && azHelp[j+1][0]!='.' ){
          j++;
          utf8_printf(out, "%s\n", azHelp[j]);
        }
        i = j;
        n++;
      }
    }
    sqlite3_free(zPat);
  }
  return n;
}

/* Forward reference */
static int process_input(ShellState *p);

/*
** Read the content of file zName into memory obtained from sqlite3_malloc64()
** and return a pointer to the buffer. The caller is responsible for freeing
** the memory.
**
** If parameter pnByte is not NULL, (*pnByte) is set to the number of bytes
** read.
**
** For convenience, a nul-terminator byte is always appended to the data read
** from the file before the buffer is returned. This byte is not included in
** the final value of (*pnByte), if applicable.
**
** NULL is returned if any error is encountered. The final value of *pnByte
** is undefined in this case.
*/
static char *readFile(const char *zName, int *pnByte){
  FILE *in = fopen(zName, "rb");
  long nIn;
  size_t nRead;
  char *pBuf;
  if( in==0 ) return 0;
  fseek(in, 0, SEEK_END);
  nIn = ftell(in);
  rewind(in);
  pBuf = sqlite3_malloc64( nIn+1 );
  if( pBuf==0 ){ fclose(in); return 0; }
  nRead = fread(pBuf, nIn, 1, in);
  fclose(in);
  if( nRead!=1 ){
    sqlite3_free(pBuf);
    return 0;
  }
  pBuf[nIn] = 0;
  if( pnByte ) *pnByte = nIn;
  return pBuf;
}

#if defined(SQLITE_ENABLE_SESSION)
/*
** Close a single OpenSession object and release all of its associated
** resources.
*/
static void session_close(OpenSession *pSession){
  int i;
  sqlite3session_delete(pSession->p);
  sqlite3_free(pSession->zName);
  for(i=0; i<pSession->nFilter; i++){
    sqlite3_free(pSession->azFilter[i]);
  }
  sqlite3_free(pSession->azFilter);
  memset(pSession, 0, sizeof(OpenSession));
}
#endif

/*
** Close all OpenSession objects and release all associated resources.
*/
#if defined(SQLITE_ENABLE_SESSION)
static void session_close_all(ShellState *p){
  int i;
  for(i=0; i<p->nSession; i++){
    session_close(&p->aSession[i]);
  }
  p->nSession = 0;
}
#else
# define session_close_all(X)
#endif

/*
** Implementation of the xFilter function for an open session.  Omit
** any tables named by ".session filter" but let all other table through.
*/
#if defined(SQLITE_ENABLE_SESSION)
static int session_filter(void *pCtx, const char *zTab){
  OpenSession *pSession = (OpenSession*)pCtx;
  int i;
  for(i=0; i<pSession->nFilter; i++){
    if( sqlite3_strglob(pSession->azFilter[i], zTab)==0 ) return 0;
  }
  return 1;
}
#endif

/*
** Try to deduce the type of file for zName based on its content.  Return
** one of the SHELL_OPEN_* constants.
**
** If the file does not exist or is empty but its name looks like a ZIP
** archive and the dfltZip flag is true, then assume it is a ZIP archive.
** Otherwise, assume an ordinary database regardless of the filename if
** the type cannot be determined from content.
*/
int deduceDatabaseType(const char *zName, int dfltZip){
  FILE *f = fopen(zName, "rb");
  size_t n;
  int rc = SHELL_OPEN_UNSPEC;
  char zBuf[100];
  if( f==0 ){
    if( dfltZip && sqlite3_strlike("%.zip",zName,0)==0 ){
       return SHELL_OPEN_ZIPFILE;
    }else{
       return SHELL_OPEN_NORMAL;
    }
  }
  n = fread(zBuf, 16, 1, f);
  if( n==1 && memcmp(zBuf, "SQLite format 3", 16)==0 ){
    fclose(f);
    return SHELL_OPEN_NORMAL;
  }
  fseek(f, -25, SEEK_END);
  n = fread(zBuf, 25, 1, f);
  if( n==1 && memcmp(zBuf, "Start-Of-SQLite3-", 17)==0 ){
    rc = SHELL_OPEN_APPENDVFS;
  }else{
    fseek(f, -22, SEEK_END);
    n = fread(zBuf, 22, 1, f);
    if( n==1 && zBuf[0]==0x50 && zBuf[1]==0x4b && zBuf[2]==0x05
       && zBuf[3]==0x06 ){
      rc = SHELL_OPEN_ZIPFILE;
    }else if( n==0 && dfltZip && sqlite3_strlike("%.zip",zName,0)==0 ){
      rc = SHELL_OPEN_ZIPFILE;
    }
  }
  fclose(f);
  return rc;  
}

#ifdef SQLITE_ENABLE_DESERIALIZE
/*
** Reconstruct an in-memory database using the output from the "dbtotxt"
** program.  Read content from the file in p->zDbFilename.  If p->zDbFilename
** is 0, then read from standard input.
*/
static unsigned char *readHexDb(ShellState *p, int *pnData){
  unsigned char *a = 0;
  int nLine;
  int n = 0;
  int pgsz = 0;
  int iOffset = 0;
  int j, k;
  int rc;
  FILE *in;
  unsigned int x[16];
  char zLine[1000];
  if( p->zDbFilename ){
    in = fopen(p->zDbFilename, "r");
    if( in==0 ){
      utf8_printf(stderr, "cannot open \"%s\" for reading\n", p->zDbFilename);
      return 0;
    }
    nLine = 0;
  }else{
    in = p->in;
    nLine = p->lineno;
    if( in==0 ) in = stdin;
  }
  *pnData = 0;
  nLine++;
  if( fgets(zLine, sizeof(zLine), in)==0 ) goto readHexDb_error;
  rc = sscanf(zLine, "| size %d pagesize %d", &n, &pgsz);
  if( rc!=2 ) goto readHexDb_error;
  if( n<0 ) goto readHexDb_error;
  a = sqlite3_malloc( n ? n : 1 );
  if( a==0 ){
    utf8_printf(stderr, "Out of memory!\n");
    goto readHexDb_error;
  }
  memset(a, 0, n);
  if( pgsz<512 || pgsz>65536 || (pgsz & (pgsz-1))!=0 ){
    utf8_printf(stderr, "invalid pagesize\n");
    goto readHexDb_error;
  }
  for(nLine++; fgets(zLine, sizeof(zLine), in)!=0; nLine++){
    rc = sscanf(zLine, "| page %d offset %d", &j, &k);
    if( rc==2 ){
      iOffset = k;
      continue;
    }
    if( strncmp(zLine, "| end ", 6)==0 ){
      break;
    }
    rc = sscanf(zLine,"| %d: %x %x %x %x %x %x %x %x %x %x %x %x %x %x %x %x",
                &j, &x[0], &x[1], &x[2], &x[3], &x[4], &x[5], &x[6], &x[7],
                &x[8], &x[9], &x[10], &x[11], &x[12], &x[13], &x[14], &x[15]);
    if( rc==17 ){
      k = iOffset+j;
      if( k+16<=n ){
        int ii;
        for(ii=0; ii<16; ii++) a[k+ii] = x[ii]&0xff;
      }
    }
  }
  *pnData = n;
  if( in!=p->in ){
    fclose(in);
  }else{
    p->lineno = nLine;
  }
  return a;

readHexDb_error:
  if( in!=p->in ){
    fclose(in);
  }else{
    while( fgets(zLine, sizeof(zLine), p->in)!=0 ){
      nLine++;
      if(strncmp(zLine, "| end ", 6)==0 ) break;
    }
    p->lineno = nLine;
  }
  sqlite3_free(a);
  utf8_printf(stderr,"Error on line %d of --hexdb input\n", nLine);
  return 0;
}
#endif /* SQLITE_ENABLE_DESERIALIZE */

/*
** Scalar function "shell_int32". The first argument to this function
** must be a blob. The second a non-negative integer. This function
** reads and returns a 32-bit big-endian integer from byte
** offset (4*<arg2>) of the blob.
*/
static void shellInt32(
  sqlite3_context *context, 
  int argc, 
  sqlite3_value **argv
){
  const unsigned char *pBlob;
  int nBlob;
  int iInt;

  UNUSED_PARAMETER(argc);
  nBlob = sqlite3_value_bytes(argv[0]);
  pBlob = (const unsigned char*)sqlite3_value_blob(argv[0]);
  iInt = sqlite3_value_int(argv[1]);

  if( iInt>=0 && (iInt+1)*4<=nBlob ){
    const unsigned char *a = &pBlob[iInt*4];
    sqlite3_int64 iVal = ((sqlite3_int64)a[0]<<24)
                       + ((sqlite3_int64)a[1]<<16)
                       + ((sqlite3_int64)a[2]<< 8)
                       + ((sqlite3_int64)a[3]<< 0);
    sqlite3_result_int64(context, iVal);
  }
}

/*
** Scalar function "shell_escape_crnl" used by the .recover command.
** The argument passed to this function is the output of built-in
** function quote(). If the first character of the input is "'", 
** indicating that the value passed to quote() was a text value,
** then this function searches the input for "\n" and "\r" characters
** and adds a wrapper similar to the following:
**
**   replace(replace(<input>, '\n', char(10), '\r', char(13));
**
** Or, if the first character of the input is not "'", then a copy
** of the input is returned.
*/
static void shellEscapeCrnl(
  sqlite3_context *context, 
  int argc, 
  sqlite3_value **argv
){
  const char *zText = (const char*)sqlite3_value_text(argv[0]);
  UNUSED_PARAMETER(argc);
  if( zText[0]=='\'' ){
    int nText = sqlite3_value_bytes(argv[0]);
    int i;
    char zBuf1[20];
    char zBuf2[20];
    const char *zNL = 0;
    const char *zCR = 0;
    int nCR = 0;
    int nNL = 0;

    for(i=0; zText[i]; i++){
      if( zNL==0 && zText[i]=='\n' ){
        zNL = unused_string(zText, "\\n", "\\012", zBuf1);
        nNL = (int)strlen(zNL);
      }
      if( zCR==0 && zText[i]=='\r' ){
        zCR = unused_string(zText, "\\r", "\\015", zBuf2);
        nCR = (int)strlen(zCR);
      }
    }

    if( zNL || zCR ){
      int iOut = 0;
      i64 nMax = (nNL > nCR) ? nNL : nCR;
      i64 nAlloc = nMax * nText + (nMax+64)*2;
      char *zOut = (char*)sqlite3_malloc64(nAlloc);
      if( zOut==0 ){
        sqlite3_result_error_nomem(context);
        return;
      }

      if( zNL && zCR ){
        memcpy(&zOut[iOut], "replace(replace(", 16);
        iOut += 16;
      }else{
        memcpy(&zOut[iOut], "replace(", 8);
        iOut += 8;
      }
      for(i=0; zText[i]; i++){
        if( zText[i]=='\n' ){
          memcpy(&zOut[iOut], zNL, nNL);
          iOut += nNL;
        }else if( zText[i]=='\r' ){
          memcpy(&zOut[iOut], zCR, nCR);
          iOut += nCR;
        }else{
          zOut[iOut] = zText[i];
          iOut++;
        }
      }

      if( zNL ){
        memcpy(&zOut[iOut], ",'", 2); iOut += 2;
        memcpy(&zOut[iOut], zNL, nNL); iOut += nNL;
        memcpy(&zOut[iOut], "', char(10))", 12); iOut += 12;
      }
      if( zCR ){
        memcpy(&zOut[iOut], ",'", 2); iOut += 2;
        memcpy(&zOut[iOut], zCR, nCR); iOut += nCR;
        memcpy(&zOut[iOut], "', char(13))", 12); iOut += 12;
      }

      sqlite3_result_text(context, zOut, iOut, SQLITE_TRANSIENT);
      sqlite3_free(zOut);
      return;
    }
  }

  sqlite3_result_value(context, argv[0]);
}

/* Flags for open_db().
**
** The default behavior of open_db() is to exit(1) if the database fails to
** open.  The OPEN_DB_KEEPALIVE flag changes that so that it prints an error
** but still returns without calling exit.
**
** The OPEN_DB_ZIPFILE flag causes open_db() to prefer to open files as a
** ZIP archive if the file does not exist or is empty and its name matches
** the *.zip pattern.
*/
#define OPEN_DB_KEEPALIVE   0x001   /* Return after error if true */
#define OPEN_DB_ZIPFILE     0x002   /* Open as ZIP if name matches *.zip */

/*
** Make sure the database is open.  If it is not, then open it.  If
** the database fails to open, print an error message and exit.
*/
static void open_db(ShellState *p, int openFlags){
  if( p->db==0 ){
    if( p->openMode==SHELL_OPEN_UNSPEC ){
      if( p->zDbFilename==0 || p->zDbFilename[0]==0 ){
        p->openMode = SHELL_OPEN_NORMAL;
      }else{
        p->openMode = (u8)deduceDatabaseType(p->zDbFilename, 
                             (openFlags & OPEN_DB_ZIPFILE)!=0);
      }
    }
    switch( p->openMode ){
      case SHELL_OPEN_APPENDVFS: {
        sqlite3_open_v2(p->zDbFilename, &p->db, 
           SQLITE_OPEN_READWRITE|SQLITE_OPEN_CREATE, "apndvfs");
        break;
      }
      case SHELL_OPEN_HEXDB:
      case SHELL_OPEN_DESERIALIZE: {
        sqlite3_open(0, &p->db);
        break;
      }
      case SHELL_OPEN_ZIPFILE: {
        sqlite3_open(":memory:", &p->db);
        break;
      }
      case SHELL_OPEN_READONLY: {
        sqlite3_open_v2(p->zDbFilename, &p->db, SQLITE_OPEN_READONLY, 0);
        break;
      }
      case SHELL_OPEN_SHAREDSCHEMA: {
        sqlite3_open_v2(p->zDbFilename, &p->db,
          SQLITE_OPEN_READWRITE|SQLITE_OPEN_CREATE|SQLITE_OPEN_SHARED_SCHEMA,0);
        break;
      }
      case SHELL_OPEN_UNSPEC:
      case SHELL_OPEN_NORMAL: {
        sqlite3_open(p->zDbFilename, &p->db);
        break;
      }
    }
    globalDb = p->db;
    if( p->db==0 || SQLITE_OK!=sqlite3_errcode(p->db) ){
      utf8_printf(stderr,"Error: unable to open database \"%s\": %s\n",
          p->zDbFilename, sqlite3_errmsg(p->db));
      if( openFlags & OPEN_DB_KEEPALIVE ){
        sqlite3_open(":memory:", &p->db);
        return;
      }
      exit(1);
    }
#ifndef SQLITE_OMIT_LOAD_EXTENSION
    sqlite3_enable_load_extension(p->db, 1);
#endif
    sqlite3_fileio_init(p->db, 0, 0);
    sqlite3_shathree_init(p->db, 0, 0);
    sqlite3_completion_init(p->db, 0, 0);
#if !defined(SQLITE_OMIT_VIRTUALTABLE) && defined(SQLITE_ENABLE_DBPAGE_VTAB)
    sqlite3_dbdata_init(p->db, 0, 0);
#endif
#ifdef SQLITE_HAVE_ZLIB
    sqlite3_zipfile_init(p->db, 0, 0);
    sqlite3_sqlar_init(p->db, 0, 0);
#endif
    sqlite3_create_function(p->db, "shell_add_schema", 3, SQLITE_UTF8, 0,
                            shellAddSchemaName, 0, 0);
    sqlite3_create_function(p->db, "shell_module_schema", 1, SQLITE_UTF8, 0,
                            shellModuleSchema, 0, 0);
    sqlite3_create_function(p->db, "shell_putsnl", 1, SQLITE_UTF8, p,
                            shellPutsFunc, 0, 0);
    sqlite3_create_function(p->db, "shell_escape_crnl", 1, SQLITE_UTF8, 0,
                            shellEscapeCrnl, 0, 0);
    sqlite3_create_function(p->db, "shell_int32", 2, SQLITE_UTF8, 0,
                            shellInt32, 0, 0);
#ifndef SQLITE_NOHAVE_SYSTEM
    sqlite3_create_function(p->db, "edit", 1, SQLITE_UTF8, 0,
                            editFunc, 0, 0);
    sqlite3_create_function(p->db, "edit", 2, SQLITE_UTF8, 0,
                            editFunc, 0, 0);
#endif
    if( p->openMode==SHELL_OPEN_ZIPFILE ){
      char *zSql = sqlite3_mprintf(
         "CREATE VIRTUAL TABLE zip USING zipfile(%Q);", p->zDbFilename);
      sqlite3_exec(p->db, zSql, 0, 0, 0);
      sqlite3_free(zSql);
    }
#ifdef SQLITE_ENABLE_DESERIALIZE
    else
    if( p->openMode==SHELL_OPEN_DESERIALIZE || p->openMode==SHELL_OPEN_HEXDB ){
      int rc;
      int nData = 0;
      unsigned char *aData;
      if( p->openMode==SHELL_OPEN_DESERIALIZE ){
        aData = (unsigned char*)readFile(p->zDbFilename, &nData);
      }else{
        aData = readHexDb(p, &nData);
        if( aData==0 ){
          return;
        }
      }
      rc = sqlite3_deserialize(p->db, "main", aData, nData, nData,
                   SQLITE_DESERIALIZE_RESIZEABLE |
                   SQLITE_DESERIALIZE_FREEONCLOSE);
      if( rc ){
        utf8_printf(stderr, "Error: sqlite3_deserialize() returns %d\n", rc);
      }
      if( p->szMax>0 ){
        sqlite3_file_control(p->db, "main", SQLITE_FCNTL_SIZE_LIMIT, &p->szMax);
      }
    }
#endif
  }
}

/*
** Attempt to close the databaes connection.  Report errors.
*/
void close_db(sqlite3 *db){
  int rc = sqlite3_close(db);
  if( rc ){
    utf8_printf(stderr, "Error: sqlite3_close() returns %d: %s\n",
        rc, sqlite3_errmsg(db));
  } 
}

#if HAVE_READLINE || HAVE_EDITLINE
/*
** Readline completion callbacks
*/
static char *readline_completion_generator(const char *text, int state){
  static sqlite3_stmt *pStmt = 0;
  char *zRet;
  if( state==0 ){
    char *zSql;
    sqlite3_finalize(pStmt);
    zSql = sqlite3_mprintf("SELECT DISTINCT candidate COLLATE nocase"
                           "  FROM completion(%Q) ORDER BY 1", text);
    sqlite3_prepare_v2(globalDb, zSql, -1, &pStmt, 0);
    sqlite3_free(zSql);
  }
  if( sqlite3_step(pStmt)==SQLITE_ROW ){
    zRet = strdup((const char*)sqlite3_column_text(pStmt, 0));
  }else{
    sqlite3_finalize(pStmt);
    pStmt = 0;
    zRet = 0;
  }
  return zRet;
}
static char **readline_completion(const char *zText, int iStart, int iEnd){
  rl_attempted_completion_over = 1;
  return rl_completion_matches(zText, readline_completion_generator);
}

#elif HAVE_LINENOISE
/*
** Linenoise completion callback
*/
static void linenoise_completion(const char *zLine, linenoiseCompletions *lc){
  int nLine = strlen30(zLine);
  int i, iStart;
  sqlite3_stmt *pStmt = 0;
  char *zSql;
  char zBuf[1000];

  if( nLine>sizeof(zBuf)-30 ) return;
  if( zLine[0]=='.' || zLine[0]=='#') return;
  for(i=nLine-1; i>=0 && (isalnum(zLine[i]) || zLine[i]=='_'); i--){}
  if( i==nLine-1 ) return;
  iStart = i+1;
  memcpy(zBuf, zLine, iStart);
  zSql = sqlite3_mprintf("SELECT DISTINCT candidate COLLATE nocase"
                         "  FROM completion(%Q,%Q) ORDER BY 1",
                         &zLine[iStart], zLine);
  sqlite3_prepare_v2(globalDb, zSql, -1, &pStmt, 0);
  sqlite3_free(zSql);
  sqlite3_exec(globalDb, "PRAGMA page_count", 0, 0, 0); /* Load the schema */
  while( sqlite3_step(pStmt)==SQLITE_ROW ){
    const char *zCompletion = (const char*)sqlite3_column_text(pStmt, 0);
    int nCompletion = sqlite3_column_bytes(pStmt, 0);
    if( iStart+nCompletion < sizeof(zBuf)-1 ){
      memcpy(zBuf+iStart, zCompletion, nCompletion+1);
      linenoiseAddCompletion(lc, zBuf);
    }
  }
  sqlite3_finalize(pStmt);
}
#endif

/*
** Do C-language style dequoting.
**
**    \a    -> alarm
**    \b    -> backspace
**    \t    -> tab
**    \n    -> newline
**    \v    -> vertical tab
**    \f    -> form feed
**    \r    -> carriage return
**    \s    -> space
**    \"    -> "
**    \'    -> '
**    \\    -> backslash
**    \NNN  -> ascii character NNN in octal
*/
static void resolve_backslashes(char *z){
  int i, j;
  char c;
  while( *z && *z!='\\' ) z++;
  for(i=j=0; (c = z[i])!=0; i++, j++){
    if( c=='\\' && z[i+1]!=0 ){
      c = z[++i];
      if( c=='a' ){
        c = '\a';
      }else if( c=='b' ){
        c = '\b';
      }else if( c=='t' ){
        c = '\t';
      }else if( c=='n' ){
        c = '\n';
      }else if( c=='v' ){
        c = '\v';
      }else if( c=='f' ){
        c = '\f';
      }else if( c=='r' ){
        c = '\r';
      }else if( c=='"' ){
        c = '"';
      }else if( c=='\'' ){
        c = '\'';
      }else if( c=='\\' ){
        c = '\\';
      }else if( c>='0' && c<='7' ){
        c -= '0';
        if( z[i+1]>='0' && z[i+1]<='7' ){
          i++;
          c = (c<<3) + z[i] - '0';
          if( z[i+1]>='0' && z[i+1]<='7' ){
            i++;
            c = (c<<3) + z[i] - '0';
          }
        }
      }
    }
    z[j] = c;
  }
  if( j<i ) z[j] = 0;
}

/*
** Interpret zArg as either an integer or a boolean value.  Return 1 or 0
** for TRUE and FALSE.  Return the integer value if appropriate.
*/
static int booleanValue(const char *zArg){
  int i;
  if( zArg[0]=='0' && zArg[1]=='x' ){
    for(i=2; hexDigitValue(zArg[i])>=0; i++){}
  }else{
    for(i=0; zArg[i]>='0' && zArg[i]<='9'; i++){}
  }
  if( i>0 && zArg[i]==0 ) return (int)(integerValue(zArg) & 0xffffffff);
  if( sqlite3_stricmp(zArg, "on")==0 || sqlite3_stricmp(zArg,"yes")==0 ){
    return 1;
  }
  if( sqlite3_stricmp(zArg, "off")==0 || sqlite3_stricmp(zArg,"no")==0 ){
    return 0;
  }
  utf8_printf(stderr, "ERROR: Not a boolean value: \"%s\". Assuming \"no\".\n",
          zArg);
  return 0;
}

/*
** Set or clear a shell flag according to a boolean value.
*/
static void setOrClearFlag(ShellState *p, unsigned mFlag, const char *zArg){
  if( booleanValue(zArg) ){
    ShellSetFlag(p, mFlag);
  }else{
    ShellClearFlag(p, mFlag);
  }
}

/*
** Close an output file, assuming it is not stderr or stdout
*/
static void output_file_close(FILE *f){
  if( f && f!=stdout && f!=stderr ) fclose(f);
}

/*
** Try to open an output file.   The names "stdout" and "stderr" are
** recognized and do the right thing.  NULL is returned if the output
** filename is "off".
*/
static FILE *output_file_open(const char *zFile, int bTextMode){
  FILE *f;
  if( strcmp(zFile,"stdout")==0 ){
    f = stdout;
  }else if( strcmp(zFile, "stderr")==0 ){
    f = stderr;
  }else if( strcmp(zFile, "off")==0 ){
    f = 0;
  }else{
    f = fopen(zFile, bTextMode ? "w" : "wb");
    if( f==0 ){
      utf8_printf(stderr, "Error: cannot open \"%s\"\n", zFile);
    }
  }
  return f;
}

#ifndef SQLITE_OMIT_TRACE
/*
** A routine for handling output from sqlite3_trace().
*/
static int sql_trace_callback(
  unsigned mType,         /* The trace type */
  void *pArg,             /* The ShellState pointer */
  void *pP,               /* Usually a pointer to sqlite_stmt */
  void *pX                /* Auxiliary output */
){
  ShellState *p = (ShellState*)pArg;
  sqlite3_stmt *pStmt;
  const char *zSql;
  int nSql;
  if( p->traceOut==0 ) return 0;
  if( mType==SQLITE_TRACE_CLOSE ){
    utf8_printf(p->traceOut, "-- closing database connection\n");
    return 0;
  }
  if( mType!=SQLITE_TRACE_ROW && ((const char*)pX)[0]=='-' ){
    zSql = (const char*)pX;
  }else{
    pStmt = (sqlite3_stmt*)pP;
    switch( p->eTraceType ){
      case SHELL_TRACE_EXPANDED: {
        zSql = sqlite3_expanded_sql(pStmt);
        break;
      }
#ifdef SQLITE_ENABLE_NORMALIZE
      case SHELL_TRACE_NORMALIZED: {
        zSql = sqlite3_normalized_sql(pStmt);
        break;
      }
#endif
      default: {
        zSql = sqlite3_sql(pStmt);
        break;
      }
    }
  }
  if( zSql==0 ) return 0;
  nSql = strlen30(zSql);
  while( nSql>0 && zSql[nSql-1]==';' ){ nSql--; }
  switch( mType ){
    case SQLITE_TRACE_ROW:
    case SQLITE_TRACE_STMT: {
      utf8_printf(p->traceOut, "%.*s;\n", nSql, zSql);
      break;
    }
    case SQLITE_TRACE_PROFILE: {
      sqlite3_int64 nNanosec = *(sqlite3_int64*)pX;
      utf8_printf(p->traceOut, "%.*s; -- %lld ns\n", nSql, zSql, nNanosec);
      break;
    }
  }
  return 0;
}
#endif

/*
** A no-op routine that runs with the ".breakpoint" doc-command.  This is
** a useful spot to set a debugger breakpoint.
*/
static void test_breakpoint(void){
  static int nCall = 0;
  nCall++;
}

/*
** An object used to read a CSV and other files for import.
*/
typedef struct ImportCtx ImportCtx;
struct ImportCtx {
  const char *zFile;  /* Name of the input file */
  FILE *in;           /* Read the CSV text from this input stream */
  char *z;            /* Accumulated text for a field */
  int n;              /* Number of bytes in z */
  int nAlloc;         /* Space allocated for z[] */
  int nLine;          /* Current line number */
  int bNotFirst;      /* True if one or more bytes already read */
  int cTerm;          /* Character that terminated the most recent field */
  int cColSep;        /* The column separator character.  (Usually ",") */
  int cRowSep;        /* The row separator character.  (Usually "\n") */
};

/* Append a single byte to z[] */
static void import_append_char(ImportCtx *p, int c){
  if( p->n+1>=p->nAlloc ){
    p->nAlloc += p->nAlloc + 100;
    p->z = sqlite3_realloc64(p->z, p->nAlloc);
    if( p->z==0 ) shell_out_of_memory();
  }
  p->z[p->n++] = (char)c;
}

/* Read a single field of CSV text.  Compatible with rfc4180 and extended
** with the option of having a separator other than ",".
**
**   +  Input comes from p->in.
**   +  Store results in p->z of length p->n.  Space to hold p->z comes
**      from sqlite3_malloc64().
**   +  Use p->cSep as the column separator.  The default is ",".
**   +  Use p->rSep as the row separator.  The default is "\n".
**   +  Keep track of the line number in p->nLine.
**   +  Store the character that terminates the field in p->cTerm.  Store
**      EOF on end-of-file.
**   +  Report syntax errors on stderr
*/
static char *SQLITE_CDECL csv_read_one_field(ImportCtx *p){
  int c;
  int cSep = p->cColSep;
  int rSep = p->cRowSep;
  p->n = 0;
  c = fgetc(p->in);
  if( c==EOF || seenInterrupt ){
    p->cTerm = EOF;
    return 0;
  }
  if( c=='"' ){
    int pc, ppc;
    int startLine = p->nLine;
    int cQuote = c;
    pc = ppc = 0;
    while( 1 ){
      c = fgetc(p->in);
      if( c==rSep ) p->nLine++;
      if( c==cQuote ){
        if( pc==cQuote ){
          pc = 0;
          continue;
        }
      }
      if( (c==cSep && pc==cQuote)
       || (c==rSep && pc==cQuote)
       || (c==rSep && pc=='\r' && ppc==cQuote)
       || (c==EOF && pc==cQuote)
      ){
        do{ p->n--; }while( p->z[p->n]!=cQuote );
        p->cTerm = c;
        break;
      }
      if( pc==cQuote && c!='\r' ){
        utf8_printf(stderr, "%s:%d: unescaped %c character\n",
                p->zFile, p->nLine, cQuote);
      }
      if( c==EOF ){
        utf8_printf(stderr, "%s:%d: unterminated %c-quoted field\n",
                p->zFile, startLine, cQuote);
        p->cTerm = c;
        break;
      }
      import_append_char(p, c);
      ppc = pc;
      pc = c;
    }
  }else{
    /* If this is the first field being parsed and it begins with the
    ** UTF-8 BOM  (0xEF BB BF) then skip the BOM */
    if( (c&0xff)==0xef && p->bNotFirst==0 ){
      import_append_char(p, c);
      c = fgetc(p->in);
      if( (c&0xff)==0xbb ){
        import_append_char(p, c);
        c = fgetc(p->in);
        if( (c&0xff)==0xbf ){
          p->bNotFirst = 1;
          p->n = 0;
          return csv_read_one_field(p);
        }
      }
    }
    while( c!=EOF && c!=cSep && c!=rSep ){
      import_append_char(p, c);
      c = fgetc(p->in);
    }
    if( c==rSep ){
      p->nLine++;
      if( p->n>0 && p->z[p->n-1]=='\r' ) p->n--;
    }
    p->cTerm = c;
  }
  if( p->z ) p->z[p->n] = 0;
  p->bNotFirst = 1;
  return p->z;
}

/* Read a single field of ASCII delimited text.
**
**   +  Input comes from p->in.
**   +  Store results in p->z of length p->n.  Space to hold p->z comes
**      from sqlite3_malloc64().
**   +  Use p->cSep as the column separator.  The default is "\x1F".
**   +  Use p->rSep as the row separator.  The default is "\x1E".
**   +  Keep track of the row number in p->nLine.
**   +  Store the character that terminates the field in p->cTerm.  Store
**      EOF on end-of-file.
**   +  Report syntax errors on stderr
*/
static char *SQLITE_CDECL ascii_read_one_field(ImportCtx *p){
  int c;
  int cSep = p->cColSep;
  int rSep = p->cRowSep;
  p->n = 0;
  c = fgetc(p->in);
  if( c==EOF || seenInterrupt ){
    p->cTerm = EOF;
    return 0;
  }
  while( c!=EOF && c!=cSep && c!=rSep ){
    import_append_char(p, c);
    c = fgetc(p->in);
  }
  if( c==rSep ){
    p->nLine++;
  }
  p->cTerm = c;
  if( p->z ) p->z[p->n] = 0;
  return p->z;
}

/*
** Try to transfer data for table zTable.  If an error is seen while
** moving forward, try to go backwards.  The backwards movement won't
** work for WITHOUT ROWID tables.
*/
static void tryToCloneData(
  ShellState *p,
  sqlite3 *newDb,
  const char *zTable
){
  sqlite3_stmt *pQuery = 0;
  sqlite3_stmt *pInsert = 0;
  char *zQuery = 0;
  char *zInsert = 0;
  int rc;
  int i, j, n;
  int nTable = strlen30(zTable);
  int k = 0;
  int cnt = 0;
  const int spinRate = 10000;

  zQuery = sqlite3_mprintf("SELECT * FROM \"%w\"", zTable);
  rc = sqlite3_prepare_v2(p->db, zQuery, -1, &pQuery, 0);
  if( rc ){
    utf8_printf(stderr, "Error %d: %s on [%s]\n",
            sqlite3_extended_errcode(p->db), sqlite3_errmsg(p->db),
            zQuery);
    goto end_data_xfer;
  }
  n = sqlite3_column_count(pQuery);
  zInsert = sqlite3_malloc64(200 + nTable + n*3);
  if( zInsert==0 ) shell_out_of_memory();
  sqlite3_snprintf(200+nTable,zInsert,
                   "INSERT OR IGNORE INTO \"%s\" VALUES(?", zTable);
  i = strlen30(zInsert);
  for(j=1; j<n; j++){
    memcpy(zInsert+i, ",?", 2);
    i += 2;
  }
  memcpy(zInsert+i, ");", 3);
  rc = sqlite3_prepare_v2(newDb, zInsert, -1, &pInsert, 0);
  if( rc ){
    utf8_printf(stderr, "Error %d: %s on [%s]\n",
            sqlite3_extended_errcode(newDb), sqlite3_errmsg(newDb),
            zQuery);
    goto end_data_xfer;
  }
  for(k=0; k<2; k++){
    while( (rc = sqlite3_step(pQuery))==SQLITE_ROW ){
      for(i=0; i<n; i++){
        switch( sqlite3_column_type(pQuery, i) ){
          case SQLITE_NULL: {
            sqlite3_bind_null(pInsert, i+1);
            break;
          }
          case SQLITE_INTEGER: {
            sqlite3_bind_int64(pInsert, i+1, sqlite3_column_int64(pQuery,i));
            break;
          }
          case SQLITE_FLOAT: {
            sqlite3_bind_double(pInsert, i+1, sqlite3_column_double(pQuery,i));
            break;
          }
          case SQLITE_TEXT: {
            sqlite3_bind_text(pInsert, i+1,
                             (const char*)sqlite3_column_text(pQuery,i),
                             -1, SQLITE_STATIC);
            break;
          }
          case SQLITE_BLOB: {
            sqlite3_bind_blob(pInsert, i+1, sqlite3_column_blob(pQuery,i),
                                            sqlite3_column_bytes(pQuery,i),
                                            SQLITE_STATIC);
            break;
          }
        }
      } /* End for */
      rc = sqlite3_step(pInsert);
      if( rc!=SQLITE_OK && rc!=SQLITE_ROW && rc!=SQLITE_DONE ){
        utf8_printf(stderr, "Error %d: %s\n", sqlite3_extended_errcode(newDb),
                        sqlite3_errmsg(newDb));
      }
      sqlite3_reset(pInsert);
      cnt++;
      if( (cnt%spinRate)==0 ){
        printf("%c\b", "|/-\\"[(cnt/spinRate)%4]);
        fflush(stdout);
      }
    } /* End while */
    if( rc==SQLITE_DONE ) break;
    sqlite3_finalize(pQuery);
    sqlite3_free(zQuery);
    zQuery = sqlite3_mprintf("SELECT * FROM \"%w\" ORDER BY rowid DESC;",
                             zTable);
    rc = sqlite3_prepare_v2(p->db, zQuery, -1, &pQuery, 0);
    if( rc ){
      utf8_printf(stderr, "Warning: cannot step \"%s\" backwards", zTable);
      break;
    }
  } /* End for(k=0...) */

end_data_xfer:
  sqlite3_finalize(pQuery);
  sqlite3_finalize(pInsert);
  sqlite3_free(zQuery);
  sqlite3_free(zInsert);
}


/*
** Try to transfer all rows of the schema that match zWhere.  For
** each row, invoke xForEach() on the object defined by that row.
** If an error is encountered while moving forward through the
** sqlite_master table, try again moving backwards.
*/
static void tryToCloneSchema(
  ShellState *p,
  sqlite3 *newDb,
  const char *zWhere,
  void (*xForEach)(ShellState*,sqlite3*,const char*)
){
  sqlite3_stmt *pQuery = 0;
  char *zQuery = 0;
  int rc;
  const unsigned char *zName;
  const unsigned char *zSql;
  char *zErrMsg = 0;

  zQuery = sqlite3_mprintf("SELECT name, sql FROM sqlite_master"
                           " WHERE %s", zWhere);
  rc = sqlite3_prepare_v2(p->db, zQuery, -1, &pQuery, 0);
  if( rc ){
    utf8_printf(stderr, "Error: (%d) %s on [%s]\n",
                    sqlite3_extended_errcode(p->db), sqlite3_errmsg(p->db),
                    zQuery);
    goto end_schema_xfer;
  }
  while( (rc = sqlite3_step(pQuery))==SQLITE_ROW ){
    zName = sqlite3_column_text(pQuery, 0);
    zSql = sqlite3_column_text(pQuery, 1);
    printf("%s... ", zName); fflush(stdout);
    sqlite3_exec(newDb, (const char*)zSql, 0, 0, &zErrMsg);
    if( zErrMsg ){
      utf8_printf(stderr, "Error: %s\nSQL: [%s]\n", zErrMsg, zSql);
      sqlite3_free(zErrMsg);
      zErrMsg = 0;
    }
    if( xForEach ){
      xForEach(p, newDb, (const char*)zName);
    }
    printf("done\n");
  }
  if( rc!=SQLITE_DONE ){
    sqlite3_finalize(pQuery);
    sqlite3_free(zQuery);
    zQuery = sqlite3_mprintf("SELECT name, sql FROM sqlite_master"
                             " WHERE %s ORDER BY rowid DESC", zWhere);
    rc = sqlite3_prepare_v2(p->db, zQuery, -1, &pQuery, 0);
    if( rc ){
      utf8_printf(stderr, "Error: (%d) %s on [%s]\n",
                      sqlite3_extended_errcode(p->db), sqlite3_errmsg(p->db),
                      zQuery);
      goto end_schema_xfer;
    }
    while( (rc = sqlite3_step(pQuery))==SQLITE_ROW ){
      zName = sqlite3_column_text(pQuery, 0);
      zSql = sqlite3_column_text(pQuery, 1);
      printf("%s... ", zName); fflush(stdout);
      sqlite3_exec(newDb, (const char*)zSql, 0, 0, &zErrMsg);
      if( zErrMsg ){
        utf8_printf(stderr, "Error: %s\nSQL: [%s]\n", zErrMsg, zSql);
        sqlite3_free(zErrMsg);
        zErrMsg = 0;
      }
      if( xForEach ){
        xForEach(p, newDb, (const char*)zName);
      }
      printf("done\n");
    }
  }
end_schema_xfer:
  sqlite3_finalize(pQuery);
  sqlite3_free(zQuery);
}

/*
** Open a new database file named "zNewDb".  Try to recover as much information
** as possible out of the main database (which might be corrupt) and write it
** into zNewDb.
*/
static void tryToClone(ShellState *p, const char *zNewDb){
  int rc;
  sqlite3 *newDb = 0;
  if( access(zNewDb,0)==0 ){
    utf8_printf(stderr, "File \"%s\" already exists.\n", zNewDb);
    return;
  }
  rc = sqlite3_open(zNewDb, &newDb);
  if( rc ){
    utf8_printf(stderr, "Cannot create output database: %s\n",
            sqlite3_errmsg(newDb));
  }else{
    sqlite3_exec(p->db, "PRAGMA writable_schema=ON;", 0, 0, 0);
    sqlite3_exec(newDb, "BEGIN EXCLUSIVE;", 0, 0, 0);
    tryToCloneSchema(p, newDb, "type='table'", tryToCloneData);
    tryToCloneSchema(p, newDb, "type!='table'", 0);
    sqlite3_exec(newDb, "COMMIT;", 0, 0, 0);
    sqlite3_exec(p->db, "PRAGMA writable_schema=OFF;", 0, 0, 0);
  }
  close_db(newDb);
}

/*
** Change the output file back to stdout.
**
** If the p->doXdgOpen flag is set, that means the output was being
** redirected to a temporary file named by p->zTempFile.  In that case,
** launch start/open/xdg-open on that temporary file.
*/
static void output_reset(ShellState *p){
  if( p->outfile[0]=='|' ){
#ifndef SQLITE_OMIT_POPEN
    pclose(p->out);
#endif
  }else{
    output_file_close(p->out);
#ifndef SQLITE_NOHAVE_SYSTEM
    if( p->doXdgOpen ){
      const char *zXdgOpenCmd =
#if defined(_WIN32)
      "start";
#elif defined(__APPLE__)
      "open";
#else
      "xdg-open";
#endif
      char *zCmd;
      zCmd = sqlite3_mprintf("%s %s", zXdgOpenCmd, p->zTempFile);
      if( system(zCmd) ){
        utf8_printf(stderr, "Failed: [%s]\n", zCmd);
      }
      sqlite3_free(zCmd);
      outputModePop(p);
      p->doXdgOpen = 0;
    }
#endif /* !defined(SQLITE_NOHAVE_SYSTEM) */
  }
  p->outfile[0] = 0;
  p->out = stdout;
}

/*
** Run an SQL command and return the single integer result.
*/
static int db_int(ShellState *p, const char *zSql){
  sqlite3_stmt *pStmt;
  int res = 0;
  sqlite3_prepare_v2(p->db, zSql, -1, &pStmt, 0);
  if( pStmt && sqlite3_step(pStmt)==SQLITE_ROW ){
    res = sqlite3_column_int(pStmt,0);
  }
  sqlite3_finalize(pStmt);
  return res;
}

/*
** Convert a 2-byte or 4-byte big-endian integer into a native integer
*/
static unsigned int get2byteInt(unsigned char *a){
  return (a[0]<<8) + a[1];
}
static unsigned int get4byteInt(unsigned char *a){
  return (a[0]<<24) + (a[1]<<16) + (a[2]<<8) + a[3];
}

/*
** Implementation of the ".info" command.
**
** Return 1 on error, 2 to exit, and 0 otherwise.
*/
static int shell_dbinfo_command(ShellState *p, int nArg, char **azArg){
  static const struct { const char *zName; int ofst; } aField[] = {
     { "file change counter:",  24  },
     { "database page count:",  28  },
     { "freelist page count:",  36  },
     { "schema cookie:",        40  },
     { "schema format:",        44  },
     { "default cache size:",   48  },
     { "autovacuum top root:",  52  },
     { "incremental vacuum:",   64  },
     { "text encoding:",        56  },
     { "user version:",         60  },
     { "application id:",       68  },
     { "software version:",     96  },
  };
  static const struct { const char *zName; const char *zSql; } aQuery[] = {
     { "number of tables:",
       "SELECT count(*) FROM %s WHERE type='table'" },
     { "number of indexes:",
       "SELECT count(*) FROM %s WHERE type='index'" },
     { "number of triggers:",
       "SELECT count(*) FROM %s WHERE type='trigger'" },
     { "number of views:",
       "SELECT count(*) FROM %s WHERE type='view'" },
     { "schema size:",
       "SELECT total(length(sql)) FROM %s" },
  };
  int i, rc;
  unsigned iDataVersion;
  char *zSchemaTab;
  char *zDb = nArg>=2 ? azArg[1] : "main";
  sqlite3_stmt *pStmt = 0;
  unsigned char aHdr[100];
  open_db(p, 0);
  if( p->db==0 ) return 1;
  rc = sqlite3_prepare_v2(p->db,
             "SELECT data FROM sqlite_dbpage(?1) WHERE pgno=1",
             -1, &pStmt, 0);
  if( rc ){
    if( !sqlite3_compileoption_used("ENABLE_DBPAGE_VTAB") ){
      utf8_printf(stderr, "the \".dbinfo\" command requires the "
                          "-DSQLITE_ENABLE_DBPAGE_VTAB compile-time options\n");
    }else{
      utf8_printf(stderr, "error: %s\n", sqlite3_errmsg(p->db));
    }
    sqlite3_finalize(pStmt);
    return 1;
  }
  sqlite3_bind_text(pStmt, 1, zDb, -1, SQLITE_STATIC);
  if( sqlite3_step(pStmt)==SQLITE_ROW
   && sqlite3_column_bytes(pStmt,0)>100
  ){
    memcpy(aHdr, sqlite3_column_blob(pStmt,0), 100);
    sqlite3_finalize(pStmt);
  }else{
    raw_printf(stderr, "unable to read database header\n");
    sqlite3_finalize(pStmt);
    return 1;
  }
  i = get2byteInt(aHdr+16);
  if( i==1 ) i = 65536;
  utf8_printf(p->out, "%-20s %d\n", "database page size:", i);
  utf8_printf(p->out, "%-20s %d\n", "write format:", aHdr[18]);
  utf8_printf(p->out, "%-20s %d\n", "read format:", aHdr[19]);
  utf8_printf(p->out, "%-20s %d\n", "reserved bytes:", aHdr[20]);
  for(i=0; i<ArraySize(aField); i++){
    int ofst = aField[i].ofst;
    unsigned int val = get4byteInt(aHdr + ofst);
    utf8_printf(p->out, "%-20s %u", aField[i].zName, val);
    switch( ofst ){
      case 56: {
        if( val==1 ) raw_printf(p->out, " (utf8)");
        if( val==2 ) raw_printf(p->out, " (utf16le)");
        if( val==3 ) raw_printf(p->out, " (utf16be)");
      }
    }
    raw_printf(p->out, "\n");
  }
  if( zDb==0 ){
    zSchemaTab = sqlite3_mprintf("main.sqlite_master");
  }else if( strcmp(zDb,"temp")==0 ){
    zSchemaTab = sqlite3_mprintf("%s", "sqlite_temp_master");
  }else{
    zSchemaTab = sqlite3_mprintf("\"%w\".sqlite_master", zDb);
  }
  for(i=0; i<ArraySize(aQuery); i++){
    char *zSql = sqlite3_mprintf(aQuery[i].zSql, zSchemaTab);
    int val = db_int(p, zSql);
    sqlite3_free(zSql);
    utf8_printf(p->out, "%-20s %d\n", aQuery[i].zName, val);
  }
  sqlite3_free(zSchemaTab);
  sqlite3_file_control(p->db, zDb, SQLITE_FCNTL_DATA_VERSION, &iDataVersion);
  utf8_printf(p->out, "%-20s %u\n", "data version", iDataVersion);
  return 0;
}

/*
** Print the current sqlite3_errmsg() value to stderr and return 1.
*/
static int shellDatabaseError(sqlite3 *db){
  const char *zErr = sqlite3_errmsg(db);
  utf8_printf(stderr, "Error: %s\n", zErr);
  return 1;
}

/*
** Compare the pattern in zGlob[] against the text in z[].  Return TRUE
** if they match and FALSE (0) if they do not match.
**
** Globbing rules:
**
**      '*'       Matches any sequence of zero or more characters.
**
**      '?'       Matches exactly one character.
**
**     [...]      Matches one character from the enclosed list of
**                characters.
**
**     [^...]     Matches one character not in the enclosed list.
**
**      '#'       Matches any sequence of one or more digits with an
**                optional + or - sign in front
**
**      ' '       Any span of whitespace matches any other span of
**                whitespace.
**
** Extra whitespace at the end of z[] is ignored.
*/
static int testcase_glob(const char *zGlob, const char *z){
  int c, c2;
  int invert;
  int seen;

  while( (c = (*(zGlob++)))!=0 ){
    if( IsSpace(c) ){
      if( !IsSpace(*z) ) return 0;
      while( IsSpace(*zGlob) ) zGlob++;
      while( IsSpace(*z) ) z++;
    }else if( c=='*' ){
      while( (c=(*(zGlob++))) == '*' || c=='?' ){
        if( c=='?' && (*(z++))==0 ) return 0;
      }
      if( c==0 ){
        return 1;
      }else if( c=='[' ){
        while( *z && testcase_glob(zGlob-1,z)==0 ){
          z++;
        }
        return (*z)!=0;
      }
      while( (c2 = (*(z++)))!=0 ){
        while( c2!=c ){
          c2 = *(z++);
          if( c2==0 ) return 0;
        }
        if( testcase_glob(zGlob,z) ) return 1;
      }
      return 0;
    }else if( c=='?' ){
      if( (*(z++))==0 ) return 0;
    }else if( c=='[' ){
      int prior_c = 0;
      seen = 0;
      invert = 0;
      c = *(z++);
      if( c==0 ) return 0;
      c2 = *(zGlob++);
      if( c2=='^' ){
        invert = 1;
        c2 = *(zGlob++);
      }
      if( c2==']' ){
        if( c==']' ) seen = 1;
        c2 = *(zGlob++);
      }
      while( c2 && c2!=']' ){
        if( c2=='-' && zGlob[0]!=']' && zGlob[0]!=0 && prior_c>0 ){
          c2 = *(zGlob++);
          if( c>=prior_c && c<=c2 ) seen = 1;
          prior_c = 0;
        }else{
          if( c==c2 ){
            seen = 1;
          }
          prior_c = c2;
        }
        c2 = *(zGlob++);
      }
      if( c2==0 || (seen ^ invert)==0 ) return 0;
    }else if( c=='#' ){
      if( (z[0]=='-' || z[0]=='+') && IsDigit(z[1]) ) z++;
      if( !IsDigit(z[0]) ) return 0;
      z++;
      while( IsDigit(z[0]) ){ z++; }
    }else{
      if( c!=(*(z++)) ) return 0;
    }
  }
  while( IsSpace(*z) ){ z++; }
  return *z==0;
}


/*
** Compare the string as a command-line option with either one or two
** initial "-" characters.
*/
static int optionMatch(const char *zStr, const char *zOpt){
  if( zStr[0]!='-' ) return 0;
  zStr++;
  if( zStr[0]=='-' ) zStr++;
  return strcmp(zStr, zOpt)==0;
}

/*
** Delete a file.
*/
int shellDeleteFile(const char *zFilename){
  int rc;
#ifdef _WIN32
  wchar_t *z = sqlite3_win32_utf8_to_unicode(zFilename);
  rc = _wunlink(z);
  sqlite3_free(z);
#else
  rc = unlink(zFilename);
#endif
  return rc;
}

/*
** Try to delete the temporary file (if there is one) and free the
** memory used to hold the name of the temp file.
*/
static void clearTempFile(ShellState *p){
  if( p->zTempFile==0 ) return;
  if( p->doXdgOpen ) return;
  if( shellDeleteFile(p->zTempFile) ) return;
  sqlite3_free(p->zTempFile);
  p->zTempFile = 0;
}

/*
** Create a new temp file name with the given suffix.
*/
static void newTempFile(ShellState *p, const char *zSuffix){
  clearTempFile(p);
  sqlite3_free(p->zTempFile);
  p->zTempFile = 0;
  if( p->db ){
    sqlite3_file_control(p->db, 0, SQLITE_FCNTL_TEMPFILENAME, &p->zTempFile);
  }
  if( p->zTempFile==0 ){
    sqlite3_uint64 r;
    sqlite3_randomness(sizeof(r), &r);
    p->zTempFile = sqlite3_mprintf("temp%llx.%s", r, zSuffix);
  }else{
    p->zTempFile = sqlite3_mprintf("%z.%s", p->zTempFile, zSuffix);
  }
  if( p->zTempFile==0 ){
    raw_printf(stderr, "out of memory\n");
    exit(1);
  }
}


/*
** The implementation of SQL scalar function fkey_collate_clause(), used
** by the ".lint fkey-indexes" command. This scalar function is always
** called with four arguments - the parent table name, the parent column name,
** the child table name and the child column name.
**
**   fkey_collate_clause('parent-tab', 'parent-col', 'child-tab', 'child-col')
**
** If either of the named tables or columns do not exist, this function
** returns an empty string. An empty string is also returned if both tables
** and columns exist but have the same default collation sequence. Or,
** if both exist but the default collation sequences are different, this
** function returns the string " COLLATE <parent-collation>", where
** <parent-collation> is the default collation sequence of the parent column.
*/
static void shellFkeyCollateClause(
  sqlite3_context *pCtx,
  int nVal,
  sqlite3_value **apVal
){
  sqlite3 *db = sqlite3_context_db_handle(pCtx);
  const char *zParent;
  const char *zParentCol;
  const char *zParentSeq;
  const char *zChild;
  const char *zChildCol;
  const char *zChildSeq = 0;  /* Initialize to avoid false-positive warning */
  int rc;

  assert( nVal==4 );
  zParent = (const char*)sqlite3_value_text(apVal[0]);
  zParentCol = (const char*)sqlite3_value_text(apVal[1]);
  zChild = (const char*)sqlite3_value_text(apVal[2]);
  zChildCol = (const char*)sqlite3_value_text(apVal[3]);

  sqlite3_result_text(pCtx, "", -1, SQLITE_STATIC);
  rc = sqlite3_table_column_metadata(
      db, "main", zParent, zParentCol, 0, &zParentSeq, 0, 0, 0
  );
  if( rc==SQLITE_OK ){
    rc = sqlite3_table_column_metadata(
        db, "main", zChild, zChildCol, 0, &zChildSeq, 0, 0, 0
    );
  }

  if( rc==SQLITE_OK && sqlite3_stricmp(zParentSeq, zChildSeq) ){
    char *z = sqlite3_mprintf(" COLLATE %s", zParentSeq);
    sqlite3_result_text(pCtx, z, -1, SQLITE_TRANSIENT);
    sqlite3_free(z);
  }
}


/*
** The implementation of dot-command ".lint fkey-indexes".
*/
static int lintFkeyIndexes(
  ShellState *pState,             /* Current shell tool state */
  char **azArg,                   /* Array of arguments passed to dot command */
  int nArg                        /* Number of entries in azArg[] */
){
  sqlite3 *db = pState->db;       /* Database handle to query "main" db of */
  FILE *out = pState->out;        /* Stream to write non-error output to */
  int bVerbose = 0;               /* If -verbose is present */
  int bGroupByParent = 0;         /* If -groupbyparent is present */
  int i;                          /* To iterate through azArg[] */
  const char *zIndent = "";       /* How much to indent CREATE INDEX by */
  int rc;                         /* Return code */
  sqlite3_stmt *pSql = 0;         /* Compiled version of SQL statement below */

  /*
  ** This SELECT statement returns one row for each foreign key constraint
  ** in the schema of the main database. The column values are:
  **
  ** 0. The text of an SQL statement similar to:
  **
  **      "EXPLAIN QUERY PLAN SELECT 1 FROM child_table WHERE child_key=?"
  **
  **    This SELECT is similar to the one that the foreign keys implementation
  **    needs to run internally on child tables. If there is an index that can
  **    be used to optimize this query, then it can also be used by the FK
  **    implementation to optimize DELETE or UPDATE statements on the parent
  **    table.
  **
  ** 1. A GLOB pattern suitable for sqlite3_strglob(). If the plan output by
  **    the EXPLAIN QUERY PLAN command matches this pattern, then the schema
  **    contains an index that can be used to optimize the query.
  **
  ** 2. Human readable text that describes the child table and columns. e.g.
  **
  **       "child_table(child_key1, child_key2)"
  **
  ** 3. Human readable text that describes the parent table and columns. e.g.
  **
  **       "parent_table(parent_key1, parent_key2)"
  **
  ** 4. A full CREATE INDEX statement for an index that could be used to
  **    optimize DELETE or UPDATE statements on the parent table. e.g.
  **
  **       "CREATE INDEX child_table_child_key ON child_table(child_key)"
  **
  ** 5. The name of the parent table.
  **
  ** These six values are used by the C logic below to generate the report.
  */
  const char *zSql =
  "SELECT "
    "     'EXPLAIN QUERY PLAN SELECT 1 FROM ' || quote(s.name) || ' WHERE '"
    "  || group_concat(quote(s.name) || '.' || quote(f.[from]) || '=?' "
    "  || fkey_collate_clause("
    "       f.[table], COALESCE(f.[to], p.[name]), s.name, f.[from]),' AND ')"
    ", "
    "     'SEARCH TABLE ' || s.name || ' USING COVERING INDEX*('"
    "  || group_concat('*=?', ' AND ') || ')'"
    ", "
    "     s.name  || '(' || group_concat(f.[from],  ', ') || ')'"
    ", "
    "     f.[table] || '(' || group_concat(COALESCE(f.[to], p.[name])) || ')'"
    ", "
    "     'CREATE INDEX ' || quote(s.name ||'_'|| group_concat(f.[from], '_'))"
    "  || ' ON ' || quote(s.name) || '('"
    "  || group_concat(quote(f.[from]) ||"
    "        fkey_collate_clause("
    "          f.[table], COALESCE(f.[to], p.[name]), s.name, f.[from]), ', ')"
    "  || ');'"
    ", "
    "     f.[table] "
    "FROM sqlite_master AS s, pragma_foreign_key_list(s.name) AS f "
    "LEFT JOIN pragma_table_info AS p ON (pk-1=seq AND p.arg=f.[table]) "
    "GROUP BY s.name, f.id "
    "ORDER BY (CASE WHEN ? THEN f.[table] ELSE s.name END)"
  ;
  const char *zGlobIPK = "SEARCH TABLE * USING INTEGER PRIMARY KEY (rowid=?)";

  for(i=2; i<nArg; i++){
    int n = strlen30(azArg[i]);
    if( n>1 && sqlite3_strnicmp("-verbose", azArg[i], n)==0 ){
      bVerbose = 1;
    }
    else if( n>1 && sqlite3_strnicmp("-groupbyparent", azArg[i], n)==0 ){
      bGroupByParent = 1;
      zIndent = "    ";
    }
    else{
      raw_printf(stderr, "Usage: %s %s ?-verbose? ?-groupbyparent?\n",
          azArg[0], azArg[1]
      );
      return SQLITE_ERROR;
    }
  }

  /* Register the fkey_collate_clause() SQL function */
  rc = sqlite3_create_function(db, "fkey_collate_clause", 4, SQLITE_UTF8,
      0, shellFkeyCollateClause, 0, 0
  );


  if( rc==SQLITE_OK ){
    rc = sqlite3_prepare_v2(db, zSql, -1, &pSql, 0);
  }
  if( rc==SQLITE_OK ){
    sqlite3_bind_int(pSql, 1, bGroupByParent);
  }

  if( rc==SQLITE_OK ){
    int rc2;
    char *zPrev = 0;
    while( SQLITE_ROW==sqlite3_step(pSql) ){
      int res = -1;
      sqlite3_stmt *pExplain = 0;
      const char *zEQP = (const char*)sqlite3_column_text(pSql, 0);
      const char *zGlob = (const char*)sqlite3_column_text(pSql, 1);
      const char *zFrom = (const char*)sqlite3_column_text(pSql, 2);
      const char *zTarget = (const char*)sqlite3_column_text(pSql, 3);
      const char *zCI = (const char*)sqlite3_column_text(pSql, 4);
      const char *zParent = (const char*)sqlite3_column_text(pSql, 5);

      rc = sqlite3_prepare_v2(db, zEQP, -1, &pExplain, 0);
      if( rc!=SQLITE_OK ) break;
      if( SQLITE_ROW==sqlite3_step(pExplain) ){
        const char *zPlan = (const char*)sqlite3_column_text(pExplain, 3);
        res = (
              0==sqlite3_strglob(zGlob, zPlan)
           || 0==sqlite3_strglob(zGlobIPK, zPlan)
        );
      }
      rc = sqlite3_finalize(pExplain);
      if( rc!=SQLITE_OK ) break;

      if( res<0 ){
        raw_printf(stderr, "Error: internal error");
        break;
      }else{
        if( bGroupByParent
        && (bVerbose || res==0)
        && (zPrev==0 || sqlite3_stricmp(zParent, zPrev))
        ){
          raw_printf(out, "-- Parent table %s\n", zParent);
          sqlite3_free(zPrev);
          zPrev = sqlite3_mprintf("%s", zParent);
        }

        if( res==0 ){
          raw_printf(out, "%s%s --> %s\n", zIndent, zCI, zTarget);
        }else if( bVerbose ){
          raw_printf(out, "%s/* no extra indexes required for %s -> %s */\n",
              zIndent, zFrom, zTarget
          );
        }
      }
    }
    sqlite3_free(zPrev);

    if( rc!=SQLITE_OK ){
      raw_printf(stderr, "%s\n", sqlite3_errmsg(db));
    }

    rc2 = sqlite3_finalize(pSql);
    if( rc==SQLITE_OK && rc2!=SQLITE_OK ){
      rc = rc2;
      raw_printf(stderr, "%s\n", sqlite3_errmsg(db));
    }
  }else{
    raw_printf(stderr, "%s\n", sqlite3_errmsg(db));
  }

  return rc;
}

/*
** Implementation of ".lint" dot command.
*/
static int lintDotCommand(
  ShellState *pState,             /* Current shell tool state */
  char **azArg,                   /* Array of arguments passed to dot command */
  int nArg                        /* Number of entries in azArg[] */
){
  int n;
  n = (nArg>=2 ? strlen30(azArg[1]) : 0);
  if( n<1 || sqlite3_strnicmp(azArg[1], "fkey-indexes", n) ) goto usage;
  return lintFkeyIndexes(pState, azArg, nArg);

 usage:
  raw_printf(stderr, "Usage %s sub-command ?switches...?\n", azArg[0]);
  raw_printf(stderr, "Where sub-commands are:\n");
  raw_printf(stderr, "    fkey-indexes\n");
  return SQLITE_ERROR;
}

<<<<<<< HEAD
#if !defined(SQLITE_OMIT_VIRTUALTABLE) && defined(SQLITE_HAVE_ZLIB)
/*********************************************************************************
** The ".archive" or ".ar" command.
*/

=======
#if !defined SQLITE_OMIT_VIRTUALTABLE
static void shellPrepare(
  sqlite3 *db, 
  int *pRc, 
  const char *zSql, 
  sqlite3_stmt **ppStmt
){
  *ppStmt = 0;
  if( *pRc==SQLITE_OK ){
    int rc = sqlite3_prepare_v2(db, zSql, -1, ppStmt, 0);
    if( rc!=SQLITE_OK ){
      raw_printf(stderr, "sql error: %s (%d)\n", 
          sqlite3_errmsg(db), sqlite3_errcode(db)
      );
      *pRc = rc;
    }
  }
}

/*
** Create a prepared statement using printf-style arguments for the SQL.
**
** This routine is could be marked "static".  But it is not always used,
** depending on compile-time options.  By omitting the "static", we avoid
** nuisance compiler warnings about "defined but not used".
*/
void shellPreparePrintf(
  sqlite3 *db, 
  int *pRc, 
  sqlite3_stmt **ppStmt,
  const char *zFmt, 
  ...
){
  *ppStmt = 0;
  if( *pRc==SQLITE_OK ){
    va_list ap;
    char *z;
    va_start(ap, zFmt);
    z = sqlite3_vmprintf(zFmt, ap);
    va_end(ap);
    if( z==0 ){
      *pRc = SQLITE_NOMEM;
    }else{
      shellPrepare(db, pRc, z, ppStmt);
      sqlite3_free(z);
    }
  }
}

/* Finalize the prepared statement created using shellPreparePrintf().
**
** This routine is could be marked "static".  But it is not always used,
** depending on compile-time options.  By omitting the "static", we avoid
** nuisance compiler warnings about "defined but not used".
*/
void shellFinalize(
  int *pRc, 
  sqlite3_stmt *pStmt
){
  if( pStmt ){
    sqlite3 *db = sqlite3_db_handle(pStmt);
    int rc = sqlite3_finalize(pStmt);
    if( *pRc==SQLITE_OK ){
      if( rc!=SQLITE_OK ){
        raw_printf(stderr, "SQL error: %s\n", sqlite3_errmsg(db));
      }
      *pRc = rc;
    }
  }
}

/* Reset the prepared statement created using shellPreparePrintf().
**
** This routine is could be marked "static".  But it is not always used,
** depending on compile-time options.  By omitting the "static", we avoid
** nuisance compiler warnings about "defined but not used".
*/
void shellReset(
  int *pRc, 
  sqlite3_stmt *pStmt
){
  int rc = sqlite3_reset(pStmt);
  if( *pRc==SQLITE_OK ){
    if( rc!=SQLITE_OK ){
      sqlite3 *db = sqlite3_db_handle(pStmt);
      raw_printf(stderr, "SQL error: %s\n", sqlite3_errmsg(db));
    }
    *pRc = rc;
  }
}
#endif /* !defined SQLITE_OMIT_VIRTUALTABLE */

#if !defined(SQLITE_OMIT_VIRTUALTABLE) && defined(SQLITE_HAVE_ZLIB)
/*********************************************************************************
** The ".archive" or ".ar" command.
*/
>>>>>>> a40cb96a
/*
** Structure representing a single ".ar" command.
*/
typedef struct ArCommand ArCommand;
struct ArCommand {
  u8 eCmd;                        /* An AR_CMD_* value */
  u8 bVerbose;                    /* True if --verbose */
  u8 bZip;                        /* True if the archive is a ZIP */
  u8 bDryRun;                     /* True if --dry-run */
  u8 bAppend;                     /* True if --append */
  u8 fromCmdLine;                 /* Run from -A instead of .archive */
  int nArg;                       /* Number of command arguments */
  char *zSrcTable;                /* "sqlar", "zipfile($file)" or "zip" */
  const char *zFile;              /* --file argument, or NULL */
  const char *zDir;               /* --directory argument, or NULL */
  char **azArg;                   /* Array of command arguments */
  ShellState *p;                  /* Shell state */
  sqlite3 *db;                    /* Database containing the archive */
};

/*
** Print a usage message for the .ar command to stderr and return SQLITE_ERROR.
*/
static int arUsage(FILE *f){
  showHelp(f,"archive");
  return SQLITE_ERROR;
}

/*
** Print an error message for the .ar command to stderr and return 
** SQLITE_ERROR.
*/
static int arErrorMsg(ArCommand *pAr, const char *zFmt, ...){
  va_list ap;
  char *z;
  va_start(ap, zFmt);
  z = sqlite3_vmprintf(zFmt, ap);
  va_end(ap);
  utf8_printf(stderr, "Error: %s\n", z);
  if( pAr->fromCmdLine ){
    utf8_printf(stderr, "Use \"-A\" for more help\n");
  }else{
    utf8_printf(stderr, "Use \".archive --help\" for more help\n");
  }
  sqlite3_free(z);
  return SQLITE_ERROR;
}

/*
** Values for ArCommand.eCmd.
*/
#define AR_CMD_CREATE       1
#define AR_CMD_UPDATE       2
#define AR_CMD_INSERT       3
#define AR_CMD_EXTRACT      4
#define AR_CMD_LIST         5
#define AR_CMD_HELP         6

/*
** Other (non-command) switches.
*/
#define AR_SWITCH_VERBOSE     7
#define AR_SWITCH_FILE        8
#define AR_SWITCH_DIRECTORY   9
#define AR_SWITCH_APPEND     10
#define AR_SWITCH_DRYRUN     11

static int arProcessSwitch(ArCommand *pAr, int eSwitch, const char *zArg){
  switch( eSwitch ){
    case AR_CMD_CREATE:
    case AR_CMD_EXTRACT:
    case AR_CMD_LIST:
    case AR_CMD_UPDATE:
    case AR_CMD_INSERT:
    case AR_CMD_HELP:
      if( pAr->eCmd ){
        return arErrorMsg(pAr, "multiple command options");
      }
      pAr->eCmd = eSwitch;
      break;

    case AR_SWITCH_DRYRUN:
      pAr->bDryRun = 1;
      break;
    case AR_SWITCH_VERBOSE:
      pAr->bVerbose = 1;
      break;
    case AR_SWITCH_APPEND:
      pAr->bAppend = 1;
      /* Fall thru into --file */
    case AR_SWITCH_FILE:
      pAr->zFile = zArg;
      break;
    case AR_SWITCH_DIRECTORY:
      pAr->zDir = zArg;
      break;
  }

  return SQLITE_OK;
}

/*
** Parse the command line for an ".ar" command. The results are written into
** structure (*pAr). SQLITE_OK is returned if the command line is parsed
** successfully, otherwise an error message is written to stderr and 
** SQLITE_ERROR returned.
*/
static int arParseCommand(
  char **azArg,                   /* Array of arguments passed to dot command */
  int nArg,                       /* Number of entries in azArg[] */
  ArCommand *pAr                  /* Populate this object */
){
  struct ArSwitch {
    const char *zLong;
    char cShort;
    u8 eSwitch;
    u8 bArg;
  } aSwitch[] = {
    { "create",    'c', AR_CMD_CREATE,       0 },
    { "extract",   'x', AR_CMD_EXTRACT,      0 },
    { "insert",    'i', AR_CMD_INSERT,       0 },
    { "list",      't', AR_CMD_LIST,         0 },
    { "update",    'u', AR_CMD_UPDATE,       0 },
    { "help",      'h', AR_CMD_HELP,         0 },
    { "verbose",   'v', AR_SWITCH_VERBOSE,   0 },
    { "file",      'f', AR_SWITCH_FILE,      1 },
    { "append",    'a', AR_SWITCH_APPEND,    1 },
    { "directory", 'C', AR_SWITCH_DIRECTORY, 1 },
    { "dryrun",    'n', AR_SWITCH_DRYRUN,    0 },
  };
  int nSwitch = sizeof(aSwitch) / sizeof(struct ArSwitch);
  struct ArSwitch *pEnd = &aSwitch[nSwitch];

  if( nArg<=1 ){
    utf8_printf(stderr, "Wrong number of arguments.  Usage:\n");
    return arUsage(stderr);
  }else{
    char *z = azArg[1];
    if( z[0]!='-' ){
      /* Traditional style [tar] invocation */
      int i;
      int iArg = 2;
      for(i=0; z[i]; i++){
        const char *zArg = 0;
        struct ArSwitch *pOpt;
        for(pOpt=&aSwitch[0]; pOpt<pEnd; pOpt++){
          if( z[i]==pOpt->cShort ) break;
        }
        if( pOpt==pEnd ){
          return arErrorMsg(pAr, "unrecognized option: %c", z[i]);
        }
        if( pOpt->bArg ){
          if( iArg>=nArg ){
            return arErrorMsg(pAr, "option requires an argument: %c",z[i]);
          }
          zArg = azArg[iArg++];
        }
        if( arProcessSwitch(pAr, pOpt->eSwitch, zArg) ) return SQLITE_ERROR;
      }
      pAr->nArg = nArg-iArg;
      if( pAr->nArg>0 ){
        pAr->azArg = &azArg[iArg];
      }
    }else{
      /* Non-traditional invocation */
      int iArg;
      for(iArg=1; iArg<nArg; iArg++){
        int n;
        z = azArg[iArg];
        if( z[0]!='-' ){
          /* All remaining command line words are command arguments. */
          pAr->azArg = &azArg[iArg];
          pAr->nArg = nArg-iArg;
          break;
        }
        n = strlen30(z);

        if( z[1]!='-' ){
          int i;
          /* One or more short options */
          for(i=1; i<n; i++){
            const char *zArg = 0;
            struct ArSwitch *pOpt;
            for(pOpt=&aSwitch[0]; pOpt<pEnd; pOpt++){
              if( z[i]==pOpt->cShort ) break;
            }
            if( pOpt==pEnd ){
              return arErrorMsg(pAr, "unrecognized option: %c", z[i]);
            }
            if( pOpt->bArg ){
              if( i<(n-1) ){
                zArg = &z[i+1];
                i = n;
              }else{
                if( iArg>=(nArg-1) ){
                  return arErrorMsg(pAr, "option requires an argument: %c",z[i]);
                }
                zArg = azArg[++iArg];
              }
            }
            if( arProcessSwitch(pAr, pOpt->eSwitch, zArg) ) return SQLITE_ERROR;
          }
        }else if( z[2]=='\0' ){
          /* A -- option, indicating that all remaining command line words
          ** are command arguments.  */
          pAr->azArg = &azArg[iArg+1];
          pAr->nArg = nArg-iArg-1;
          break;
        }else{
          /* A long option */
          const char *zArg = 0;             /* Argument for option, if any */
          struct ArSwitch *pMatch = 0;      /* Matching option */
          struct ArSwitch *pOpt;            /* Iterator */
          for(pOpt=&aSwitch[0]; pOpt<pEnd; pOpt++){
            const char *zLong = pOpt->zLong;
            if( (n-2)<=strlen30(zLong) && 0==memcmp(&z[2], zLong, n-2) ){
              if( pMatch ){
                return arErrorMsg(pAr, "ambiguous option: %s",z);
              }else{
                pMatch = pOpt;
              }
            }
          }

          if( pMatch==0 ){
            return arErrorMsg(pAr, "unrecognized option: %s", z);
          }
          if( pMatch->bArg ){
            if( iArg>=(nArg-1) ){
              return arErrorMsg(pAr, "option requires an argument: %s", z);
            }
            zArg = azArg[++iArg];
          }
          if( arProcessSwitch(pAr, pMatch->eSwitch, zArg) ) return SQLITE_ERROR;
        }
      }
    }
  }

  return SQLITE_OK;
}

/*
** This function assumes that all arguments within the ArCommand.azArg[]
** array refer to archive members, as for the --extract or --list commands. 
** It checks that each of them are present. If any specified file is not
** present in the archive, an error is printed to stderr and an error
** code returned. Otherwise, if all specified arguments are present in
** the archive, SQLITE_OK is returned.
**
** This function strips any trailing '/' characters from each argument.
** This is consistent with the way the [tar] command seems to work on
** Linux.
*/
static int arCheckEntries(ArCommand *pAr){
  int rc = SQLITE_OK;
  if( pAr->nArg ){
    int i, j;
    sqlite3_stmt *pTest = 0;

    shellPreparePrintf(pAr->db, &rc, &pTest,
        "SELECT name FROM %s WHERE name=$name", 
        pAr->zSrcTable
    );
    j = sqlite3_bind_parameter_index(pTest, "$name");
    for(i=0; i<pAr->nArg && rc==SQLITE_OK; i++){
      char *z = pAr->azArg[i];
      int n = strlen30(z);
      int bOk = 0;
      while( n>0 && z[n-1]=='/' ) n--;
      z[n] = '\0';
      sqlite3_bind_text(pTest, j, z, -1, SQLITE_STATIC);
      if( SQLITE_ROW==sqlite3_step(pTest) ){
        bOk = 1;
      }
      shellReset(&rc, pTest);
      if( rc==SQLITE_OK && bOk==0 ){
        utf8_printf(stderr, "not found in archive: %s\n", z);
        rc = SQLITE_ERROR;
      }
    }
    shellFinalize(&rc, pTest);
  }
  return rc;
}

/*
** Format a WHERE clause that can be used against the "sqlar" table to
** identify all archive members that match the command arguments held
** in (*pAr). Leave this WHERE clause in (*pzWhere) before returning.
** The caller is responsible for eventually calling sqlite3_free() on
** any non-NULL (*pzWhere) value.
*/
static void arWhereClause(
  int *pRc, 
  ArCommand *pAr, 
  char **pzWhere                  /* OUT: New WHERE clause */
){
  char *zWhere = 0;
  if( *pRc==SQLITE_OK ){
    if( pAr->nArg==0 ){
      zWhere = sqlite3_mprintf("1");
    }else{
      int i;
      const char *zSep = "";
      for(i=0; i<pAr->nArg; i++){
        const char *z = pAr->azArg[i];
        zWhere = sqlite3_mprintf(
          "%z%s name = '%q' OR substr(name,1,%d) = '%q/'", 
          zWhere, zSep, z, strlen30(z)+1, z
        );
        if( zWhere==0 ){
          *pRc = SQLITE_NOMEM;
          break;
        }
        zSep = " OR ";
      }
    }
  }
  *pzWhere = zWhere;
}

/*
** Implementation of .ar "lisT" command. 
*/
static int arListCommand(ArCommand *pAr){
  const char *zSql = "SELECT %s FROM %s WHERE %s"; 
  const char *azCols[] = {
    "name",
    "lsmode(mode), sz, datetime(mtime, 'unixepoch'), name"
  };

  char *zWhere = 0;
  sqlite3_stmt *pSql = 0;
  int rc;

  rc = arCheckEntries(pAr);
  arWhereClause(&rc, pAr, &zWhere);

  shellPreparePrintf(pAr->db, &rc, &pSql, zSql, azCols[pAr->bVerbose],
                     pAr->zSrcTable, zWhere);
  if( pAr->bDryRun ){
    utf8_printf(pAr->p->out, "%s\n", sqlite3_sql(pSql));
  }else{
    while( rc==SQLITE_OK && SQLITE_ROW==sqlite3_step(pSql) ){
      if( pAr->bVerbose ){
        utf8_printf(pAr->p->out, "%s % 10d  %s  %s\n",
            sqlite3_column_text(pSql, 0),
            sqlite3_column_int(pSql, 1), 
            sqlite3_column_text(pSql, 2),
            sqlite3_column_text(pSql, 3)
        );
      }else{
        utf8_printf(pAr->p->out, "%s\n", sqlite3_column_text(pSql, 0));
      }
    }
  }
  shellFinalize(&rc, pSql);
  sqlite3_free(zWhere);
  return rc;
}


/*
** Implementation of .ar "eXtract" command. 
*/
static int arExtractCommand(ArCommand *pAr){
  const char *zSql1 = 
    "SELECT "
    " ($dir || name),"
    " writefile(($dir || name), %s, mode, mtime) "
    "FROM %s WHERE (%s) AND (data IS NULL OR $dirOnly = 0)"
    " AND name NOT GLOB '*..[/\\]*'";

  const char *azExtraArg[] = { 
    "sqlar_uncompress(data, sz)",
    "data"
  };

  sqlite3_stmt *pSql = 0;
  int rc = SQLITE_OK;
  char *zDir = 0;
  char *zWhere = 0;
  int i, j;

  /* If arguments are specified, check that they actually exist within
  ** the archive before proceeding. And formulate a WHERE clause to
  ** match them.  */
  rc = arCheckEntries(pAr);
  arWhereClause(&rc, pAr, &zWhere);

  if( rc==SQLITE_OK ){
    if( pAr->zDir ){
      zDir = sqlite3_mprintf("%s/", pAr->zDir);
    }else{
      zDir = sqlite3_mprintf("");
    }
    if( zDir==0 ) rc = SQLITE_NOMEM;
  }

  shellPreparePrintf(pAr->db, &rc, &pSql, zSql1, 
      azExtraArg[pAr->bZip], pAr->zSrcTable, zWhere
  );

  if( rc==SQLITE_OK ){
    j = sqlite3_bind_parameter_index(pSql, "$dir");
    sqlite3_bind_text(pSql, j, zDir, -1, SQLITE_STATIC);

    /* Run the SELECT statement twice. The first time, writefile() is called
    ** for all archive members that should be extracted. The second time,
    ** only for the directories. This is because the timestamps for
    ** extracted directories must be reset after they are populated (as
    ** populating them changes the timestamp).  */
    for(i=0; i<2; i++){
      j = sqlite3_bind_parameter_index(pSql, "$dirOnly");
      sqlite3_bind_int(pSql, j, i);
      if( pAr->bDryRun ){
        utf8_printf(pAr->p->out, "%s\n", sqlite3_sql(pSql));
      }else{
        while( rc==SQLITE_OK && SQLITE_ROW==sqlite3_step(pSql) ){
          if( i==0 && pAr->bVerbose ){
            utf8_printf(pAr->p->out, "%s\n", sqlite3_column_text(pSql, 0));
          }
        }
      }
      shellReset(&rc, pSql);
    }
    shellFinalize(&rc, pSql);
  }

  sqlite3_free(zDir);
  sqlite3_free(zWhere);
  return rc;
}

/*
** Run the SQL statement in zSql.  Or if doing a --dryrun, merely print it out.
*/
static int arExecSql(ArCommand *pAr, const char *zSql){
  int rc;
  if( pAr->bDryRun ){
    utf8_printf(pAr->p->out, "%s\n", zSql);
    rc = SQLITE_OK;
  }else{
    char *zErr = 0;
    rc = sqlite3_exec(pAr->db, zSql, 0, 0, &zErr);
    if( zErr ){
      utf8_printf(stdout, "ERROR: %s\n", zErr);
      sqlite3_free(zErr);
    }
  }
  return rc;
}


/*
** Implementation of .ar "create", "insert", and "update" commands.
**
**     create    ->     Create a new SQL archive
**     insert    ->     Insert or reinsert all files listed
**     update    ->     Insert files that have changed or that were not
**                      previously in the archive
**
** Create the "sqlar" table in the database if it does not already exist.
** Then add each file in the azFile[] array to the archive. Directories
** are added recursively. If argument bVerbose is non-zero, a message is
** printed on stdout for each file archived.
**
** The create command is the same as update, except that it drops
** any existing "sqlar" table before beginning.  The "insert" command
** always overwrites every file named on the command-line, where as
** "update" only overwrites if the size or mtime or mode has changed.
*/
static int arCreateOrUpdateCommand(
  ArCommand *pAr,                 /* Command arguments and options */
  int bUpdate,                    /* true for a --create. */
  int bOnlyIfChanged              /* Only update if file has changed */
){
  const char *zCreate = 
      "CREATE TABLE IF NOT EXISTS sqlar(\n"
      "  name TEXT PRIMARY KEY,  -- name of the file\n"
      "  mode INT,               -- access permissions\n"
      "  mtime INT,              -- last modification time\n"
      "  sz INT,                 -- original file size\n"
      "  data BLOB               -- compressed content\n"
      ")";
  const char *zDrop = "DROP TABLE IF EXISTS sqlar";
  const char *zInsertFmt[2] = {
     "REPLACE INTO %s(name,mode,mtime,sz,data)\n"
     "  SELECT\n"
     "    %s,\n"
     "    mode,\n"
     "    mtime,\n"
     "    CASE substr(lsmode(mode),1,1)\n"
     "      WHEN '-' THEN length(data)\n"
     "      WHEN 'd' THEN 0\n"
     "      ELSE -1 END,\n"
     "    sqlar_compress(data)\n"
     "  FROM fsdir(%Q,%Q) AS disk\n"
     "  WHERE lsmode(mode) NOT LIKE '?%%'%s;"
     ,
     "REPLACE INTO %s(name,mode,mtime,data)\n"
     "  SELECT\n"
     "    %s,\n"
     "    mode,\n"
     "    mtime,\n"
     "    data\n"
     "  FROM fsdir(%Q,%Q) AS disk\n"
     "  WHERE lsmode(mode) NOT LIKE '?%%'%s;"
  };
  int i;                          /* For iterating through azFile[] */
  int rc;                         /* Return code */
  const char *zTab = 0;           /* SQL table into which to insert */
  char *zSql;
  char zTemp[50];
  char *zExists = 0;

  arExecSql(pAr, "PRAGMA page_size=512");
  rc = arExecSql(pAr, "SAVEPOINT ar;");
  if( rc!=SQLITE_OK ) return rc;
  zTemp[0] = 0; 
  if( pAr->bZip ){
    /* Initialize the zipfile virtual table, if necessary */
    if( pAr->zFile ){
      sqlite3_uint64 r;
      sqlite3_randomness(sizeof(r),&r);
      sqlite3_snprintf(sizeof(zTemp),zTemp,"zip%016llx",r);
      zTab = zTemp;
      zSql = sqlite3_mprintf(
         "CREATE VIRTUAL TABLE temp.%s USING zipfile(%Q)",
         zTab, pAr->zFile
      );
      rc = arExecSql(pAr, zSql);
      sqlite3_free(zSql);
    }else{
      zTab = "zip";
    }
  }else{
    /* Initialize the table for an SQLAR */
    zTab = "sqlar";
    if( bUpdate==0 ){
      rc = arExecSql(pAr, zDrop);
      if( rc!=SQLITE_OK ) goto end_ar_transaction;
    }
    rc = arExecSql(pAr, zCreate);
  }
  if( bOnlyIfChanged ){
    zExists = sqlite3_mprintf(
      " AND NOT EXISTS("
          "SELECT 1 FROM %s AS mem"
          " WHERE mem.name=disk.name"
          " AND mem.mtime=disk.mtime"
          " AND mem.mode=disk.mode)", zTab);
  }else{
    zExists = sqlite3_mprintf("");
  }
  if( zExists==0 ) rc = SQLITE_NOMEM;
  for(i=0; i<pAr->nArg && rc==SQLITE_OK; i++){
    char *zSql2 = sqlite3_mprintf(zInsertFmt[pAr->bZip], zTab,
        pAr->bVerbose ? "shell_putsnl(name)" : "name",
        pAr->azArg[i], pAr->zDir, zExists);
    rc = arExecSql(pAr, zSql2);
    sqlite3_free(zSql2);
  }
end_ar_transaction:
  if( rc!=SQLITE_OK ){
    sqlite3_exec(pAr->db, "ROLLBACK TO ar; RELEASE ar;", 0, 0, 0);
  }else{
    rc = arExecSql(pAr, "RELEASE ar;");
    if( pAr->bZip && pAr->zFile ){
      zSql = sqlite3_mprintf("DROP TABLE %s", zTemp);
      arExecSql(pAr, zSql);
      sqlite3_free(zSql);
    }
  }
  sqlite3_free(zExists);
  return rc;
}

/*
** Implementation of ".ar" dot command.
*/
static int arDotCommand(
  ShellState *pState,             /* Current shell tool state */
  int fromCmdLine,                /* True if -A command-line option, not .ar cmd */
  char **azArg,                   /* Array of arguments passed to dot command */
  int nArg                        /* Number of entries in azArg[] */
){
  ArCommand cmd;
  int rc;
  memset(&cmd, 0, sizeof(cmd));
  cmd.fromCmdLine = fromCmdLine;
  rc = arParseCommand(azArg, nArg, &cmd);
  if( rc==SQLITE_OK ){
    int eDbType = SHELL_OPEN_UNSPEC;
    cmd.p = pState;
    cmd.db = pState->db;
    if( cmd.zFile ){
      eDbType = deduceDatabaseType(cmd.zFile, 1);
    }else{
      eDbType = pState->openMode;
    }
    if( eDbType==SHELL_OPEN_ZIPFILE ){
      if( cmd.eCmd==AR_CMD_EXTRACT || cmd.eCmd==AR_CMD_LIST ){
        if( cmd.zFile==0 ){
          cmd.zSrcTable = sqlite3_mprintf("zip");
        }else{
          cmd.zSrcTable = sqlite3_mprintf("zipfile(%Q)", cmd.zFile);
        }
      }
      cmd.bZip = 1;
    }else if( cmd.zFile ){
      int flags;
      if( cmd.bAppend ) eDbType = SHELL_OPEN_APPENDVFS;
      if( cmd.eCmd==AR_CMD_CREATE || cmd.eCmd==AR_CMD_INSERT 
           || cmd.eCmd==AR_CMD_UPDATE ){
        flags = SQLITE_OPEN_READWRITE|SQLITE_OPEN_CREATE;
      }else{
        flags = SQLITE_OPEN_READONLY;
      }
      cmd.db = 0;
      if( cmd.bDryRun ){
        utf8_printf(pState->out, "-- open database '%s'%s\n", cmd.zFile,
             eDbType==SHELL_OPEN_APPENDVFS ? " using 'apndvfs'" : "");
      }
      rc = sqlite3_open_v2(cmd.zFile, &cmd.db, flags, 
             eDbType==SHELL_OPEN_APPENDVFS ? "apndvfs" : 0);
      if( rc!=SQLITE_OK ){
        utf8_printf(stderr, "cannot open file: %s (%s)\n", 
            cmd.zFile, sqlite3_errmsg(cmd.db)
        );
        goto end_ar_command;
      }
      sqlite3_fileio_init(cmd.db, 0, 0);
      sqlite3_sqlar_init(cmd.db, 0, 0);
      sqlite3_create_function(cmd.db, "shell_putsnl", 1, SQLITE_UTF8, cmd.p,
                              shellPutsFunc, 0, 0);

    }
    if( cmd.zSrcTable==0 && cmd.bZip==0 && cmd.eCmd!=AR_CMD_HELP ){
      if( cmd.eCmd!=AR_CMD_CREATE
       && sqlite3_table_column_metadata(cmd.db,0,"sqlar","name",0,0,0,0,0)
      ){
        utf8_printf(stderr, "database does not contain an 'sqlar' table\n");
        rc = SQLITE_ERROR;
        goto end_ar_command;
      }
      cmd.zSrcTable = sqlite3_mprintf("sqlar");
    }

    switch( cmd.eCmd ){
      case AR_CMD_CREATE:
        rc = arCreateOrUpdateCommand(&cmd, 0, 0);
        break;

      case AR_CMD_EXTRACT:
        rc = arExtractCommand(&cmd);
        break;

      case AR_CMD_LIST:
        rc = arListCommand(&cmd);
        break;

      case AR_CMD_HELP:
        arUsage(pState->out);
        break;

      case AR_CMD_INSERT:
        rc = arCreateOrUpdateCommand(&cmd, 1, 0);
        break;

      default:
        assert( cmd.eCmd==AR_CMD_UPDATE );
        rc = arCreateOrUpdateCommand(&cmd, 1, 1);
        break;
    }
  }
end_ar_command:
  if( cmd.db!=pState->db ){
    close_db(cmd.db);
  }
  sqlite3_free(cmd.zSrcTable);

  return rc;
}
/* End of the ".archive" or ".ar" command logic
**********************************************************************************/
#endif /* !defined(SQLITE_OMIT_VIRTUALTABLE) && defined(SQLITE_HAVE_ZLIB) */

#if !defined(SQLITE_OMIT_VIRTUALTABLE) && defined(SQLITE_ENABLE_DBPAGE_VTAB)
/*
** If (*pRc) is not SQLITE_OK when this function is called, it is a no-op.
** Otherwise, the SQL statement or statements in zSql are executed using
** database connection db and the error code written to *pRc before
** this function returns.
*/
static void shellExec(sqlite3 *db, int *pRc, const char *zSql){
  int rc = *pRc;
  if( rc==SQLITE_OK ){
    char *zErr = 0;
    rc = sqlite3_exec(db, zSql, 0, 0, &zErr);
    if( rc!=SQLITE_OK ){
      raw_printf(stderr, "SQL error: %s\n", zErr);
    }
    *pRc = rc;
  }
}

/*
** Like shellExec(), except that zFmt is a printf() style format string.
*/
static void shellExecPrintf(sqlite3 *db, int *pRc, const char *zFmt, ...){
  char *z = 0;
  if( *pRc==SQLITE_OK ){
    va_list ap;
    va_start(ap, zFmt);
    z = sqlite3_vmprintf(zFmt, ap);
    va_end(ap);
    if( z==0 ){
      *pRc = SQLITE_NOMEM;
    }else{
      shellExec(db, pRc, z);
    }
    sqlite3_free(z);
  }
}

/*
** If *pRc is not SQLITE_OK when this function is called, it is a no-op.
** Otherwise, an attempt is made to allocate, zero and return a pointer
** to a buffer nByte bytes in size. If an OOM error occurs, *pRc is set
** to SQLITE_NOMEM and NULL returned.
*/
static void *shellMalloc(int *pRc, sqlite3_int64 nByte){
  void *pRet = 0;
  if( *pRc==SQLITE_OK ){
    pRet = sqlite3_malloc64(nByte);
    if( pRet==0 ){
      *pRc = SQLITE_NOMEM;
    }else{
      memset(pRet, 0, nByte);
    }
  }
  return pRet;
}

/*
** If *pRc is not SQLITE_OK when this function is called, it is a no-op.
** Otherwise, zFmt is treated as a printf() style string. The result of
** formatting it along with any trailing arguments is written into a 
** buffer obtained from sqlite3_malloc(), and pointer to which is returned.
** It is the responsibility of the caller to eventually free this buffer
** using a call to sqlite3_free().
** 
** If an OOM error occurs, (*pRc) is set to SQLITE_NOMEM and a NULL 
** pointer returned.
*/
static char *shellMPrintf(int *pRc, const char *zFmt, ...){
  char *z = 0;
  if( *pRc==SQLITE_OK ){
    va_list ap;
    va_start(ap, zFmt);
    z = sqlite3_vmprintf(zFmt, ap);
    va_end(ap);
    if( z==0 ){
      *pRc = SQLITE_NOMEM;
    }
  }
  return z;
}

/*
** When running the ".recover" command, each output table, and the special
** orphaned row table if it is required, is represented by an instance
** of the following struct.
*/
typedef struct RecoverTable RecoverTable;
struct RecoverTable {
  char *zQuoted;                  /* Quoted version of table name */
  int nCol;                       /* Number of columns in table */
  char **azlCol;                  /* Array of column lists */
  int iPk;                        /* Index of IPK column */
};

/*
** Free a RecoverTable object allocated by recoverFindTable() or
** recoverOrphanTable().
*/
static void recoverFreeTable(RecoverTable *pTab){
  if( pTab ){
    sqlite3_free(pTab->zQuoted);
    if( pTab->azlCol ){
      int i;
      for(i=0; i<=pTab->nCol; i++){
        sqlite3_free(pTab->azlCol[i]);
      }
      sqlite3_free(pTab->azlCol);
    }
    sqlite3_free(pTab);
  }
}

/*
** This function is a no-op if (*pRc) is not SQLITE_OK when it is called.
** Otherwise, it allocates and returns a RecoverTable object based on the
** final four arguments passed to this function. It is the responsibility
** of the caller to eventually free the returned object using
** recoverFreeTable().
*/
static RecoverTable *recoverNewTable(
  int *pRc,                       /* IN/OUT: Error code */
  const char *zName,              /* Name of table */
  const char *zSql,               /* CREATE TABLE statement */
  int bIntkey, 
  int nCol
){
  sqlite3 *dbtmp = 0;             /* sqlite3 handle for testing CREATE TABLE */
  int rc = *pRc;
  RecoverTable *pTab = 0;

  pTab = (RecoverTable*)shellMalloc(&rc, sizeof(RecoverTable));
  if( rc==SQLITE_OK ){
    int nSqlCol = 0;
    int bSqlIntkey = 0;
    sqlite3_stmt *pStmt = 0;
    
    rc = sqlite3_open("", &dbtmp);
    if( rc==SQLITE_OK ){
      rc = sqlite3_exec(dbtmp, "PRAGMA writable_schema = on", 0, 0, 0);
    }
    if( rc==SQLITE_OK ){
      rc = sqlite3_exec(dbtmp, zSql, 0, 0, 0);
      if( rc==SQLITE_ERROR ){
        rc = SQLITE_OK;
        goto finished;
      }
    }
    shellPreparePrintf(dbtmp, &rc, &pStmt, 
        "SELECT count(*) FROM pragma_table_info(%Q)", zName
    );
    if( rc==SQLITE_OK && SQLITE_ROW==sqlite3_step(pStmt) ){
      nSqlCol = sqlite3_column_int(pStmt, 0);
    }
    shellFinalize(&rc, pStmt);

    if( rc!=SQLITE_OK || nSqlCol<nCol ){
      goto finished;
    }

    shellPreparePrintf(dbtmp, &rc, &pStmt, 
      "SELECT ("
      "  SELECT substr(data,1,1)==X'0D' FROM sqlite_dbpage WHERE pgno=rootpage"
      ") FROM sqlite_master WHERE name = %Q", zName
    );
    if( rc==SQLITE_OK && SQLITE_ROW==sqlite3_step(pStmt) ){
      bSqlIntkey = sqlite3_column_int(pStmt, 0);
    }
    shellFinalize(&rc, pStmt);

    if( bIntkey==bSqlIntkey ){
      int i;
      const char *zPk = "_rowid_";
      sqlite3_stmt *pPkFinder = 0;

      /* If this is an intkey table and there is an INTEGER PRIMARY KEY,
      ** set zPk to the name of the PK column, and pTab->iPk to the index
      ** of the column, where columns are 0-numbered from left to right.
      ** Or, if this is a WITHOUT ROWID table or if there is no IPK column,
      ** leave zPk as "_rowid_" and pTab->iPk at -2.  */
      pTab->iPk = -2;
      if( bIntkey ){
        shellPreparePrintf(dbtmp, &rc, &pPkFinder, 
          "SELECT cid, name FROM pragma_table_info(%Q) "
          "  WHERE pk=1 AND type='integer' COLLATE nocase"
          "  AND NOT EXISTS (SELECT cid FROM pragma_table_info(%Q) WHERE pk=2)"
          , zName, zName
        );
        if( rc==SQLITE_OK && SQLITE_ROW==sqlite3_step(pPkFinder) ){
          pTab->iPk = sqlite3_column_int(pPkFinder, 0);
          zPk = (const char*)sqlite3_column_text(pPkFinder, 1);
        }
      }

      pTab->zQuoted = shellMPrintf(&rc, "%Q", zName);
      pTab->azlCol = (char**)shellMalloc(&rc, sizeof(char*) * (nSqlCol+1));
      pTab->nCol = nSqlCol;

      if( bIntkey ){
        pTab->azlCol[0] = shellMPrintf(&rc, "%Q", zPk);
      }else{
        pTab->azlCol[0] = shellMPrintf(&rc, "");
      }
      i = 1;
      shellPreparePrintf(dbtmp, &rc, &pStmt, 
          "SELECT %Q || group_concat(name, ', ') "
          "  FILTER (WHERE cid!=%d) OVER (ORDER BY %s cid) "
          "FROM pragma_table_info(%Q)", 
          bIntkey ? ", " : "", pTab->iPk, 
          bIntkey ? "" : "(CASE WHEN pk=0 THEN 1000000 ELSE pk END), ",
          zName
      );
      while( rc==SQLITE_OK && SQLITE_ROW==sqlite3_step(pStmt) ){
        const char *zText = (const char*)sqlite3_column_text(pStmt, 0);
        pTab->azlCol[i] = shellMPrintf(&rc, "%s%s", pTab->azlCol[0], zText);
        i++;
      }
      shellFinalize(&rc, pStmt);

      shellFinalize(&rc, pPkFinder);
    }
  }

 finished:
  sqlite3_close(dbtmp);
  *pRc = rc;
  if( rc!=SQLITE_OK || (pTab && pTab->zQuoted==0) ){
    recoverFreeTable(pTab);
    pTab = 0;
  }
  return pTab;
}

/*
** This function is called to search the schema recovered from the
** sqlite_master table of the (possibly) corrupt database as part
** of a ".recover" command. Specifically, for a table with root page
** iRoot and at least nCol columns. Additionally, if bIntkey is 0, the
** table must be a WITHOUT ROWID table, or if non-zero, not one of
** those.
**
** If a table is found, a (RecoverTable*) object is returned. Or, if
** no such table is found, but bIntkey is false and iRoot is the 
** root page of an index in the recovered schema, then (*pbNoop) is
** set to true and NULL returned. Or, if there is no such table or
** index, NULL is returned and (*pbNoop) set to 0, indicating that
** the caller should write data to the orphans table.
*/
static RecoverTable *recoverFindTable(
  ShellState *pState,             /* Shell state object */
  int *pRc,                       /* IN/OUT: Error code */
  int iRoot,                      /* Root page of table */
  int bIntkey,                    /* True for an intkey table */
  int nCol,                       /* Number of columns in table */
  int *pbNoop                     /* OUT: True if iRoot is root of index */
){
  sqlite3_stmt *pStmt = 0;
  RecoverTable *pRet = 0;
  int bNoop = 0;
  const char *zSql = 0;
  const char *zName = 0;

  /* Search the recovered schema for an object with root page iRoot. */
  shellPreparePrintf(pState->db, pRc, &pStmt,
      "SELECT type, name, sql FROM recovery.schema WHERE rootpage=%d", iRoot
  );
  while( *pRc==SQLITE_OK && SQLITE_ROW==sqlite3_step(pStmt) ){
    const char *zType = (const char*)sqlite3_column_text(pStmt, 0);
    if( bIntkey==0 && sqlite3_stricmp(zType, "index")==0 ){
      bNoop = 1;
      break;
    }
    if( sqlite3_stricmp(zType, "table")==0 ){
      zName = (const char*)sqlite3_column_text(pStmt, 1);
      zSql = (const char*)sqlite3_column_text(pStmt, 2);
      pRet = recoverNewTable(pRc, zName, zSql, bIntkey, nCol);
      break;
    }
  }

  shellFinalize(pRc, pStmt);
  *pbNoop = bNoop;
  return pRet;
}

/*
** Return a RecoverTable object representing the orphans table.
*/
static RecoverTable *recoverOrphanTable(
  ShellState *pState,             /* Shell state object */
  int *pRc,                       /* IN/OUT: Error code */
  const char *zLostAndFound,      /* Base name for orphans table */
  int nCol                        /* Number of user data columns */
){
  RecoverTable *pTab = 0;
  if( nCol>=0 && *pRc==SQLITE_OK ){
    int i;

    /* This block determines the name of the orphan table. The prefered
    ** name is zLostAndFound. But if that clashes with another name
    ** in the recovered schema, try zLostAndFound_0, zLostAndFound_1
    ** and so on until a non-clashing name is found.  */
    int iTab = 0;
    char *zTab = shellMPrintf(pRc, "%s", zLostAndFound);
    sqlite3_stmt *pTest = 0;
    shellPrepare(pState->db, pRc,
        "SELECT 1 FROM recovery.schema WHERE name=?", &pTest
    );
    if( pTest ) sqlite3_bind_text(pTest, 1, zTab, -1, SQLITE_TRANSIENT);
    while( *pRc==SQLITE_OK && SQLITE_ROW==sqlite3_step(pTest) ){
      shellReset(pRc, pTest);
      sqlite3_free(zTab);
      zTab = shellMPrintf(pRc, "%s_%d", zLostAndFound, iTab++);
      sqlite3_bind_text(pTest, 1, zTab, -1, SQLITE_TRANSIENT);
    }
    shellFinalize(pRc, pTest);

    pTab = (RecoverTable*)shellMalloc(pRc, sizeof(RecoverTable));
    if( pTab ){
      pTab->zQuoted = shellMPrintf(pRc, "%Q", zTab);
      pTab->nCol = nCol;
      pTab->iPk = -2;
      if( nCol>0 ){
        pTab->azlCol = (char**)shellMalloc(pRc, sizeof(char*) * (nCol+1));
        if( pTab->azlCol ){
          pTab->azlCol[nCol] = shellMPrintf(pRc, "");
          for(i=nCol-1; i>=0; i--){
            pTab->azlCol[i] = shellMPrintf(pRc, "%s, NULL", pTab->azlCol[i+1]);
          }
        }
      }

      if( *pRc!=SQLITE_OK ){
        recoverFreeTable(pTab);
        pTab = 0;
      }else{
        raw_printf(pState->out, 
            "CREATE TABLE %s(rootpgno INTEGER, "
            "pgno INTEGER, nfield INTEGER, id INTEGER", pTab->zQuoted
        );
        for(i=0; i<nCol; i++){
          raw_printf(pState->out, ", c%d", i);
        }
        raw_printf(pState->out, ");\n");
      }
    }
    sqlite3_free(zTab);
  }
  return pTab;
}

/*
** This function is called to recover data from the database. A script
** to construct a new database containing all recovered data is output
** on stream pState->out.
*/
static int recoverDatabaseCmd(ShellState *pState, int nArg, char **azArg){
  int rc = SQLITE_OK;
  sqlite3_stmt *pLoop = 0;        /* Loop through all root pages */
  sqlite3_stmt *pPages = 0;       /* Loop through all pages in a group */
  sqlite3_stmt *pCells = 0;       /* Loop through all cells in a page */
  const char *zRecoveryDb = "";   /* Name of "recovery" database */
  const char *zLostAndFound = "lost_and_found";
  int i;
  int nOrphan = -1;
  RecoverTable *pOrphan = 0;

  int bFreelist = 1;              /* 0 if --freelist-corrupt is specified */
  for(i=1; i<nArg; i++){
    char *z = azArg[i];
    int n;
    if( z[0]=='-' && z[1]=='-' ) z++;
    n = strlen(z);
    if( n<=17 && memcmp("-freelist-corrupt", z, n)==0 ){
      bFreelist = 0;
    }else
    if( n<=12 && memcmp("-recovery-db", z, n)==0 && i<(nArg-1) ){
      i++;
      zRecoveryDb = azArg[i];
    }else
    if( n<=15 && memcmp("-lost-and-found", z, n)==0 && i<(nArg-1) ){
      i++;
      zLostAndFound = azArg[i];
    }
    else{
      raw_printf(stderr, "unexpected option: %s\n", azArg[i]); 
      raw_printf(stderr, "options are:\n");
      raw_printf(stderr, "    --freelist-corrupt\n");
      raw_printf(stderr, "    --recovery-db DATABASE\n");
      raw_printf(stderr, "    --lost-and-found TABLE-NAME\n");
      return 1;
    }
  }

  shellExecPrintf(pState->db, &rc,
    /* Attach an in-memory database named 'recovery'. Create an indexed 
    ** cache of the sqlite_dbptr virtual table. */
    "ATTACH %Q AS recovery;"
    "DROP TABLE IF EXISTS recovery.dbptr;"
    "DROP TABLE IF EXISTS recovery.freelist;"
    "DROP TABLE IF EXISTS recovery.map;"
    "DROP TABLE IF EXISTS recovery.schema;"
    "CREATE TABLE recovery.freelist(pgno INTEGER PRIMARY KEY);", zRecoveryDb
  );

  if( bFreelist ){
    shellExec(pState->db, &rc,
      "WITH trunk(pgno) AS ("
      "  SELECT shell_int32("
      "      (SELECT data FROM sqlite_dbpage WHERE pgno=1), 8) AS x "
      "      WHERE x>0"
      "    UNION"
      "  SELECT shell_int32("
      "      (SELECT data FROM sqlite_dbpage WHERE pgno=trunk.pgno), 0) AS x "
      "      FROM trunk WHERE x>0"
      "),"
      "freelist(data, n, freepgno) AS ("
      "  SELECT data, min(16384, shell_int32(data, 1)-1), t.pgno "
      "      FROM trunk t, sqlite_dbpage s WHERE s.pgno=t.pgno"
      "    UNION ALL"
      "  SELECT data, n-1, shell_int32(data, 2+n) "
      "      FROM freelist WHERE n>=0"
      ")"
      "REPLACE INTO recovery.freelist SELECT freepgno FROM freelist;"
    );
  }

  shellExec(pState->db, &rc, 
    "CREATE TABLE recovery.dbptr("
    "      pgno, child, PRIMARY KEY(child, pgno)"
    ") WITHOUT ROWID;"
    "INSERT OR IGNORE INTO recovery.dbptr(pgno, child) "
    "    SELECT * FROM sqlite_dbptr"
    "      WHERE pgno NOT IN freelist AND child NOT IN freelist;"

    /* Delete any pointer to page 1. This ensures that page 1 is considered
    ** a root page, regardless of how corrupt the db is. */
    "DELETE FROM recovery.dbptr WHERE child = 1;"

    /* Delete all pointers to any pages that have more than one pointer
    ** to them. Such pages will be treated as root pages when recovering
    ** data.  */
    "DELETE FROM recovery.dbptr WHERE child IN ("
    "  SELECT child FROM recovery.dbptr GROUP BY child HAVING count(*)>1"
    ");"

    /* Create the "map" table that will (eventually) contain instructions
    ** for dealing with each page in the db that contains one or more 
    ** records. */
    "CREATE TABLE recovery.map("
      "pgno INTEGER PRIMARY KEY, maxlen INT, intkey, root INT"
    ");"

    /* Populate table [map]. If there are circular loops of pages in the
    ** database, the following adds all pages in such a loop to the map
    ** as individual root pages. This could be handled better.  */
    "WITH pages(i, maxlen) AS ("
    "  SELECT page_count, ("
    "    SELECT max(field+1) FROM sqlite_dbdata WHERE pgno=page_count"
    "  ) FROM pragma_page_count WHERE page_count>0"
    "    UNION ALL"
    "  SELECT i-1, ("
    "    SELECT max(field+1) FROM sqlite_dbdata WHERE pgno=i-1"
    "  ) FROM pages WHERE i>=2"
    ")"
    "INSERT INTO recovery.map(pgno, maxlen, intkey, root) "
    "  SELECT i, maxlen, NULL, ("
    "    WITH p(orig, pgno, parent) AS ("
    "      SELECT 0, i, (SELECT pgno FROM recovery.dbptr WHERE child=i)"
    "        UNION "
    "      SELECT i, p.parent, "
    "        (SELECT pgno FROM recovery.dbptr WHERE child=p.parent) FROM p"
    "    )"
    "    SELECT pgno FROM p WHERE (parent IS NULL OR pgno = orig)"
    ") "
    "FROM pages WHERE maxlen > 0 AND i NOT IN freelist;"
    "UPDATE recovery.map AS o SET intkey = ("
    "  SELECT substr(data, 1, 1)==X'0D' FROM sqlite_dbpage WHERE pgno=o.pgno"
    ");"

    /* Extract data from page 1 and any linked pages into table
    ** recovery.schema. With the same schema as an sqlite_master table.  */
    "CREATE TABLE recovery.schema(type, name, tbl_name, rootpage, sql);"
    "INSERT INTO recovery.schema SELECT "
    "  max(CASE WHEN field=0 THEN value ELSE NULL END),"
    "  max(CASE WHEN field=1 THEN value ELSE NULL END),"
    "  max(CASE WHEN field=2 THEN value ELSE NULL END),"
    "  max(CASE WHEN field=3 THEN value ELSE NULL END),"
    "  max(CASE WHEN field=4 THEN value ELSE NULL END)"
    "FROM sqlite_dbdata WHERE pgno IN ("
    "  SELECT pgno FROM recovery.map WHERE root=1"
    ")"
    "GROUP BY pgno, cell;"
    "CREATE INDEX recovery.schema_rootpage ON schema(rootpage);"
  );

  /* Open a transaction, then print out all non-virtual, non-"sqlite_%" 
  ** CREATE TABLE statements that extracted from the existing schema.  */
  if( rc==SQLITE_OK ){
    sqlite3_stmt *pStmt = 0;
    raw_printf(pState->out, "BEGIN;\n");
    raw_printf(pState->out, "PRAGMA writable_schema = on;\n");
    shellPrepare(pState->db, &rc,
        "SELECT sql FROM recovery.schema "
        "WHERE type='table' AND sql LIKE 'create table%'", &pStmt
    );
    while( rc==SQLITE_OK && SQLITE_ROW==sqlite3_step(pStmt) ){
      const char *zCreateTable = (const char*)sqlite3_column_text(pStmt, 0);
      raw_printf(pState->out, "CREATE TABLE IF NOT EXISTS %s;\n", 
          &zCreateTable[12]
      );
    }
    shellFinalize(&rc, pStmt);
  }

  /* Figure out if an orphan table will be required. And if so, how many
  ** user columns it should contain */
  shellPrepare(pState->db, &rc, 
      "SELECT coalesce(max(maxlen), -2) FROM recovery.map WHERE root>1"
      , &pLoop
  );
  if( rc==SQLITE_OK && SQLITE_ROW==sqlite3_step(pLoop) ){
    nOrphan = sqlite3_column_int(pLoop, 0);
  }
  shellFinalize(&rc, pLoop);
  pLoop = 0;

  shellPrepare(pState->db, &rc,
      "SELECT pgno FROM recovery.map WHERE root=?", &pPages
  );
  shellPrepare(pState->db, &rc,
      "SELECT max(field), group_concat(shell_escape_crnl(quote(value)), ', ')"
      "FROM sqlite_dbdata WHERE pgno = ? AND field != ?"
      "GROUP BY cell", &pCells
  );

  /* Loop through each root page. */
  shellPrepare(pState->db, &rc, 
      "SELECT root, intkey, max(maxlen) FROM recovery.map" 
      " WHERE root>1 GROUP BY root, intkey ORDER BY root=("
      "  SELECT rootpage FROM recovery.schema WHERE name='sqlite_sequence'"
      ")", &pLoop
  );
  while( rc==SQLITE_OK && SQLITE_ROW==sqlite3_step(pLoop) ){
    int iRoot = sqlite3_column_int(pLoop, 0);
    int bIntkey = sqlite3_column_int(pLoop, 1);
    int nCol = sqlite3_column_int(pLoop, 2);
    int bNoop = 0;
    RecoverTable *pTab;

    pTab = recoverFindTable(pState, &rc, iRoot, bIntkey, nCol, &bNoop);
    if( bNoop || rc ) continue;
    if( pTab==0 ){
      if( pOrphan==0 ){
        pOrphan = recoverOrphanTable(pState, &rc, zLostAndFound, nOrphan);
      }
      pTab = pOrphan;
      if( pTab==0 ) break;
    }

    if( 0==sqlite3_stricmp(pTab->zQuoted, "'sqlite_sequence'") ){
      raw_printf(pState->out, "DELETE FROM sqlite_sequence;\n");
    }
    sqlite3_bind_int(pPages, 1, iRoot);
    sqlite3_bind_int(pCells, 2, pTab->iPk);

    while( rc==SQLITE_OK && SQLITE_ROW==sqlite3_step(pPages) ){
      int iPgno = sqlite3_column_int(pPages, 0);
      sqlite3_bind_int(pCells, 1, iPgno);
      while( rc==SQLITE_OK && SQLITE_ROW==sqlite3_step(pCells) ){
        int nField = sqlite3_column_int(pCells, 0);
        const char *zVal = (const char*)sqlite3_column_text(pCells, 1);

        nField = nField+1;
        if( pTab==pOrphan ){
          raw_printf(pState->out, 
              "INSERT INTO %s VALUES(%d, %d, %d, %s%s%s);\n",
              pTab->zQuoted, iRoot, iPgno, nField, 
              bIntkey ? "" : "NULL, ", zVal, pTab->azlCol[nField]
          );
        }else{
          raw_printf(pState->out, "INSERT INTO %s(%s) VALUES( %s );\n", 
              pTab->zQuoted, pTab->azlCol[nField], zVal
          );
        }
      }
      shellReset(&rc, pCells);
    }
    shellReset(&rc, pPages);
    if( pTab!=pOrphan ) recoverFreeTable(pTab);
  }
  shellFinalize(&rc, pLoop);
  shellFinalize(&rc, pPages);
  shellFinalize(&rc, pCells);
  recoverFreeTable(pOrphan);

  /* The rest of the schema */
  if( rc==SQLITE_OK ){
    sqlite3_stmt *pStmt = 0;
    shellPrepare(pState->db, &rc, 
        "SELECT sql, name FROM recovery.schema "
        "WHERE sql NOT LIKE 'create table%'", &pStmt
    );
    while( rc==SQLITE_OK && SQLITE_ROW==sqlite3_step(pStmt) ){
      const char *zSql = (const char*)sqlite3_column_text(pStmt, 0);
      if( sqlite3_strnicmp(zSql, "create virt", 11)==0 ){
        const char *zName = (const char*)sqlite3_column_text(pStmt, 1);
        char *zPrint = shellMPrintf(&rc, 
          "INSERT INTO sqlite_master VALUES('table', %Q, %Q, 0, %Q)",
          zName, zName, zSql
        );
        raw_printf(pState->out, "%s;\n", zPrint);
        sqlite3_free(zPrint);
      }else{
        raw_printf(pState->out, "%s;\n", zSql);
      }
    }
    shellFinalize(&rc, pStmt);
  }

  if( rc==SQLITE_OK ){
    raw_printf(pState->out, "PRAGMA writable_schema = off;\n");
    raw_printf(pState->out, "COMMIT;\n");
  }
  sqlite3_exec(pState->db, "DETACH recovery", 0, 0, 0);
  return rc;
}
#endif /* !(SQLITE_OMIT_VIRTUALTABLE) && defined(SQLITE_ENABLE_DBPAGE_VTAB) */


/*
** If an input line begins with "." then invoke this routine to
** process that line.
**
** Return 1 on error, 2 to exit, and 0 otherwise.
*/
static int do_meta_command(char *zLine, ShellState *p){
  int h = 1;
  int nArg = 0;
  int n, c;
  int rc = 0;
  char *azArg[50];

#ifndef SQLITE_OMIT_VIRTUALTABLE
  if( p->expert.pExpert ){
    expertFinish(p, 1, 0);
  }
#endif

  /* Parse the input line into tokens.
  */
  while( zLine[h] && nArg<ArraySize(azArg) ){
    while( IsSpace(zLine[h]) ){ h++; }
    if( zLine[h]==0 ) break;
    if( zLine[h]=='\'' || zLine[h]=='"' ){
      int delim = zLine[h++];
      azArg[nArg++] = &zLine[h];
      while( zLine[h] && zLine[h]!=delim ){
        if( zLine[h]=='\\' && delim=='"' && zLine[h+1]!=0 ) h++;
        h++;
      }
      if( zLine[h]==delim ){
        zLine[h++] = 0;
      }
      if( delim=='"' ) resolve_backslashes(azArg[nArg-1]);
    }else{
      azArg[nArg++] = &zLine[h];
      while( zLine[h] && !IsSpace(zLine[h]) ){ h++; }
      if( zLine[h] ) zLine[h++] = 0;
      resolve_backslashes(azArg[nArg-1]);
    }
  }

  /* Process the input line.
  */
  if( nArg==0 ) return 0; /* no tokens, no error */
  n = strlen30(azArg[0]);
  c = azArg[0][0];
  clearTempFile(p);

#ifndef SQLITE_OMIT_AUTHORIZATION
  if( c=='a' && strncmp(azArg[0], "auth", n)==0 ){
    if( nArg!=2 ){
      raw_printf(stderr, "Usage: .auth ON|OFF\n");
      rc = 1;
      goto meta_command_exit;
    }
    open_db(p, 0);
    if( booleanValue(azArg[1]) ){
      sqlite3_set_authorizer(p->db, shellAuth, p);
    }else{
      sqlite3_set_authorizer(p->db, 0, 0);
    }
  }else
#endif

#if !defined(SQLITE_OMIT_VIRTUALTABLE) && defined(SQLITE_HAVE_ZLIB)
  if( c=='a' && strncmp(azArg[0], "archive", n)==0 ){
    open_db(p, 0);
    rc = arDotCommand(p, 0, azArg, nArg);
  }else
#endif

  if( (c=='b' && n>=3 && strncmp(azArg[0], "backup", n)==0)
   || (c=='s' && n>=3 && strncmp(azArg[0], "save", n)==0)
  ){
    const char *zDestFile = 0;
    const char *zDb = 0;
    sqlite3 *pDest;
    sqlite3_backup *pBackup;
    int j;
    int bAsync = 0;
    const char *zVfs = 0;
    for(j=1; j<nArg; j++){
      const char *z = azArg[j];
      if( z[0]=='-' ){
        if( z[1]=='-' ) z++;
        if( strcmp(z, "-append")==0 ){
          zVfs = "apndvfs";
        }else
        if( strcmp(z, "-async")==0 ){
          bAsync = 1;
        }else
        {
          utf8_printf(stderr, "unknown option: %s\n", azArg[j]);
          return 1;
        }
      }else if( zDestFile==0 ){
        zDestFile = azArg[j];
      }else if( zDb==0 ){
        zDb = zDestFile;
        zDestFile = azArg[j];
      }else{
        raw_printf(stderr, "Usage: .backup ?DB? ?OPTIONS? FILENAME\n");
        return 1;
      }
    }
    if( zDestFile==0 ){
      raw_printf(stderr, "missing FILENAME argument on .backup\n");
      return 1;
    }
    if( zDb==0 ) zDb = "main";
    rc = sqlite3_open_v2(zDestFile, &pDest, 
                  SQLITE_OPEN_READWRITE|SQLITE_OPEN_CREATE, zVfs);
    if( rc!=SQLITE_OK ){
      utf8_printf(stderr, "Error: cannot open \"%s\"\n", zDestFile);
      close_db(pDest);
      return 1;
    }
    if( bAsync ){
      sqlite3_exec(pDest, "PRAGMA synchronous=OFF; PRAGMA journal_mode=OFF;",
                   0, 0, 0);
    }
    open_db(p, 0);
    pBackup = sqlite3_backup_init(pDest, "main", p->db, zDb);
    if( pBackup==0 ){
      utf8_printf(stderr, "Error: %s\n", sqlite3_errmsg(pDest));
      close_db(pDest);
      return 1;
    }
    while(  (rc = sqlite3_backup_step(pBackup,100))==SQLITE_OK ){}
    sqlite3_backup_finish(pBackup);
    if( rc==SQLITE_DONE ){
      rc = 0;
    }else{
      utf8_printf(stderr, "Error: %s\n", sqlite3_errmsg(pDest));
      rc = 1;
    }
    close_db(pDest);
  }else

  if( c=='b' && n>=3 && strncmp(azArg[0], "bail", n)==0 ){
    if( nArg==2 ){
      bail_on_error = booleanValue(azArg[1]);
    }else{
      raw_printf(stderr, "Usage: .bail on|off\n");
      rc = 1;
    }
  }else

  if( c=='b' && n>=3 && strncmp(azArg[0], "binary", n)==0 ){
    if( nArg==2 ){
      if( booleanValue(azArg[1]) ){
        setBinaryMode(p->out, 1);
      }else{
        setTextMode(p->out, 1);
      }
    }else{
      raw_printf(stderr, "Usage: .binary on|off\n");
      rc = 1;
    }
  }else

  if( c=='c' && strcmp(azArg[0],"cd")==0 ){
    if( nArg==2 ){
#if defined(_WIN32) || defined(WIN32)
      wchar_t *z = sqlite3_win32_utf8_to_unicode(azArg[1]);
      rc = !SetCurrentDirectoryW(z);
      sqlite3_free(z);
#else
      rc = chdir(azArg[1]);
#endif
      if( rc ){
        utf8_printf(stderr, "Cannot change to directory \"%s\"\n", azArg[1]);
        rc = 1;
      }
    }else{
      raw_printf(stderr, "Usage: .cd DIRECTORY\n");
      rc = 1;
    }
  }else

  /* The undocumented ".breakpoint" command causes a call to the no-op
  ** routine named test_breakpoint().
  */
  if( c=='b' && n>=3 && strncmp(azArg[0], "breakpoint", n)==0 ){
    test_breakpoint();
  }else

  if( c=='c' && n>=3 && strncmp(azArg[0], "changes", n)==0 ){
    if( nArg==2 ){
      setOrClearFlag(p, SHFLG_CountChanges, azArg[1]);
    }else{
      raw_printf(stderr, "Usage: .changes on|off\n");
      rc = 1;
    }
  }else

  /* Cancel output redirection, if it is currently set (by .testcase)
  ** Then read the content of the testcase-out.txt file and compare against
  ** azArg[1].  If there are differences, report an error and exit.
  */
  if( c=='c' && n>=3 && strncmp(azArg[0], "check", n)==0 ){
    char *zRes = 0;
    output_reset(p);
    if( nArg!=2 ){
      raw_printf(stderr, "Usage: .check GLOB-PATTERN\n");
      rc = 2;
    }else if( (zRes = readFile("testcase-out.txt", 0))==0 ){
      raw_printf(stderr, "Error: cannot read 'testcase-out.txt'\n");
      rc = 2;
    }else if( testcase_glob(azArg[1],zRes)==0 ){
      utf8_printf(stderr,
                 "testcase-%s FAILED\n Expected: [%s]\n      Got: [%s]\n",
                 p->zTestcase, azArg[1], zRes);
      rc = 1;
    }else{
      utf8_printf(stdout, "testcase-%s ok\n", p->zTestcase);
      p->nCheck++;
    }
    sqlite3_free(zRes);
  }else

  if( c=='c' && strncmp(azArg[0], "clone", n)==0 ){
    if( nArg==2 ){
      tryToClone(p, azArg[1]);
    }else{
      raw_printf(stderr, "Usage: .clone FILENAME\n");
      rc = 1;
    }
  }else

  if( c=='d' && n>1 && strncmp(azArg[0], "databases", n)==0 ){
    ShellState data;
    char *zErrMsg = 0;
    open_db(p, 0);
    memcpy(&data, p, sizeof(data));
    data.showHeader = 0;
    data.cMode = data.mode = MODE_List;
    sqlite3_snprintf(sizeof(data.colSeparator),data.colSeparator,": ");
    data.cnt = 0;
    sqlite3_exec(p->db, "SELECT name, file FROM pragma_database_list",
                 callback, &data, &zErrMsg);
    if( zErrMsg ){
      utf8_printf(stderr,"Error: %s\n", zErrMsg);
      sqlite3_free(zErrMsg);
      rc = 1;
    }
  }else

  if( c=='d' && n>=3 && strncmp(azArg[0], "dbconfig", n)==0 ){
    static const struct DbConfigChoices {
      const char *zName;
      int op;
    } aDbConfig[] = {
        { "enable_fkey",      SQLITE_DBCONFIG_ENABLE_FKEY            },
        { "enable_trigger",   SQLITE_DBCONFIG_ENABLE_TRIGGER         },
        { "fts3_tokenizer",   SQLITE_DBCONFIG_ENABLE_FTS3_TOKENIZER  },
        { "load_extension",   SQLITE_DBCONFIG_ENABLE_LOAD_EXTENSION  },
        { "no_ckpt_on_close", SQLITE_DBCONFIG_NO_CKPT_ON_CLOSE       },
        { "enable_qpsg",      SQLITE_DBCONFIG_ENABLE_QPSG            },
        { "trigger_eqp",      SQLITE_DBCONFIG_TRIGGER_EQP            },
        { "reset_database",   SQLITE_DBCONFIG_RESET_DATABASE         },
        { "defensive",        SQLITE_DBCONFIG_DEFENSIVE              },
    };
    int ii, v;
    open_db(p, 0);
    for(ii=0; ii<ArraySize(aDbConfig); ii++){
      if( nArg>1 && strcmp(azArg[1], aDbConfig[ii].zName)!=0 ) continue;
      if( nArg>=3 ){
        sqlite3_db_config(p->db, aDbConfig[ii].op, booleanValue(azArg[2]), 0);
      }
      sqlite3_db_config(p->db, aDbConfig[ii].op, -1, &v);
      utf8_printf(p->out, "%18s %s\n", aDbConfig[ii].zName, v ? "on" : "off");
      if( nArg>1 ) break;
    }
    if( nArg>1 && ii==ArraySize(aDbConfig) ){
      utf8_printf(stderr, "Error: unknown dbconfig \"%s\"\n", azArg[1]);
      utf8_printf(stderr, "Enter \".dbconfig\" with no arguments for a list\n");
    }   
  }else

  if( c=='d' && n>=3 && strncmp(azArg[0], "dbinfo", n)==0 ){
    rc = shell_dbinfo_command(p, nArg, azArg);
  }else

#if !defined(SQLITE_OMIT_VIRTUALTABLE) && defined(SQLITE_ENABLE_DBPAGE_VTAB)
  if( c=='r' && strncmp(azArg[0], "recover", n)==0 ){
    open_db(p, 0);
    rc = recoverDatabaseCmd(p, nArg, azArg);
  }else
#endif /* !(SQLITE_OMIT_VIRTUALTABLE) && defined(SQLITE_ENABLE_DBPAGE_VTAB) */

  if( c=='d' && strncmp(azArg[0], "dump", n)==0 ){
    const char *zLike = 0;
    int i;
    int savedShowHeader = p->showHeader;
    int savedShellFlags = p->shellFlgs;
    ShellClearFlag(p, SHFLG_PreserveRowid|SHFLG_Newlines|SHFLG_Echo);
    for(i=1; i<nArg; i++){
      if( azArg[i][0]=='-' ){
        const char *z = azArg[i]+1;
        if( z[0]=='-' ) z++;
        if( strcmp(z,"preserve-rowids")==0 ){
#ifdef SQLITE_OMIT_VIRTUALTABLE
          raw_printf(stderr, "The --preserve-rowids option is not compatible"
                             " with SQLITE_OMIT_VIRTUALTABLE\n");
          rc = 1;
          goto meta_command_exit;
#else
          ShellSetFlag(p, SHFLG_PreserveRowid);
#endif
        }else
        if( strcmp(z,"newlines")==0 ){
          ShellSetFlag(p, SHFLG_Newlines);
        }else
        {
          raw_printf(stderr, "Unknown option \"%s\" on \".dump\"\n", azArg[i]);
          rc = 1;
          goto meta_command_exit;
        }
      }else if( zLike ){
        raw_printf(stderr, "Usage: .dump ?--preserve-rowids? "
                           "?--newlines? ?LIKE-PATTERN?\n");
        rc = 1;
        goto meta_command_exit;
      }else{
        zLike = azArg[i];
      }
    }

    open_db(p, 0);

    /* When playing back a "dump", the content might appear in an order
    ** which causes immediate foreign key constraints to be violated.
    ** So disable foreign-key constraint enforcement to prevent problems. */
    raw_printf(p->out, "PRAGMA foreign_keys=OFF;\n");
    raw_printf(p->out, "BEGIN TRANSACTION;\n");
    p->writableSchema = 0;
    p->showHeader = 0;
    /* Set writable_schema=ON since doing so forces SQLite to initialize
    ** as much of the schema as it can even if the sqlite_master table is
    ** corrupt. */
    sqlite3_exec(p->db, "SAVEPOINT dump; PRAGMA writable_schema=ON", 0, 0, 0);
    p->nErr = 0;
    if( zLike==0 ){
      run_schema_dump_query(p,
        "SELECT name, type, sql FROM sqlite_master "
        "WHERE sql NOT NULL AND type=='table' AND name!='sqlite_sequence'"
      );
      run_schema_dump_query(p,
        "SELECT name, type, sql FROM sqlite_master "
        "WHERE name=='sqlite_sequence'"
      );
      run_table_dump_query(p,
        "SELECT sql FROM sqlite_master "
        "WHERE sql NOT NULL AND type IN ('index','trigger','view')", 0
      );
    }else{
      char *zSql;
      zSql = sqlite3_mprintf(
        "SELECT name, type, sql FROM sqlite_master "
        "WHERE tbl_name LIKE %Q AND type=='table'"
        "  AND sql NOT NULL", zLike);
      run_schema_dump_query(p,zSql);
      sqlite3_free(zSql);
      zSql = sqlite3_mprintf(
        "SELECT sql FROM sqlite_master "
        "WHERE sql NOT NULL"
        "  AND type IN ('index','trigger','view')"
        "  AND tbl_name LIKE %Q", zLike);
      run_table_dump_query(p, zSql, 0);
      sqlite3_free(zSql);
    }
    if( p->writableSchema ){
      raw_printf(p->out, "PRAGMA writable_schema=OFF;\n");
      p->writableSchema = 0;
    }
    sqlite3_exec(p->db, "PRAGMA writable_schema=OFF;", 0, 0, 0);
    sqlite3_exec(p->db, "RELEASE dump;", 0, 0, 0);
    raw_printf(p->out, p->nErr?"ROLLBACK; -- due to errors\n":"COMMIT;\n");
    p->showHeader = savedShowHeader;
    p->shellFlgs = savedShellFlags;
  }else

  if( c=='e' && strncmp(azArg[0], "echo", n)==0 ){
    if( nArg==2 ){
      setOrClearFlag(p, SHFLG_Echo, azArg[1]);
    }else{
      raw_printf(stderr, "Usage: .echo on|off\n");
      rc = 1;
    }
  }else

  if( c=='e' && strncmp(azArg[0], "eqp", n)==0 ){
    if( nArg==2 ){
      p->autoEQPtest = 0;
      if( p->autoEQPtrace ){
        if( p->db ) sqlite3_exec(p->db, "PRAGMA vdbe_trace=OFF;", 0, 0, 0);
        p->autoEQPtrace = 0;
      }
      if( strcmp(azArg[1],"full")==0 ){
        p->autoEQP = AUTOEQP_full;
      }else if( strcmp(azArg[1],"trigger")==0 ){
        p->autoEQP = AUTOEQP_trigger;
#ifdef SQLITE_DEBUG
      }else if( strcmp(azArg[1],"test")==0 ){
        p->autoEQP = AUTOEQP_on;
        p->autoEQPtest = 1;
      }else if( strcmp(azArg[1],"trace")==0 ){
        p->autoEQP = AUTOEQP_full;
        p->autoEQPtrace = 1;
        open_db(p, 0);
        sqlite3_exec(p->db, "SELECT name FROM sqlite_master LIMIT 1", 0, 0, 0);
        sqlite3_exec(p->db, "PRAGMA vdbe_trace=ON;", 0, 0, 0);
#endif
      }else{
        p->autoEQP = (u8)booleanValue(azArg[1]);
      }
    }else{
      raw_printf(stderr, "Usage: .eqp off|on|trace|trigger|full\n");
      rc = 1;
    }
  }else

  if( c=='e' && strncmp(azArg[0], "exit", n)==0 ){
    if( nArg>1 && (rc = (int)integerValue(azArg[1]))!=0 ) exit(rc);
    rc = 2;
  }else

  /* The ".explain" command is automatic now.  It is largely pointless.  It
  ** retained purely for backwards compatibility */
  if( c=='e' && strncmp(azArg[0], "explain", n)==0 ){
    int val = 1;
    if( nArg>=2 ){
      if( strcmp(azArg[1],"auto")==0 ){
        val = 99;
      }else{
        val =  booleanValue(azArg[1]);
      }
    }
    if( val==1 && p->mode!=MODE_Explain ){
      p->normalMode = p->mode;
      p->mode = MODE_Explain;
      p->autoExplain = 0;
    }else if( val==0 ){
      if( p->mode==MODE_Explain ) p->mode = p->normalMode;
      p->autoExplain = 0;
    }else if( val==99 ){
      if( p->mode==MODE_Explain ) p->mode = p->normalMode;
      p->autoExplain = 1;
    }
  }else

#ifndef SQLITE_OMIT_VIRTUALTABLE
  if( c=='e' && strncmp(azArg[0], "expert", n)==0 ){
    open_db(p, 0);
    expertDotCommand(p, azArg, nArg);
  }else
#endif

  if( c=='f' && strncmp(azArg[0], "fullschema", n)==0 ){
    ShellState data;
    char *zErrMsg = 0;
    int doStats = 0;
    memcpy(&data, p, sizeof(data));
    data.showHeader = 0;
    data.cMode = data.mode = MODE_Semi;
    if( nArg==2 && optionMatch(azArg[1], "indent") ){
      data.cMode = data.mode = MODE_Pretty;
      nArg = 1;
    }
    if( nArg!=1 ){
      raw_printf(stderr, "Usage: .fullschema ?--indent?\n");
      rc = 1;
      goto meta_command_exit;
    }
    open_db(p, 0);
    rc = sqlite3_exec(p->db,
       "SELECT sql FROM"
       "  (SELECT sql sql, type type, tbl_name tbl_name, name name, rowid x"
       "     FROM sqlite_master UNION ALL"
       "   SELECT sql, type, tbl_name, name, rowid FROM sqlite_temp_master) "
       "WHERE type!='meta' AND sql NOTNULL AND name NOT LIKE 'sqlite_%' "
       "ORDER BY rowid",
       callback, &data, &zErrMsg
    );
    if( rc==SQLITE_OK ){
      sqlite3_stmt *pStmt;
      rc = sqlite3_prepare_v2(p->db,
               "SELECT rowid FROM sqlite_master"
               " WHERE name GLOB 'sqlite_stat[134]'",
               -1, &pStmt, 0);
      doStats = sqlite3_step(pStmt)==SQLITE_ROW;
      sqlite3_finalize(pStmt);
    }
    if( doStats==0 ){
      raw_printf(p->out, "/* No STAT tables available */\n");
    }else{
      raw_printf(p->out, "ANALYZE sqlite_master;\n");
      sqlite3_exec(p->db, "SELECT 'ANALYZE sqlite_master'",
                   callback, &data, &zErrMsg);
      data.cMode = data.mode = MODE_Insert;
      data.zDestTable = "sqlite_stat1";
      shell_exec(&data, "SELECT * FROM sqlite_stat1", &zErrMsg);
      data.zDestTable = "sqlite_stat3";
      shell_exec(&data, "SELECT * FROM sqlite_stat3", &zErrMsg);
      data.zDestTable = "sqlite_stat4";
      shell_exec(&data, "SELECT * FROM sqlite_stat4", &zErrMsg);
      raw_printf(p->out, "ANALYZE sqlite_master;\n");
    }
  }else

  if( c=='h' && strncmp(azArg[0], "headers", n)==0 ){
    if( nArg==2 ){
      p->showHeader = booleanValue(azArg[1]);
    }else{
      raw_printf(stderr, "Usage: .headers on|off\n");
      rc = 1;
    }
  }else

  if( c=='h' && strncmp(azArg[0], "help", n)==0 ){
    if( nArg>=2 ){
      n = showHelp(p->out, azArg[1]);
      if( n==0 ){
        utf8_printf(p->out, "Nothing matches '%s'\n", azArg[1]);
      }
    }else{
      showHelp(p->out, 0);
    }
  }else

  if( c=='i' && strncmp(azArg[0], "import", n)==0 ){
    char *zTable;               /* Insert data into this table */
    char *zFile;                /* Name of file to extra content from */
    sqlite3_stmt *pStmt = NULL; /* A statement */
    int nCol;                   /* Number of columns in the table */
    int nByte;                  /* Number of bytes in an SQL string */
    int i, j;                   /* Loop counters */
    int needCommit;             /* True to COMMIT or ROLLBACK at end */
    int nSep;                   /* Number of bytes in p->colSeparator[] */
    char *zSql;                 /* An SQL statement */
    ImportCtx sCtx;             /* Reader context */
    char *(SQLITE_CDECL *xRead)(ImportCtx*); /* Func to read one value */
    int (SQLITE_CDECL *xCloser)(FILE*);      /* Func to close file */

    if( nArg!=3 ){
      raw_printf(stderr, "Usage: .import FILE TABLE\n");
      goto meta_command_exit;
    }
    zFile = azArg[1];
    zTable = azArg[2];
    seenInterrupt = 0;
    memset(&sCtx, 0, sizeof(sCtx));
    open_db(p, 0);
    nSep = strlen30(p->colSeparator);
    if( nSep==0 ){
      raw_printf(stderr,
                 "Error: non-null column separator required for import\n");
      return 1;
    }
    if( nSep>1 ){
      raw_printf(stderr, "Error: multi-character column separators not allowed"
                      " for import\n");
      return 1;
    }
    nSep = strlen30(p->rowSeparator);
    if( nSep==0 ){
      raw_printf(stderr, "Error: non-null row separator required for import\n");
      return 1;
    }
    if( nSep==2 && p->mode==MODE_Csv && strcmp(p->rowSeparator, SEP_CrLf)==0 ){
      /* When importing CSV (only), if the row separator is set to the
      ** default output row separator, change it to the default input
      ** row separator.  This avoids having to maintain different input
      ** and output row separators. */
      sqlite3_snprintf(sizeof(p->rowSeparator), p->rowSeparator, SEP_Row);
      nSep = strlen30(p->rowSeparator);
    }
    if( nSep>1 ){
      raw_printf(stderr, "Error: multi-character row separators not allowed"
                      " for import\n");
      return 1;
    }
    sCtx.zFile = zFile;
    sCtx.nLine = 1;
    if( sCtx.zFile[0]=='|' ){
#ifdef SQLITE_OMIT_POPEN
      raw_printf(stderr, "Error: pipes are not supported in this OS\n");
      return 1;
#else
      sCtx.in = popen(sCtx.zFile+1, "r");
      sCtx.zFile = "<pipe>";
      xCloser = pclose;
#endif
    }else{
      sCtx.in = fopen(sCtx.zFile, "rb");
      xCloser = fclose;
    }
    if( p->mode==MODE_Ascii ){
      xRead = ascii_read_one_field;
    }else{
      xRead = csv_read_one_field;
    }
    if( sCtx.in==0 ){
      utf8_printf(stderr, "Error: cannot open \"%s\"\n", zFile);
      return 1;
    }
    sCtx.cColSep = p->colSeparator[0];
    sCtx.cRowSep = p->rowSeparator[0];
    zSql = sqlite3_mprintf("SELECT * FROM %s", zTable);
    if( zSql==0 ){
      xCloser(sCtx.in);
      shell_out_of_memory();
    }
    nByte = strlen30(zSql);
    rc = sqlite3_prepare_v2(p->db, zSql, -1, &pStmt, 0);
    import_append_char(&sCtx, 0);    /* To ensure sCtx.z is allocated */
    if( rc && sqlite3_strglob("no such table: *", sqlite3_errmsg(p->db))==0 ){
      char *zCreate = sqlite3_mprintf("CREATE TABLE %s", zTable);
      char cSep = '(';
      while( xRead(&sCtx) ){
        zCreate = sqlite3_mprintf("%z%c\n  \"%w\" TEXT", zCreate, cSep, sCtx.z);
        cSep = ',';
        if( sCtx.cTerm!=sCtx.cColSep ) break;
      }
      if( cSep=='(' ){
        sqlite3_free(zCreate);
        sqlite3_free(sCtx.z);
        xCloser(sCtx.in);
        utf8_printf(stderr,"%s: empty file\n", sCtx.zFile);
        return 1;
      }
      zCreate = sqlite3_mprintf("%z\n)", zCreate);
      rc = sqlite3_exec(p->db, zCreate, 0, 0, 0);
      sqlite3_free(zCreate);
      if( rc ){
        utf8_printf(stderr, "CREATE TABLE %s(...) failed: %s\n", zTable,
                sqlite3_errmsg(p->db));
        sqlite3_free(sCtx.z);
        xCloser(sCtx.in);
        return 1;
      }
      rc = sqlite3_prepare_v2(p->db, zSql, -1, &pStmt, 0);
    }
    sqlite3_free(zSql);
    if( rc ){
      if (pStmt) sqlite3_finalize(pStmt);
      utf8_printf(stderr,"Error: %s\n", sqlite3_errmsg(p->db));
      xCloser(sCtx.in);
      return 1;
    }
    nCol = sqlite3_column_count(pStmt);
    sqlite3_finalize(pStmt);
    pStmt = 0;
    if( nCol==0 ) return 0; /* no columns, no error */
    zSql = sqlite3_malloc64( nByte*2 + 20 + nCol*2 );
    if( zSql==0 ){
      xCloser(sCtx.in);
      shell_out_of_memory();
    }
    sqlite3_snprintf(nByte+20, zSql, "INSERT INTO \"%w\" VALUES(?", zTable);
    j = strlen30(zSql);
    for(i=1; i<nCol; i++){
      zSql[j++] = ',';
      zSql[j++] = '?';
    }
    zSql[j++] = ')';
    zSql[j] = 0;
    rc = sqlite3_prepare_v2(p->db, zSql, -1, &pStmt, 0);
    sqlite3_free(zSql);
    if( rc ){
      utf8_printf(stderr, "Error: %s\n", sqlite3_errmsg(p->db));
      if (pStmt) sqlite3_finalize(pStmt);
      xCloser(sCtx.in);
      return 1;
    }
    needCommit = sqlite3_get_autocommit(p->db);
    if( needCommit ) sqlite3_exec(p->db, "BEGIN", 0, 0, 0);
    do{
      int startLine = sCtx.nLine;
      for(i=0; i<nCol; i++){
        char *z = xRead(&sCtx);
        /*
        ** Did we reach end-of-file before finding any columns?
        ** If so, stop instead of NULL filling the remaining columns.
        */
        if( z==0 && i==0 ) break;
        /*
        ** Did we reach end-of-file OR end-of-line before finding any
        ** columns in ASCII mode?  If so, stop instead of NULL filling
        ** the remaining columns.
        */
        if( p->mode==MODE_Ascii && (z==0 || z[0]==0) && i==0 ) break;
        sqlite3_bind_text(pStmt, i+1, z, -1, SQLITE_TRANSIENT);
        if( i<nCol-1 && sCtx.cTerm!=sCtx.cColSep ){
          utf8_printf(stderr, "%s:%d: expected %d columns but found %d - "
                          "filling the rest with NULL\n",
                          sCtx.zFile, startLine, nCol, i+1);
          i += 2;
          while( i<=nCol ){ sqlite3_bind_null(pStmt, i); i++; }
        }
      }
      if( sCtx.cTerm==sCtx.cColSep ){
        do{
          xRead(&sCtx);
          i++;
        }while( sCtx.cTerm==sCtx.cColSep );
        utf8_printf(stderr, "%s:%d: expected %d columns but found %d - "
                        "extras ignored\n",
                        sCtx.zFile, startLine, nCol, i);
      }
      if( i>=nCol ){
        sqlite3_step(pStmt);
        rc = sqlite3_reset(pStmt);
        if( rc!=SQLITE_OK ){
          utf8_printf(stderr, "%s:%d: INSERT failed: %s\n", sCtx.zFile,
                      startLine, sqlite3_errmsg(p->db));
        }
      }
    }while( sCtx.cTerm!=EOF );

    xCloser(sCtx.in);
    sqlite3_free(sCtx.z);
    sqlite3_finalize(pStmt);
    if( needCommit ) sqlite3_exec(p->db, "COMMIT", 0, 0, 0);
  }else

#ifndef SQLITE_UNTESTABLE
  if( c=='i' && strncmp(azArg[0], "imposter", n)==0 ){
    char *zSql;
    char *zCollist = 0;
    sqlite3_stmt *pStmt;
    int tnum = 0;
    int i;
    if( !(nArg==3 || (nArg==2 && sqlite3_stricmp(azArg[1],"off")==0)) ){
      utf8_printf(stderr, "Usage: .imposter INDEX IMPOSTER\n"
                          "       .imposter off\n");
      rc = 1;
      goto meta_command_exit;
    }
    open_db(p, 0);
    if( nArg==2 ){
      sqlite3_test_control(SQLITE_TESTCTRL_IMPOSTER, p->db, "main", 0, 1);
      goto meta_command_exit;
    }
    zSql = sqlite3_mprintf("SELECT rootpage FROM sqlite_master"
                           " WHERE name='%q' AND type='index'", azArg[1]);
    sqlite3_prepare_v2(p->db, zSql, -1, &pStmt, 0);
    sqlite3_free(zSql);
    if( sqlite3_step(pStmt)==SQLITE_ROW ){
      tnum = sqlite3_column_int(pStmt, 0);
    }
    sqlite3_finalize(pStmt);
    if( tnum==0 ){
      utf8_printf(stderr, "no such index: \"%s\"\n", azArg[1]);
      rc = 1;
      goto meta_command_exit;
    }
    zSql = sqlite3_mprintf("PRAGMA index_xinfo='%q'", azArg[1]);
    rc = sqlite3_prepare_v2(p->db, zSql, -1, &pStmt, 0);
    sqlite3_free(zSql);
    i = 0;
    while( sqlite3_step(pStmt)==SQLITE_ROW ){
      char zLabel[20];
      const char *zCol = (const char*)sqlite3_column_text(pStmt,2);
      i++;
      if( zCol==0 ){
        if( sqlite3_column_int(pStmt,1)==-1 ){
          zCol = "_ROWID_";
        }else{
          sqlite3_snprintf(sizeof(zLabel),zLabel,"expr%d",i);
          zCol = zLabel;
        }
      }
      if( zCollist==0 ){
        zCollist = sqlite3_mprintf("\"%w\"", zCol);
      }else{
        zCollist = sqlite3_mprintf("%z,\"%w\"", zCollist, zCol);
      }
    }
    sqlite3_finalize(pStmt);
    zSql = sqlite3_mprintf(
          "CREATE TABLE \"%w\"(%s,PRIMARY KEY(%s))WITHOUT ROWID",
          azArg[2], zCollist, zCollist);
    sqlite3_free(zCollist);
    rc = sqlite3_test_control(SQLITE_TESTCTRL_IMPOSTER, p->db, "main", 1, tnum);
    if( rc==SQLITE_OK ){
      rc = sqlite3_exec(p->db, zSql, 0, 0, 0);
      sqlite3_test_control(SQLITE_TESTCTRL_IMPOSTER, p->db, "main", 0, 0);
      if( rc ){
        utf8_printf(stderr, "Error in [%s]: %s\n", zSql, sqlite3_errmsg(p->db));
      }else{
        utf8_printf(stdout, "%s;\n", zSql);
        raw_printf(stdout,
           "WARNING: writing to an imposter table will corrupt the index!\n"
        );
      }
    }else{
      raw_printf(stderr, "SQLITE_TESTCTRL_IMPOSTER returns %d\n", rc);
      rc = 1;
    }
    sqlite3_free(zSql);
  }else
#endif /* !defined(SQLITE_OMIT_TEST_CONTROL) */

#ifdef SQLITE_ENABLE_IOTRACE
  if( c=='i' && strncmp(azArg[0], "iotrace", n)==0 ){
    SQLITE_API extern void (SQLITE_CDECL *sqlite3IoTrace)(const char*, ...);
    if( iotrace && iotrace!=stdout ) fclose(iotrace);
    iotrace = 0;
    if( nArg<2 ){
      sqlite3IoTrace = 0;
    }else if( strcmp(azArg[1], "-")==0 ){
      sqlite3IoTrace = iotracePrintf;
      iotrace = stdout;
    }else{
      iotrace = fopen(azArg[1], "w");
      if( iotrace==0 ){
        utf8_printf(stderr, "Error: cannot open \"%s\"\n", azArg[1]);
        sqlite3IoTrace = 0;
        rc = 1;
      }else{
        sqlite3IoTrace = iotracePrintf;
      }
    }
  }else
#endif

  if( c=='l' && n>=5 && strncmp(azArg[0], "limits", n)==0 ){
    static const struct {
       const char *zLimitName;   /* Name of a limit */
       int limitCode;            /* Integer code for that limit */
    } aLimit[] = {
      { "length",                SQLITE_LIMIT_LENGTH                    },
      { "sql_length",            SQLITE_LIMIT_SQL_LENGTH                },
      { "column",                SQLITE_LIMIT_COLUMN                    },
      { "expr_depth",            SQLITE_LIMIT_EXPR_DEPTH                },
      { "compound_select",       SQLITE_LIMIT_COMPOUND_SELECT           },
      { "vdbe_op",               SQLITE_LIMIT_VDBE_OP                   },
      { "function_arg",          SQLITE_LIMIT_FUNCTION_ARG              },
      { "attached",              SQLITE_LIMIT_ATTACHED                  },
      { "like_pattern_length",   SQLITE_LIMIT_LIKE_PATTERN_LENGTH       },
      { "variable_number",       SQLITE_LIMIT_VARIABLE_NUMBER           },
      { "trigger_depth",         SQLITE_LIMIT_TRIGGER_DEPTH             },
      { "worker_threads",        SQLITE_LIMIT_WORKER_THREADS            },
    };
    int i, n2;
    open_db(p, 0);
    if( nArg==1 ){
      for(i=0; i<ArraySize(aLimit); i++){
        printf("%20s %d\n", aLimit[i].zLimitName,
               sqlite3_limit(p->db, aLimit[i].limitCode, -1));
      }
    }else if( nArg>3 ){
      raw_printf(stderr, "Usage: .limit NAME ?NEW-VALUE?\n");
      rc = 1;
      goto meta_command_exit;
    }else{
      int iLimit = -1;
      n2 = strlen30(azArg[1]);
      for(i=0; i<ArraySize(aLimit); i++){
        if( sqlite3_strnicmp(aLimit[i].zLimitName, azArg[1], n2)==0 ){
          if( iLimit<0 ){
            iLimit = i;
          }else{
            utf8_printf(stderr, "ambiguous limit: \"%s\"\n", azArg[1]);
            rc = 1;
            goto meta_command_exit;
          }
        }
      }
      if( iLimit<0 ){
        utf8_printf(stderr, "unknown limit: \"%s\"\n"
                        "enter \".limits\" with no arguments for a list.\n",
                         azArg[1]);
        rc = 1;
        goto meta_command_exit;
      }
      if( nArg==3 ){
        sqlite3_limit(p->db, aLimit[iLimit].limitCode,
                      (int)integerValue(azArg[2]));
      }
      printf("%20s %d\n", aLimit[iLimit].zLimitName,
             sqlite3_limit(p->db, aLimit[iLimit].limitCode, -1));
    }
  }else

  if( c=='l' && n>2 && strncmp(azArg[0], "lint", n)==0 ){
    open_db(p, 0);
    lintDotCommand(p, azArg, nArg);
  }else

#ifndef SQLITE_OMIT_LOAD_EXTENSION
  if( c=='l' && strncmp(azArg[0], "load", n)==0 ){
    const char *zFile, *zProc;
    char *zErrMsg = 0;
    if( nArg<2 ){
      raw_printf(stderr, "Usage: .load FILE ?ENTRYPOINT?\n");
      rc = 1;
      goto meta_command_exit;
    }
    zFile = azArg[1];
    zProc = nArg>=3 ? azArg[2] : 0;
    open_db(p, 0);
    rc = sqlite3_load_extension(p->db, zFile, zProc, &zErrMsg);
    if( rc!=SQLITE_OK ){
      utf8_printf(stderr, "Error: %s\n", zErrMsg);
      sqlite3_free(zErrMsg);
      rc = 1;
    }
  }else
#endif

  if( c=='l' && strncmp(azArg[0], "log", n)==0 ){
    if( nArg!=2 ){
      raw_printf(stderr, "Usage: .log FILENAME\n");
      rc = 1;
    }else{
      const char *zFile = azArg[1];
      output_file_close(p->pLog);
      p->pLog = output_file_open(zFile, 0);
    }
  }else

  if( c=='m' && strncmp(azArg[0], "mode", n)==0 ){
    const char *zMode = nArg>=2 ? azArg[1] : "";
    int n2 = strlen30(zMode);
    int c2 = zMode[0];
    if( c2=='l' && n2>2 && strncmp(azArg[1],"lines",n2)==0 ){
      p->mode = MODE_Line;
      sqlite3_snprintf(sizeof(p->rowSeparator), p->rowSeparator, SEP_Row);
    }else if( c2=='c' && strncmp(azArg[1],"columns",n2)==0 ){
      p->mode = MODE_Column;
      sqlite3_snprintf(sizeof(p->rowSeparator), p->rowSeparator, SEP_Row);
    }else if( c2=='l' && n2>2 && strncmp(azArg[1],"list",n2)==0 ){
      p->mode = MODE_List;
      sqlite3_snprintf(sizeof(p->colSeparator), p->colSeparator, SEP_Column);
      sqlite3_snprintf(sizeof(p->rowSeparator), p->rowSeparator, SEP_Row);
    }else if( c2=='h' && strncmp(azArg[1],"html",n2)==0 ){
      p->mode = MODE_Html;
    }else if( c2=='t' && strncmp(azArg[1],"tcl",n2)==0 ){
      p->mode = MODE_Tcl;
      sqlite3_snprintf(sizeof(p->colSeparator), p->colSeparator, SEP_Space);
      sqlite3_snprintf(sizeof(p->rowSeparator), p->rowSeparator, SEP_Row);
    }else if( c2=='c' && strncmp(azArg[1],"csv",n2)==0 ){
      p->mode = MODE_Csv;
      sqlite3_snprintf(sizeof(p->colSeparator), p->colSeparator, SEP_Comma);
      sqlite3_snprintf(sizeof(p->rowSeparator), p->rowSeparator, SEP_CrLf);
    }else if( c2=='t' && strncmp(azArg[1],"tabs",n2)==0 ){
      p->mode = MODE_List;
      sqlite3_snprintf(sizeof(p->colSeparator), p->colSeparator, SEP_Tab);
    }else if( c2=='i' && strncmp(azArg[1],"insert",n2)==0 ){
      p->mode = MODE_Insert;
      set_table_name(p, nArg>=3 ? azArg[2] : "table");
    }else if( c2=='q' && strncmp(azArg[1],"quote",n2)==0 ){
      p->mode = MODE_Quote;
    }else if( c2=='a' && strncmp(azArg[1],"ascii",n2)==0 ){
      p->mode = MODE_Ascii;
      sqlite3_snprintf(sizeof(p->colSeparator), p->colSeparator, SEP_Unit);
      sqlite3_snprintf(sizeof(p->rowSeparator), p->rowSeparator, SEP_Record);
    }else if( nArg==1 ){
      raw_printf(p->out, "current output mode: %s\n", modeDescr[p->mode]);
    }else{
      raw_printf(stderr, "Error: mode should be one of: "
         "ascii column csv html insert line list quote tabs tcl\n");
      rc = 1;
    }
    p->cMode = p->mode;
  }else

  if( c=='n' && strncmp(azArg[0], "nullvalue", n)==0 ){
    if( nArg==2 ){
      sqlite3_snprintf(sizeof(p->nullValue), p->nullValue,
                       "%.*s", (int)ArraySize(p->nullValue)-1, azArg[1]);
    }else{
      raw_printf(stderr, "Usage: .nullvalue STRING\n");
      rc = 1;
    }
  }else

  if( c=='o' && strncmp(azArg[0], "open", n)==0 && n>=2 ){
    char *zNewFilename;  /* Name of the database file to open */
    int iName = 1;       /* Index in azArg[] of the filename */
    int newFlag = 0;     /* True to delete file before opening */
    /* Close the existing database */
    session_close_all(p);
    close_db(p->db);
    p->db = 0;
    p->zDbFilename = 0;
    sqlite3_free(p->zFreeOnClose);
    p->zFreeOnClose = 0;
    p->openMode = SHELL_OPEN_UNSPEC;
    p->szMax = 0;
    /* Check for command-line arguments */
    for(iName=1; iName<nArg && azArg[iName][0]=='-'; iName++){
      const char *z = azArg[iName];
      if( optionMatch(z,"new") ){
        newFlag = 1;
#ifdef SQLITE_HAVE_ZLIB
      }else if( optionMatch(z, "zip") ){
        p->openMode = SHELL_OPEN_ZIPFILE;
#endif
      }else if( optionMatch(z, "append") ){
        p->openMode = SHELL_OPEN_APPENDVFS;
      }else if( optionMatch(z, "readonly") ){
        p->openMode = SHELL_OPEN_READONLY;
      }else if( optionMatch(z, "sharedschema") ){
        p->openMode = SHELL_OPEN_SHAREDSCHEMA;
      }else if( z[0]=='-' ){
#ifdef SQLITE_ENABLE_DESERIALIZE
      }else if( optionMatch(z, "deserialize") ){
        p->openMode = SHELL_OPEN_DESERIALIZE;
      }else if( optionMatch(z, "hexdb") ){
        p->openMode = SHELL_OPEN_HEXDB;
      }else if( optionMatch(z, "maxsize") && iName+1<nArg ){
        p->szMax = integerValue(azArg[++iName]);
#endif /* SQLITE_ENABLE_DESERIALIZE */
      }else if( z[0]=='-' ){
        utf8_printf(stderr, "unknown option: %s\n", z);
        rc = 1;
        goto meta_command_exit;
      }
    }
    /* If a filename is specified, try to open it first */
    zNewFilename = nArg>iName ? sqlite3_mprintf("%s", azArg[iName]) : 0;
    if( zNewFilename || p->openMode==SHELL_OPEN_HEXDB ){
      if( newFlag ) shellDeleteFile(zNewFilename);
      p->zDbFilename = zNewFilename;
      open_db(p, OPEN_DB_KEEPALIVE);
      if( p->db==0 ){
        utf8_printf(stderr, "Error: cannot open '%s'\n", zNewFilename);
        sqlite3_free(zNewFilename);
      }else{
        p->zFreeOnClose = zNewFilename;
      }
    }
    if( p->db==0 ){
      /* As a fall-back open a TEMP database */
      p->zDbFilename = 0;
      open_db(p, 0);
    }
  }else

  if( (c=='o'
        && (strncmp(azArg[0], "output", n)==0||strncmp(azArg[0], "once", n)==0))
   || (c=='e' && n==5 && strcmp(azArg[0],"excel")==0)
  ){
    const char *zFile = nArg>=2 ? azArg[1] : "stdout";
    int bTxtMode = 0;
    if( azArg[0][0]=='e' ){
      /* Transform the ".excel" command into ".once -x" */
      nArg = 2;
      azArg[0] = "once";
      zFile = azArg[1] = "-x";
      n = 4;
    }
    if( nArg>2 ){
      utf8_printf(stderr, "Usage: .%s [-e|-x|FILE]\n", azArg[0]);
      rc = 1;
      goto meta_command_exit;
    }
    if( n>1 && strncmp(azArg[0], "once", n)==0 ){
      if( nArg<2 ){
        raw_printf(stderr, "Usage: .once (-e|-x|FILE)\n");
        rc = 1;
        goto meta_command_exit;
      }
      p->outCount = 2;
    }else{
      p->outCount = 0;
    }
    output_reset(p);
    if( zFile[0]=='-' && zFile[1]=='-' ) zFile++;
#ifndef SQLITE_NOHAVE_SYSTEM
    if( strcmp(zFile, "-e")==0 || strcmp(zFile, "-x")==0 ){
      p->doXdgOpen = 1;
      outputModePush(p);
      if( zFile[1]=='x' ){
        newTempFile(p, "csv");
        p->mode = MODE_Csv;
        sqlite3_snprintf(sizeof(p->colSeparator), p->colSeparator, SEP_Comma);
        sqlite3_snprintf(sizeof(p->rowSeparator), p->rowSeparator, SEP_CrLf);
      }else{
        newTempFile(p, "txt");
        bTxtMode = 1;
      }
      zFile = p->zTempFile;
    }
#endif /* SQLITE_NOHAVE_SYSTEM */
    if( zFile[0]=='|' ){
#ifdef SQLITE_OMIT_POPEN
      raw_printf(stderr, "Error: pipes are not supported in this OS\n");
      rc = 1;
      p->out = stdout;
#else
      p->out = popen(zFile + 1, "w");
      if( p->out==0 ){
        utf8_printf(stderr,"Error: cannot open pipe \"%s\"\n", zFile + 1);
        p->out = stdout;
        rc = 1;
      }else{
        sqlite3_snprintf(sizeof(p->outfile), p->outfile, "%s", zFile);
      }
#endif
    }else{
      p->out = output_file_open(zFile, bTxtMode);
      if( p->out==0 ){
        if( strcmp(zFile,"off")!=0 ){
          utf8_printf(stderr,"Error: cannot write to \"%s\"\n", zFile);
        }
        p->out = stdout;
        rc = 1;
      } else {
        sqlite3_snprintf(sizeof(p->outfile), p->outfile, "%s", zFile);
      }
    }
  }else

  if( c=='p' && n>=3 && strncmp(azArg[0], "parameter", n)==0 ){
    open_db(p,0);
    if( nArg<=1 ) goto parameter_syntax_error;

    /* .parameter clear
    ** Clear all bind parameters by dropping the TEMP table that holds them.
    */
    if( nArg==2 && strcmp(azArg[1],"clear")==0 ){
      int wrSchema = 0;
      sqlite3_db_config(p->db, SQLITE_DBCONFIG_WRITABLE_SCHEMA, -1, &wrSchema);
      sqlite3_db_config(p->db, SQLITE_DBCONFIG_WRITABLE_SCHEMA, 1, 0);
      sqlite3_exec(p->db, "DROP TABLE IF EXISTS temp.sqlite_parameters;",
                   0, 0, 0);
      sqlite3_db_config(p->db, SQLITE_DBCONFIG_WRITABLE_SCHEMA, wrSchema, 0);
    }else

    /* .parameter list
    ** List all bind parameters.
    */
    if( nArg==2 && strcmp(azArg[1],"list")==0 ){
      sqlite3_stmt *pStmt = 0;
      int rx;
      int len = 0;
      rx = sqlite3_prepare_v2(p->db,
             "SELECT max(length(key)) "
             "FROM temp.sqlite_parameters;", -1, &pStmt, 0);
      if( rx==SQLITE_OK && sqlite3_step(pStmt)==SQLITE_ROW ){
        len = sqlite3_column_int(pStmt, 0);
        if( len>40 ) len = 40;
      }
      sqlite3_finalize(pStmt);
      pStmt = 0;
      if( len ){
        rx = sqlite3_prepare_v2(p->db,
             "SELECT key, quote(value) "
             "FROM temp.sqlite_parameters;", -1, &pStmt, 0);
        while( sqlite3_step(pStmt)==SQLITE_ROW ){
          utf8_printf(p->out, "%-*s %s\n", len, sqlite3_column_text(pStmt,0),
                      sqlite3_column_text(pStmt,1));
        }
        sqlite3_finalize(pStmt);
      }
    }else

    /* .parameter init
    ** Make sure the TEMP table used to hold bind parameters exists.
    ** Create it if necessary.
    */
    if( nArg==2 && strcmp(azArg[1],"init")==0 ){
      bind_table_init(p);
    }else

    /* .parameter set NAME VALUE
    ** Set or reset a bind parameter.  NAME should be the full parameter
    ** name exactly as it appears in the query.  (ex: $abc, @def).  The
    ** VALUE can be in either SQL literal notation, or if not it will be
    ** understood to be a text string.
    */
    if( nArg==4 && strcmp(azArg[1],"set")==0 ){
      int rx;
      char *zSql;
      sqlite3_stmt *pStmt;
      const char *zKey = azArg[2];
      const char *zValue = azArg[3];
      bind_table_init(p);
      zSql = sqlite3_mprintf(
                  "REPLACE INTO temp.sqlite_parameters(key,value)"
                  "VALUES(%Q,%s);", zKey, zValue);
      if( zSql==0 ) shell_out_of_memory();
      pStmt = 0;
      rx = sqlite3_prepare_v2(p->db, zSql, -1, &pStmt, 0);
      sqlite3_free(zSql);
      if( rx!=SQLITE_OK ){
        sqlite3_finalize(pStmt);
        pStmt = 0;
        zSql = sqlite3_mprintf(
                   "REPLACE INTO temp.sqlite_parameters(key,value)"
                   "VALUES(%Q,%Q);", zKey, zValue);
        if( zSql==0 ) shell_out_of_memory();
        rx = sqlite3_prepare_v2(p->db, zSql, -1, &pStmt, 0);
        sqlite3_free(zSql);
        if( rx!=SQLITE_OK ){
          utf8_printf(p->out, "Error: %s\n", sqlite3_errmsg(p->db));
          sqlite3_finalize(pStmt);
          pStmt = 0;
          rc = 1;
        }
      }
      sqlite3_step(pStmt);
      sqlite3_finalize(pStmt);
    }else

    /* .parameter unset NAME
    ** Remove the NAME binding from the parameter binding table, if it
    ** exists.
    */
    if( nArg==3 && strcmp(azArg[1],"unset")==0 ){
      char *zSql = sqlite3_mprintf(
          "DELETE FROM temp.sqlite_parameters WHERE key=%Q", azArg[2]);
      if( zSql==0 ) shell_out_of_memory();
      sqlite3_exec(p->db, zSql, 0, 0, 0);
      sqlite3_free(zSql);
    }else
    /* If no command name matches, show a syntax error */
    parameter_syntax_error:
    showHelp(p->out, "parameter");
  }else

  if( c=='p' && n>=3 && strncmp(azArg[0], "print", n)==0 ){
    int i;
    for(i=1; i<nArg; i++){
      if( i>1 ) raw_printf(p->out, " ");
      utf8_printf(p->out, "%s", azArg[i]);
    }
    raw_printf(p->out, "\n");
  }else

#ifndef SQLITE_OMIT_PROGRESS_CALLBACK
  if( c=='p' && n>=3 && strncmp(azArg[0], "progress", n)==0 ){
    int i;
    int nn = 0;
    p->flgProgress = 0;
    p->mxProgress = 0;
    p->nProgress = 0;
    for(i=1; i<nArg; i++){
      const char *z = azArg[i];
      if( z[0]=='-' ){
        z++;
        if( z[0]=='-' ) z++;
        if( strcmp(z,"quiet")==0 || strcmp(z,"q")==0 ){
          p->flgProgress |= SHELL_PROGRESS_QUIET;
          continue;
        }
        if( strcmp(z,"reset")==0 ){
          p->flgProgress |= SHELL_PROGRESS_RESET;
          continue;
        }
        if( strcmp(z,"once")==0 ){
          p->flgProgress |= SHELL_PROGRESS_ONCE;
          continue;
        }
        if( strcmp(z,"limit")==0 ){
          if( i+1>=nArg ){
            utf8_printf(stderr, "Error: missing argument on --limit\n");
            rc = 1;
            goto meta_command_exit;
          }else{
            p->mxProgress = (int)integerValue(azArg[++i]);
          }
          continue;
        }
        utf8_printf(stderr, "Error: unknown option: \"%s\"\n", azArg[i]);
        rc = 1;
        goto meta_command_exit;
      }else{
        nn = (int)integerValue(z);
      }
    }
    open_db(p, 0);
    sqlite3_progress_handler(p->db, nn, progress_handler, p);
  }else
#endif /* SQLITE_OMIT_PROGRESS_CALLBACK */

  if( c=='p' && strncmp(azArg[0], "prompt", n)==0 ){
    if( nArg >= 2) {
      strncpy(mainPrompt,azArg[1],(int)ArraySize(mainPrompt)-1);
    }
    if( nArg >= 3) {
      strncpy(continuePrompt,azArg[2],(int)ArraySize(continuePrompt)-1);
    }
  }else

  if( c=='q' && strncmp(azArg[0], "quit", n)==0 ){
    rc = 2;
  }else

  if( c=='r' && n>=3 && strncmp(azArg[0], "read", n)==0 ){
    FILE *inSaved = p->in;
    int savedLineno = p->lineno;
    if( nArg!=2 ){
      raw_printf(stderr, "Usage: .read FILE\n");
      rc = 1;
      goto meta_command_exit;
    }
    p->in = fopen(azArg[1], "rb");
    if( p->in==0 ){
      utf8_printf(stderr,"Error: cannot open \"%s\"\n", azArg[1]);
      rc = 1;
    }else{
      rc = process_input(p);
      fclose(p->in);
    }
    p->in = inSaved;
    p->lineno = savedLineno;
  }else

  if( c=='r' && n>=3 && strncmp(azArg[0], "restore", n)==0 ){
    const char *zSrcFile;
    const char *zDb;
    sqlite3 *pSrc;
    sqlite3_backup *pBackup;
    int nTimeout = 0;

    if( nArg==2 ){
      zSrcFile = azArg[1];
      zDb = "main";
    }else if( nArg==3 ){
      zSrcFile = azArg[2];
      zDb = azArg[1];
    }else{
      raw_printf(stderr, "Usage: .restore ?DB? FILE\n");
      rc = 1;
      goto meta_command_exit;
    }
    rc = sqlite3_open(zSrcFile, &pSrc);
    if( rc!=SQLITE_OK ){
      utf8_printf(stderr, "Error: cannot open \"%s\"\n", zSrcFile);
      close_db(pSrc);
      return 1;
    }
    open_db(p, 0);
    pBackup = sqlite3_backup_init(p->db, zDb, pSrc, "main");
    if( pBackup==0 ){
      utf8_printf(stderr, "Error: %s\n", sqlite3_errmsg(p->db));
      close_db(pSrc);
      return 1;
    }
    while( (rc = sqlite3_backup_step(pBackup,100))==SQLITE_OK
          || rc==SQLITE_BUSY  ){
      if( rc==SQLITE_BUSY ){
        if( nTimeout++ >= 3 ) break;
        sqlite3_sleep(100);
      }
    }
    sqlite3_backup_finish(pBackup);
    if( rc==SQLITE_DONE ){
      rc = 0;
    }else if( rc==SQLITE_BUSY || rc==SQLITE_LOCKED ){
      raw_printf(stderr, "Error: source database is busy\n");
      rc = 1;
    }else{
      utf8_printf(stderr, "Error: %s\n", sqlite3_errmsg(p->db));
      rc = 1;
    }
    close_db(pSrc);
  }else

  if( c=='s' && strncmp(azArg[0], "scanstats", n)==0 ){
    if( nArg==2 ){
      p->scanstatsOn = (u8)booleanValue(azArg[1]);
#ifndef SQLITE_ENABLE_STMT_SCANSTATUS
      raw_printf(stderr, "Warning: .scanstats not available in this build.\n");
#endif
    }else{
      raw_printf(stderr, "Usage: .scanstats on|off\n");
      rc = 1;
    }
  }else

  if( c=='s' && strncmp(azArg[0], "schema", n)==0 ){
    ShellText sSelect;
    ShellState data;
    char *zErrMsg = 0;
    const char *zDiv = "(";
    const char *zName = 0;
    int iSchema = 0;
    int bDebug = 0;
    int ii;

    open_db(p, 0);
    memcpy(&data, p, sizeof(data));
    data.showHeader = 0;
    data.cMode = data.mode = MODE_Semi;
    initText(&sSelect);
    for(ii=1; ii<nArg; ii++){
      if( optionMatch(azArg[ii],"indent") ){
        data.cMode = data.mode = MODE_Pretty;
      }else if( optionMatch(azArg[ii],"debug") ){
        bDebug = 1;
      }else if( zName==0 ){
        zName = azArg[ii];
      }else{
        raw_printf(stderr, "Usage: .schema ?--indent? ?LIKE-PATTERN?\n");
        rc = 1;
        goto meta_command_exit;
      }
    }
    if( zName!=0 ){
      int isMaster = sqlite3_strlike(zName, "sqlite_master", '\\')==0;
      if( isMaster || sqlite3_strlike(zName,"sqlite_temp_master", '\\')==0 ){
        char *new_argv[2], *new_colv[2];
        new_argv[0] = sqlite3_mprintf(
                      "CREATE TABLE %s (\n"
                      "  type text,\n"
                      "  name text,\n"
                      "  tbl_name text,\n"
                      "  rootpage integer,\n"
                      "  sql text\n"
                      ")", isMaster ? "sqlite_master" : "sqlite_temp_master");
        new_argv[1] = 0;
        new_colv[0] = "sql";
        new_colv[1] = 0;
        callback(&data, 1, new_argv, new_colv);
        sqlite3_free(new_argv[0]);
      }
    }
    if( zDiv ){
      sqlite3_stmt *pStmt = 0;
      rc = sqlite3_prepare_v2(p->db, "SELECT name FROM pragma_database_list",
                              -1, &pStmt, 0);
      if( rc ){
        utf8_printf(stderr, "Error: %s\n", sqlite3_errmsg(p->db));
        sqlite3_finalize(pStmt);
        rc = 1;
        goto meta_command_exit;
      }
      appendText(&sSelect, "SELECT sql FROM", 0);
      iSchema = 0;
      while( sqlite3_step(pStmt)==SQLITE_ROW ){
        const char *zDb = (const char*)sqlite3_column_text(pStmt, 0);
        char zScNum[30];
        sqlite3_snprintf(sizeof(zScNum), zScNum, "%d", ++iSchema);
        appendText(&sSelect, zDiv, 0);
        zDiv = " UNION ALL ";
        appendText(&sSelect, "SELECT shell_add_schema(sql,", 0);
        if( sqlite3_stricmp(zDb, "main")!=0 ){
          appendText(&sSelect, zDb, '"');
        }else{
          appendText(&sSelect, "NULL", 0);
        }
        appendText(&sSelect, ",name) AS sql, type, tbl_name, name, rowid,", 0);
        appendText(&sSelect, zScNum, 0);
        appendText(&sSelect, " AS snum, ", 0);
        appendText(&sSelect, zDb, '\'');
        appendText(&sSelect, " AS sname FROM ", 0);
        appendText(&sSelect, zDb, '"');
        appendText(&sSelect, ".sqlite_master", 0);
      }
      sqlite3_finalize(pStmt);
#ifdef SQLITE_INTROSPECTION_PRAGMAS
      if( zName ){
        appendText(&sSelect,
           " UNION ALL SELECT shell_module_schema(name),"
           " 'table', name, name, name, 9e+99, 'main' FROM pragma_module_list", 0);
      }
#endif
      appendText(&sSelect, ") WHERE ", 0);
      if( zName ){
        char *zQarg = sqlite3_mprintf("%Q", zName);
        int bGlob = strchr(zName, '*') != 0 || strchr(zName, '?') != 0 ||
                    strchr(zName, '[') != 0;
        if( strchr(zName, '.') ){
          appendText(&sSelect, "lower(printf('%s.%s',sname,tbl_name))", 0);
        }else{
          appendText(&sSelect, "lower(tbl_name)", 0);
        }
        appendText(&sSelect, bGlob ? " GLOB " : " LIKE ", 0);
        appendText(&sSelect, zQarg, 0);
        if( !bGlob ){
          appendText(&sSelect, " ESCAPE '\\' ", 0);
        }
        appendText(&sSelect, " AND ", 0);
        sqlite3_free(zQarg);
      }
      appendText(&sSelect, "type!='meta' AND sql IS NOT NULL"
                           " ORDER BY snum, rowid", 0);
      if( bDebug ){
        utf8_printf(p->out, "SQL: %s;\n", sSelect.z);
      }else{
        rc = sqlite3_exec(p->db, sSelect.z, callback, &data, &zErrMsg);
      }
      freeText(&sSelect);
    }
    if( zErrMsg ){
      utf8_printf(stderr,"Error: %s\n", zErrMsg);
      sqlite3_free(zErrMsg);
      rc = 1;
    }else if( rc != SQLITE_OK ){
      raw_printf(stderr,"Error: querying schema information\n");
      rc = 1;
    }else{
      rc = 0;
    }
  }else

#if defined(SQLITE_DEBUG) && defined(SQLITE_ENABLE_SELECTTRACE)
  if( c=='s' && n==11 && strncmp(azArg[0], "selecttrace", n)==0 ){
    sqlite3SelectTrace = (int)integerValue(azArg[1]);
  }else
#endif

#if defined(SQLITE_ENABLE_SESSION)
  if( c=='s' && strncmp(azArg[0],"session",n)==0 && n>=3 ){
    OpenSession *pSession = &p->aSession[0];
    char **azCmd = &azArg[1];
    int iSes = 0;
    int nCmd = nArg - 1;
    int i;
    if( nArg<=1 ) goto session_syntax_error;
    open_db(p, 0);
    if( nArg>=3 ){
      for(iSes=0; iSes<p->nSession; iSes++){
        if( strcmp(p->aSession[iSes].zName, azArg[1])==0 ) break;
      }
      if( iSes<p->nSession ){
        pSession = &p->aSession[iSes];
        azCmd++;
        nCmd--;
      }else{
        pSession = &p->aSession[0];
        iSes = 0;
      }
    }

    /* .session attach TABLE
    ** Invoke the sqlite3session_attach() interface to attach a particular
    ** table so that it is never filtered.
    */
    if( strcmp(azCmd[0],"attach")==0 ){
      if( nCmd!=2 ) goto session_syntax_error;
      if( pSession->p==0 ){
        session_not_open:
        raw_printf(stderr, "ERROR: No sessions are open\n");
      }else{
        rc = sqlite3session_attach(pSession->p, azCmd[1]);
        if( rc ){
          raw_printf(stderr, "ERROR: sqlite3session_attach() returns %d\n", rc);
          rc = 0;
        }
      }
    }else

    /* .session changeset FILE
    ** .session patchset FILE
    ** Write a changeset or patchset into a file.  The file is overwritten.
    */
    if( strcmp(azCmd[0],"changeset")==0 || strcmp(azCmd[0],"patchset")==0 ){
      FILE *out = 0;
      if( nCmd!=2 ) goto session_syntax_error;
      if( pSession->p==0 ) goto session_not_open;
      out = fopen(azCmd[1], "wb");
      if( out==0 ){
        utf8_printf(stderr, "ERROR: cannot open \"%s\" for writing\n", azCmd[1]);
      }else{
        int szChng;
        void *pChng;
        if( azCmd[0][0]=='c' ){
          rc = sqlite3session_changeset(pSession->p, &szChng, &pChng);
        }else{
          rc = sqlite3session_patchset(pSession->p, &szChng, &pChng);
        }
        if( rc ){
          printf("Error: error code %d\n", rc);
          rc = 0;
        }
        if( pChng
          && fwrite(pChng, szChng, 1, out)!=1 ){
          raw_printf(stderr, "ERROR: Failed to write entire %d-byte output\n",
                  szChng);
        }
        sqlite3_free(pChng);
        fclose(out);
      }
    }else

    /* .session close
    ** Close the identified session
    */
    if( strcmp(azCmd[0], "close")==0 ){
      if( nCmd!=1 ) goto session_syntax_error;
      if( p->nSession ){
        session_close(pSession);
        p->aSession[iSes] = p->aSession[--p->nSession];
      }
    }else

    /* .session enable ?BOOLEAN?
    ** Query or set the enable flag
    */
    if( strcmp(azCmd[0], "enable")==0 ){
      int ii;
      if( nCmd>2 ) goto session_syntax_error;
      ii = nCmd==1 ? -1 : booleanValue(azCmd[1]);
      if( p->nSession ){
        ii = sqlite3session_enable(pSession->p, ii);
        utf8_printf(p->out, "session %s enable flag = %d\n",
                    pSession->zName, ii);
      }
    }else

    /* .session filter GLOB ....
    ** Set a list of GLOB patterns of table names to be excluded.
    */
    if( strcmp(azCmd[0], "filter")==0 ){
      int ii, nByte;
      if( nCmd<2 ) goto session_syntax_error;
      if( p->nSession ){
        for(ii=0; ii<pSession->nFilter; ii++){
          sqlite3_free(pSession->azFilter[ii]);
        }
        sqlite3_free(pSession->azFilter);
        nByte = sizeof(pSession->azFilter[0])*(nCmd-1);
        pSession->azFilter = sqlite3_malloc( nByte );
        if( pSession->azFilter==0 ){
          raw_printf(stderr, "Error: out or memory\n");
          exit(1);
        }
        for(ii=1; ii<nCmd; ii++){
          pSession->azFilter[ii-1] = sqlite3_mprintf("%s", azCmd[ii]);
        }
        pSession->nFilter = ii-1;
      }
    }else

    /* .session indirect ?BOOLEAN?
    ** Query or set the indirect flag
    */
    if( strcmp(azCmd[0], "indirect")==0 ){
      int ii;
      if( nCmd>2 ) goto session_syntax_error;
      ii = nCmd==1 ? -1 : booleanValue(azCmd[1]);
      if( p->nSession ){
        ii = sqlite3session_indirect(pSession->p, ii);
        utf8_printf(p->out, "session %s indirect flag = %d\n",
                    pSession->zName, ii);
      }
    }else

    /* .session isempty
    ** Determine if the session is empty
    */
    if( strcmp(azCmd[0], "isempty")==0 ){
      int ii;
      if( nCmd!=1 ) goto session_syntax_error;
      if( p->nSession ){
        ii = sqlite3session_isempty(pSession->p);
        utf8_printf(p->out, "session %s isempty flag = %d\n",
                    pSession->zName, ii);
      }
    }else

    /* .session list
    ** List all currently open sessions
    */
    if( strcmp(azCmd[0],"list")==0 ){
      for(i=0; i<p->nSession; i++){
        utf8_printf(p->out, "%d %s\n", i, p->aSession[i].zName);
      }
    }else

    /* .session open DB NAME
    ** Open a new session called NAME on the attached database DB.
    ** DB is normally "main".
    */
    if( strcmp(azCmd[0],"open")==0 ){
      char *zName;
      if( nCmd!=3 ) goto session_syntax_error;
      zName = azCmd[2];
      if( zName[0]==0 ) goto session_syntax_error;
      for(i=0; i<p->nSession; i++){
        if( strcmp(p->aSession[i].zName,zName)==0 ){
          utf8_printf(stderr, "Session \"%s\" already exists\n", zName);
          goto meta_command_exit;
        }
      }
      if( p->nSession>=ArraySize(p->aSession) ){
        raw_printf(stderr, "Maximum of %d sessions\n", ArraySize(p->aSession));
        goto meta_command_exit;
      }
      pSession = &p->aSession[p->nSession];
      rc = sqlite3session_create(p->db, azCmd[1], &pSession->p);
      if( rc ){
        raw_printf(stderr, "Cannot open session: error code=%d\n", rc);
        rc = 0;
        goto meta_command_exit;
      }
      pSession->nFilter = 0;
      sqlite3session_table_filter(pSession->p, session_filter, pSession);
      p->nSession++;
      pSession->zName = sqlite3_mprintf("%s", zName);
    }else
    /* If no command name matches, show a syntax error */
    session_syntax_error:
    showHelp(p->out, "session");
  }else
#endif

#ifdef SQLITE_DEBUG
  /* Undocumented commands for internal testing.  Subject to change
  ** without notice. */
  if( c=='s' && n>=10 && strncmp(azArg[0], "selftest-", 9)==0 ){
    if( strncmp(azArg[0]+9, "boolean", n-9)==0 ){
      int i, v;
      for(i=1; i<nArg; i++){
        v = booleanValue(azArg[i]);
        utf8_printf(p->out, "%s: %d 0x%x\n", azArg[i], v, v);
      }
    }
    if( strncmp(azArg[0]+9, "integer", n-9)==0 ){
      int i; sqlite3_int64 v;
      for(i=1; i<nArg; i++){
        char zBuf[200];
        v = integerValue(azArg[i]);
        sqlite3_snprintf(sizeof(zBuf),zBuf,"%s: %lld 0x%llx\n", azArg[i],v,v);
        utf8_printf(p->out, "%s", zBuf);
      }
    }
  }else
#endif

  if( c=='s' && n>=4 && strncmp(azArg[0],"selftest",n)==0 ){
    int bIsInit = 0;         /* True to initialize the SELFTEST table */
    int bVerbose = 0;        /* Verbose output */
    int bSelftestExists;     /* True if SELFTEST already exists */
    int i, k;                /* Loop counters */
    int nTest = 0;           /* Number of tests runs */
    int nErr = 0;            /* Number of errors seen */
    ShellText str;           /* Answer for a query */
    sqlite3_stmt *pStmt = 0; /* Query against the SELFTEST table */

    open_db(p,0);
    for(i=1; i<nArg; i++){
      const char *z = azArg[i];
      if( z[0]=='-' && z[1]=='-' ) z++;
      if( strcmp(z,"-init")==0 ){
        bIsInit = 1;
      }else
      if( strcmp(z,"-v")==0 ){
        bVerbose++;
      }else
      {
        utf8_printf(stderr, "Unknown option \"%s\" on \"%s\"\n",
                    azArg[i], azArg[0]);
        raw_printf(stderr, "Should be one of: --init -v\n");
        rc = 1;
        goto meta_command_exit;
      }
    }
    if( sqlite3_table_column_metadata(p->db,"main","selftest",0,0,0,0,0,0)
           != SQLITE_OK ){
      bSelftestExists = 0;
    }else{
      bSelftestExists = 1;
    }
    if( bIsInit ){
      createSelftestTable(p);
      bSelftestExists = 1;
    }
    initText(&str);
    appendText(&str, "x", 0);
    for(k=bSelftestExists; k>=0; k--){
      if( k==1 ){
        rc = sqlite3_prepare_v2(p->db,
            "SELECT tno,op,cmd,ans FROM selftest ORDER BY tno",
            -1, &pStmt, 0);
      }else{
        rc = sqlite3_prepare_v2(p->db,
          "VALUES(0,'memo','Missing SELFTEST table - default checks only',''),"
          "      (1,'run','PRAGMA integrity_check','ok')",
          -1, &pStmt, 0);
      }
      if( rc ){
        raw_printf(stderr, "Error querying the selftest table\n");
        rc = 1;
        sqlite3_finalize(pStmt);
        goto meta_command_exit;
      }
      for(i=1; sqlite3_step(pStmt)==SQLITE_ROW; i++){
        int tno = sqlite3_column_int(pStmt, 0);
        const char *zOp = (const char*)sqlite3_column_text(pStmt, 1);
        const char *zSql = (const char*)sqlite3_column_text(pStmt, 2);
        const char *zAns = (const char*)sqlite3_column_text(pStmt, 3);

        k = 0;
        if( bVerbose>0 ){
          char *zQuote = sqlite3_mprintf("%q", zSql);
          printf("%d: %s %s\n", tno, zOp, zSql);
          sqlite3_free(zQuote);
        }
        if( strcmp(zOp,"memo")==0 ){
          utf8_printf(p->out, "%s\n", zSql);
        }else
        if( strcmp(zOp,"run")==0 ){
          char *zErrMsg = 0;
          str.n = 0;
          str.z[0] = 0;
          rc = sqlite3_exec(p->db, zSql, captureOutputCallback, &str, &zErrMsg);
          nTest++;
          if( bVerbose ){
            utf8_printf(p->out, "Result: %s\n", str.z);
          }
          if( rc || zErrMsg ){
            nErr++;
            rc = 1;
            utf8_printf(p->out, "%d: error-code-%d: %s\n", tno, rc, zErrMsg);
            sqlite3_free(zErrMsg);
          }else if( strcmp(zAns,str.z)!=0 ){
            nErr++;
            rc = 1;
            utf8_printf(p->out, "%d: Expected: [%s]\n", tno, zAns);
            utf8_printf(p->out, "%d:      Got: [%s]\n", tno, str.z);
          }
        }else
        {
          utf8_printf(stderr,
            "Unknown operation \"%s\" on selftest line %d\n", zOp, tno);
          rc = 1;
          break;
        }
      } /* End loop over rows of content from SELFTEST */
      sqlite3_finalize(pStmt);
    } /* End loop over k */
    freeText(&str);
    utf8_printf(p->out, "%d errors out of %d tests\n", nErr, nTest);
  }else

  if( c=='s' && strncmp(azArg[0], "separator", n)==0 ){
    if( nArg<2 || nArg>3 ){
      raw_printf(stderr, "Usage: .separator COL ?ROW?\n");
      rc = 1;
    }
    if( nArg>=2 ){
      sqlite3_snprintf(sizeof(p->colSeparator), p->colSeparator,
                       "%.*s", (int)ArraySize(p->colSeparator)-1, azArg[1]);
    }
    if( nArg>=3 ){
      sqlite3_snprintf(sizeof(p->rowSeparator), p->rowSeparator,
                       "%.*s", (int)ArraySize(p->rowSeparator)-1, azArg[2]);
    }
  }else

  if( c=='s' && n>=4 && strncmp(azArg[0],"sha3sum",n)==0 ){
    const char *zLike = 0;   /* Which table to checksum. 0 means everything */
    int i;                   /* Loop counter */
    int bSchema = 0;         /* Also hash the schema */
    int bSeparate = 0;       /* Hash each table separately */
    int iSize = 224;         /* Hash algorithm to use */
    int bDebug = 0;          /* Only show the query that would have run */
    sqlite3_stmt *pStmt;     /* For querying tables names */
    char *zSql;              /* SQL to be run */
    char *zSep;              /* Separator */
    ShellText sSql;          /* Complete SQL for the query to run the hash */
    ShellText sQuery;        /* Set of queries used to read all content */
    open_db(p, 0);
    for(i=1; i<nArg; i++){
      const char *z = azArg[i];
      if( z[0]=='-' ){
        z++;
        if( z[0]=='-' ) z++;
        if( strcmp(z,"schema")==0 ){
          bSchema = 1;
        }else
        if( strcmp(z,"sha3-224")==0 || strcmp(z,"sha3-256")==0
         || strcmp(z,"sha3-384")==0 || strcmp(z,"sha3-512")==0
        ){
          iSize = atoi(&z[5]);
        }else
        if( strcmp(z,"debug")==0 ){
          bDebug = 1;
        }else
        {
          utf8_printf(stderr, "Unknown option \"%s\" on \"%s\"\n",
                      azArg[i], azArg[0]);
          raw_printf(stderr, "Should be one of: --schema"
                             " --sha3-224 --sha3-256 --sha3-384 --sha3-512\n");
          rc = 1;
          goto meta_command_exit;
        }
      }else if( zLike ){
        raw_printf(stderr, "Usage: .sha3sum ?OPTIONS? ?LIKE-PATTERN?\n");
        rc = 1;
        goto meta_command_exit;
      }else{
        zLike = z;
        bSeparate = 1;
        if( sqlite3_strlike("sqlite\\_%", zLike, '\\')==0 ) bSchema = 1;
      }
    }
    if( bSchema ){
      zSql = "SELECT lower(name) FROM sqlite_master"
             " WHERE type='table' AND coalesce(rootpage,0)>1"
             " UNION ALL SELECT 'sqlite_master'"
             " ORDER BY 1 collate nocase";
    }else{
      zSql = "SELECT lower(name) FROM sqlite_master"
             " WHERE type='table' AND coalesce(rootpage,0)>1"
             " AND name NOT LIKE 'sqlite_%'"
             " ORDER BY 1 collate nocase";
    }
    sqlite3_prepare_v2(p->db, zSql, -1, &pStmt, 0);
    initText(&sQuery);
    initText(&sSql);
    appendText(&sSql, "WITH [sha3sum$query](a,b) AS(",0);
    zSep = "VALUES(";
    while( SQLITE_ROW==sqlite3_step(pStmt) ){
      const char *zTab = (const char*)sqlite3_column_text(pStmt,0);
      if( zLike && sqlite3_strlike(zLike, zTab, 0)!=0 ) continue;
      if( strncmp(zTab, "sqlite_",7)!=0 ){
        appendText(&sQuery,"SELECT * FROM ", 0);
        appendText(&sQuery,zTab,'"');
        appendText(&sQuery," NOT INDEXED;", 0);
      }else if( strcmp(zTab, "sqlite_master")==0 ){
        appendText(&sQuery,"SELECT type,name,tbl_name,sql FROM sqlite_master"
                           " ORDER BY name;", 0);
      }else if( strcmp(zTab, "sqlite_sequence")==0 ){
        appendText(&sQuery,"SELECT name,seq FROM sqlite_sequence"
                           " ORDER BY name;", 0);
      }else if( strcmp(zTab, "sqlite_stat1")==0 ){
        appendText(&sQuery,"SELECT tbl,idx,stat FROM sqlite_stat1"
                           " ORDER BY tbl,idx;", 0);
      }else if( strcmp(zTab, "sqlite_stat3")==0
             || strcmp(zTab, "sqlite_stat4")==0 ){
        appendText(&sQuery, "SELECT * FROM ", 0);
        appendText(&sQuery, zTab, 0);
        appendText(&sQuery, " ORDER BY tbl, idx, rowid;\n", 0);
      }
      appendText(&sSql, zSep, 0);
      appendText(&sSql, sQuery.z, '\'');
      sQuery.n = 0;
      appendText(&sSql, ",", 0);
      appendText(&sSql, zTab, '\'');
      zSep = "),(";
    }
    sqlite3_finalize(pStmt);
    if( bSeparate ){
      zSql = sqlite3_mprintf(
          "%s))"
          " SELECT lower(hex(sha3_query(a,%d))) AS hash, b AS label"
          "   FROM [sha3sum$query]",
          sSql.z, iSize);
    }else{
      zSql = sqlite3_mprintf(
          "%s))"
          " SELECT lower(hex(sha3_query(group_concat(a,''),%d))) AS hash"
          "   FROM [sha3sum$query]",
          sSql.z, iSize);
    }
    freeText(&sQuery);
    freeText(&sSql);
    if( bDebug ){
      utf8_printf(p->out, "%s\n", zSql);
    }else{
      shell_exec(p, zSql, 0);
    }
    sqlite3_free(zSql);
  }else

  if( c=='s' && strncmp(azArg[0], "shared-schema", n)==0 ){
    open_db(p, 0);
    sharedSchemaDotCommand(p, azArg, nArg);
  }else

#ifndef SQLITE_NOHAVE_SYSTEM
  if( c=='s'
   && (strncmp(azArg[0], "shell", n)==0 || strncmp(azArg[0],"system",n)==0)
  ){
    char *zCmd;
    int i, x;
    if( nArg<2 ){
      raw_printf(stderr, "Usage: .system COMMAND\n");
      rc = 1;
      goto meta_command_exit;
    }
    zCmd = sqlite3_mprintf(strchr(azArg[1],' ')==0?"%s":"\"%s\"", azArg[1]);
    for(i=2; i<nArg; i++){
      zCmd = sqlite3_mprintf(strchr(azArg[i],' ')==0?"%z %s":"%z \"%s\"",
                             zCmd, azArg[i]);
    }
    x = system(zCmd);
    sqlite3_free(zCmd);
    if( x ) raw_printf(stderr, "System command returns %d\n", x);
  }else
#endif /* !defined(SQLITE_NOHAVE_SYSTEM) */

  if( c=='s' && strncmp(azArg[0], "show", n)==0 ){
    static const char *azBool[] = { "off", "on", "trigger", "full"};
    int i;
    if( nArg!=1 ){
      raw_printf(stderr, "Usage: .show\n");
      rc = 1;
      goto meta_command_exit;
    }
    utf8_printf(p->out, "%12.12s: %s\n","echo",
                                  azBool[ShellHasFlag(p, SHFLG_Echo)]);
    utf8_printf(p->out, "%12.12s: %s\n","eqp", azBool[p->autoEQP&3]);
    utf8_printf(p->out, "%12.12s: %s\n","explain",
         p->mode==MODE_Explain ? "on" : p->autoExplain ? "auto" : "off");
    utf8_printf(p->out,"%12.12s: %s\n","headers", azBool[p->showHeader!=0]);
    utf8_printf(p->out, "%12.12s: %s\n","mode", modeDescr[p->mode]);
    utf8_printf(p->out, "%12.12s: ", "nullvalue");
      output_c_string(p->out, p->nullValue);
      raw_printf(p->out, "\n");
    utf8_printf(p->out,"%12.12s: %s\n","output",
            strlen30(p->outfile) ? p->outfile : "stdout");
    utf8_printf(p->out,"%12.12s: ", "colseparator");
      output_c_string(p->out, p->colSeparator);
      raw_printf(p->out, "\n");
    utf8_printf(p->out,"%12.12s: ", "rowseparator");
      output_c_string(p->out, p->rowSeparator);
      raw_printf(p->out, "\n");
    utf8_printf(p->out, "%12.12s: %s\n","stats", azBool[p->statsOn!=0]);
    utf8_printf(p->out, "%12.12s: ", "width");
    for (i=0;i<(int)ArraySize(p->colWidth) && p->colWidth[i] != 0;i++) {
      raw_printf(p->out, "%d ", p->colWidth[i]);
    }
    raw_printf(p->out, "\n");
    utf8_printf(p->out, "%12.12s: %s\n", "filename",
                p->zDbFilename ? p->zDbFilename : "");
  }else

  if( c=='s' && strncmp(azArg[0], "stats", n)==0 ){
    if( nArg==2 ){
      p->statsOn = (u8)booleanValue(azArg[1]);
    }else if( nArg==1 ){
      display_stats(p->db, p, 0);
    }else{
      raw_printf(stderr, "Usage: .stats ?on|off?\n");
      rc = 1;
    }
  }else

  if( (c=='t' && n>1 && strncmp(azArg[0], "tables", n)==0)
   || (c=='i' && (strncmp(azArg[0], "indices", n)==0
                 || strncmp(azArg[0], "indexes", n)==0) )
  ){
    sqlite3_stmt *pStmt;
    char **azResult;
    int nRow, nAlloc;
    int ii;
    ShellText s;
    initText(&s);
    open_db(p, 0);
    rc = sqlite3_prepare_v2(p->db, "PRAGMA database_list", -1, &pStmt, 0);
    if( rc ){
      sqlite3_finalize(pStmt);
      return shellDatabaseError(p->db);
    }

    if( nArg>2 && c=='i' ){
      /* It is an historical accident that the .indexes command shows an error
      ** when called with the wrong number of arguments whereas the .tables
      ** command does not. */
      raw_printf(stderr, "Usage: .indexes ?LIKE-PATTERN?\n");
      rc = 1;
      sqlite3_finalize(pStmt);
      goto meta_command_exit;
    }
    for(ii=0; sqlite3_step(pStmt)==SQLITE_ROW; ii++){
      const char *zDbName = (const char*)sqlite3_column_text(pStmt, 1);
      if( zDbName==0 ) continue;
      if( s.z && s.z[0] ) appendText(&s, " UNION ALL ", 0);
      if( sqlite3_stricmp(zDbName, "main")==0 ){
        appendText(&s, "SELECT name FROM ", 0);
      }else{
        appendText(&s, "SELECT ", 0);
        appendText(&s, zDbName, '\'');
        appendText(&s, "||'.'||name FROM ", 0);
      }
      appendText(&s, zDbName, '"');
      appendText(&s, ".sqlite_master ", 0);
      if( c=='t' ){
        appendText(&s," WHERE type IN ('table','view')"
                      "   AND name NOT LIKE 'sqlite_%'"
                      "   AND name LIKE ?1", 0);
      }else{
        appendText(&s," WHERE type='index'"
                      "   AND tbl_name LIKE ?1", 0);
      }
    }
    rc = sqlite3_finalize(pStmt);
    appendText(&s, " ORDER BY 1", 0);
    rc = sqlite3_prepare_v2(p->db, s.z, -1, &pStmt, 0);
    freeText(&s);
    if( rc ) return shellDatabaseError(p->db);

    /* Run the SQL statement prepared by the above block. Store the results
    ** as an array of nul-terminated strings in azResult[].  */
    nRow = nAlloc = 0;
    azResult = 0;
    if( nArg>1 ){
      sqlite3_bind_text(pStmt, 1, azArg[1], -1, SQLITE_TRANSIENT);
    }else{
      sqlite3_bind_text(pStmt, 1, "%", -1, SQLITE_STATIC);
    }
    while( sqlite3_step(pStmt)==SQLITE_ROW ){
      if( nRow>=nAlloc ){
        char **azNew;
        int n2 = nAlloc*2 + 10;
        azNew = sqlite3_realloc64(azResult, sizeof(azResult[0])*n2);
        if( azNew==0 ) shell_out_of_memory();
        nAlloc = n2;
        azResult = azNew;
      }
      azResult[nRow] = sqlite3_mprintf("%s", sqlite3_column_text(pStmt, 0));
      if( 0==azResult[nRow] ) shell_out_of_memory();
      nRow++;
    }
    if( sqlite3_finalize(pStmt)!=SQLITE_OK ){
      rc = shellDatabaseError(p->db);
    }

    /* Pretty-print the contents of array azResult[] to the output */
    if( rc==0 && nRow>0 ){
      int len, maxlen = 0;
      int i, j;
      int nPrintCol, nPrintRow;
      for(i=0; i<nRow; i++){
        len = strlen30(azResult[i]);
        if( len>maxlen ) maxlen = len;
      }
      nPrintCol = 80/(maxlen+2);
      if( nPrintCol<1 ) nPrintCol = 1;
      nPrintRow = (nRow + nPrintCol - 1)/nPrintCol;
      for(i=0; i<nPrintRow; i++){
        for(j=i; j<nRow; j+=nPrintRow){
          char *zSp = j<nPrintRow ? "" : "  ";
          utf8_printf(p->out, "%s%-*s", zSp, maxlen,
                      azResult[j] ? azResult[j]:"");
        }
        raw_printf(p->out, "\n");
      }
    }

    for(ii=0; ii<nRow; ii++) sqlite3_free(azResult[ii]);
    sqlite3_free(azResult);
  }else

  /* Begin redirecting output to the file "testcase-out.txt" */
  if( c=='t' && strcmp(azArg[0],"testcase")==0 ){
    output_reset(p);
    p->out = output_file_open("testcase-out.txt", 0);
    if( p->out==0 ){
      raw_printf(stderr, "Error: cannot open 'testcase-out.txt'\n");
    }
    if( nArg>=2 ){
      sqlite3_snprintf(sizeof(p->zTestcase), p->zTestcase, "%s", azArg[1]);
    }else{
      sqlite3_snprintf(sizeof(p->zTestcase), p->zTestcase, "?");
    }
  }else

#ifndef SQLITE_UNTESTABLE
  if( c=='t' && n>=8 && strncmp(azArg[0], "testctrl", n)==0 ){
    static const struct {
       const char *zCtrlName;   /* Name of a test-control option */
       int ctrlCode;            /* Integer code for that option */
       const char *zUsage;      /* Usage notes */
    } aCtrl[] = {
      { "always",             SQLITE_TESTCTRL_ALWAYS,        "BOOLEAN"            },
      { "assert",             SQLITE_TESTCTRL_ASSERT,        "BOOLEAN"            },
    /*{ "benign_malloc_hooks",SQLITE_TESTCTRL_BENIGN_MALLOC_HOOKS, ""          },*/
    /*{ "bitvec_test",        SQLITE_TESTCTRL_BITVEC_TEST,   ""                },*/
      { "byteorder",          SQLITE_TESTCTRL_BYTEORDER,     ""                   },
    /*{ "fault_install",      SQLITE_TESTCTRL_FAULT_INSTALL, ""                }, */
      { "imposter",           SQLITE_TESTCTRL_IMPOSTER,   "SCHEMA ON/OFF ROOTPAGE"},
      { "internal_functions", SQLITE_TESTCTRL_INTERNAL_FUNCTIONS, "BOOLEAN"       },
      { "localtime_fault",    SQLITE_TESTCTRL_LOCALTIME_FAULT,"BOOLEAN"           },
      { "never_corrupt",      SQLITE_TESTCTRL_NEVER_CORRUPT, "BOOLEAN"            },
      { "optimizations",      SQLITE_TESTCTRL_OPTIMIZATIONS, "DISABLE-MASK"       },
#ifdef YYCOVERAGE
      { "parser_coverage",    SQLITE_TESTCTRL_PARSER_COVERAGE, ""                 },
#endif
      { "pending_byte",       SQLITE_TESTCTRL_PENDING_BYTE,  "OFFSET  "           },
      { "prng_reset",         SQLITE_TESTCTRL_PRNG_RESET,    ""                   },
      { "prng_restore",       SQLITE_TESTCTRL_PRNG_RESTORE,  ""                   },
      { "prng_save",          SQLITE_TESTCTRL_PRNG_SAVE,     ""                   },
      { "reserve",            SQLITE_TESTCTRL_RESERVE,       "BYTES-OF-RESERVE"   },
    };
    int testctrl = -1;
    int iCtrl = -1;
    int rc2 = 0;    /* 0: usage.  1: %d  2: %x  3: no-output */
    int isOk = 0;
    int i, n2;
    const char *zCmd = 0;

    open_db(p, 0);
    zCmd = nArg>=2 ? azArg[1] : "help";

    /* The argument can optionally begin with "-" or "--" */
    if( zCmd[0]=='-' && zCmd[1] ){
      zCmd++;
      if( zCmd[0]=='-' && zCmd[1] ) zCmd++;
    }

    /* --help lists all test-controls */
    if( strcmp(zCmd,"help")==0 ){
      utf8_printf(p->out, "Available test-controls:\n");
      for(i=0; i<ArraySize(aCtrl); i++){
        utf8_printf(p->out, "  .testctrl %s %s\n",
                    aCtrl[i].zCtrlName, aCtrl[i].zUsage);
      }
      rc = 1;
      goto meta_command_exit;
    }

    /* convert testctrl text option to value. allow any unique prefix
    ** of the option name, or a numerical value. */
    n2 = strlen30(zCmd);
    for(i=0; i<ArraySize(aCtrl); i++){
      if( strncmp(zCmd, aCtrl[i].zCtrlName, n2)==0 ){
        if( testctrl<0 ){
          testctrl = aCtrl[i].ctrlCode;
          iCtrl = i;
        }else{
          utf8_printf(stderr, "Error: ambiguous test-control: \"%s\"\n"
                              "Use \".testctrl --help\" for help\n", zCmd);
          rc = 1;
          goto meta_command_exit;
        }
      }
    }
    if( testctrl<0 ){
      utf8_printf(stderr,"Error: unknown test-control: %s\n"
                         "Use \".testctrl --help\" for help\n", zCmd);
    }else{
      switch(testctrl){

        /* sqlite3_test_control(int, db, int) */
        case SQLITE_TESTCTRL_OPTIMIZATIONS:
        case SQLITE_TESTCTRL_RESERVE:
          if( nArg==3 ){
            int opt = (int)strtol(azArg[2], 0, 0);
            rc2 = sqlite3_test_control(testctrl, p->db, opt);
            isOk = 3;
          }
          break;

        /* sqlite3_test_control(int) */
        case SQLITE_TESTCTRL_PRNG_SAVE:
        case SQLITE_TESTCTRL_PRNG_RESTORE:
        case SQLITE_TESTCTRL_PRNG_RESET:
        case SQLITE_TESTCTRL_BYTEORDER:
          if( nArg==2 ){
            rc2 = sqlite3_test_control(testctrl);
            isOk = testctrl==SQLITE_TESTCTRL_BYTEORDER ? 1 : 3;
          }
          break;

        /* sqlite3_test_control(int, uint) */
        case SQLITE_TESTCTRL_PENDING_BYTE:
          if( nArg==3 ){
            unsigned int opt = (unsigned int)integerValue(azArg[2]);
            rc2 = sqlite3_test_control(testctrl, opt);
            isOk = 3;
          }
          break;

        /* sqlite3_test_control(int, int) */
        case SQLITE_TESTCTRL_ASSERT:
        case SQLITE_TESTCTRL_ALWAYS:
        case SQLITE_TESTCTRL_INTERNAL_FUNCTIONS:
          if( nArg==3 ){
            int opt = booleanValue(azArg[2]);
            rc2 = sqlite3_test_control(testctrl, opt);
            isOk = 1;
          }
          break;

        /* sqlite3_test_control(int, int) */
        case SQLITE_TESTCTRL_LOCALTIME_FAULT:
        case SQLITE_TESTCTRL_NEVER_CORRUPT:
          if( nArg==3 ){
            int opt = booleanValue(azArg[2]);
            rc2 = sqlite3_test_control(testctrl, opt);
            isOk = 3;
          }
          break;

        case SQLITE_TESTCTRL_IMPOSTER:
          if( nArg==5 ){
            rc2 = sqlite3_test_control(testctrl, p->db,
                          azArg[2],
                          integerValue(azArg[3]),
                          integerValue(azArg[4]));
            isOk = 3;
          }
          break;

#ifdef YYCOVERAGE
        case SQLITE_TESTCTRL_PARSER_COVERAGE:
          if( nArg==2 ){
            sqlite3_test_control(testctrl, p->out);
            isOk = 3;
          }
#endif
      }
    }
    if( isOk==0 && iCtrl>=0 ){
      utf8_printf(p->out, "Usage: .testctrl %s %s\n", zCmd, aCtrl[iCtrl].zUsage);
      rc = 1;
    }else if( isOk==1 ){
      raw_printf(p->out, "%d\n", rc2);
    }else if( isOk==2 ){
      raw_printf(p->out, "0x%08x\n", rc2);
    }
  }else
#endif /* !defined(SQLITE_UNTESTABLE) */

  if( c=='t' && n>4 && strncmp(azArg[0], "timeout", n)==0 ){
    open_db(p, 0);
    sqlite3_busy_timeout(p->db, nArg>=2 ? (int)integerValue(azArg[1]) : 0);
  }else

  if( c=='t' && n>=5 && strncmp(azArg[0], "timer", n)==0 ){
    if( nArg==2 ){
      enableTimer = booleanValue(azArg[1]);
      if( enableTimer && !HAS_TIMER ){
        raw_printf(stderr, "Error: timer not available on this system.\n");
        enableTimer = 0;
      }
    }else{
      raw_printf(stderr, "Usage: .timer on|off\n");
      rc = 1;
    }
  }else

#ifndef SQLITE_OMIT_TRACE
  if( c=='t' && strncmp(azArg[0], "trace", n)==0 ){
    int mType = 0;
    int jj;
    open_db(p, 0);
    for(jj=1; jj<nArg; jj++){
      const char *z = azArg[jj];
      if( z[0]=='-' ){
        if( optionMatch(z, "expanded") ){
          p->eTraceType = SHELL_TRACE_EXPANDED;
        }
#ifdef SQLITE_ENABLE_NORMALIZE
        else if( optionMatch(z, "normalized") ){
          p->eTraceType = SHELL_TRACE_NORMALIZED;
        }
#endif
        else if( optionMatch(z, "plain") ){
          p->eTraceType = SHELL_TRACE_PLAIN;
        }
        else if( optionMatch(z, "profile") ){
          mType |= SQLITE_TRACE_PROFILE;
        }
        else if( optionMatch(z, "row") ){
          mType |= SQLITE_TRACE_ROW;
        }
        else if( optionMatch(z, "stmt") ){
          mType |= SQLITE_TRACE_STMT;
        }
        else if( optionMatch(z, "close") ){
          mType |= SQLITE_TRACE_CLOSE;
        }
        else {
          raw_printf(stderr, "Unknown option \"%s\" on \".trace\"\n", z);
          rc = 1;
          goto meta_command_exit;
        }
      }else{
        output_file_close(p->traceOut);
        p->traceOut = output_file_open(azArg[1], 0);
      }
    }
    if( p->traceOut==0 ){
      sqlite3_trace_v2(p->db, 0, 0, 0);
    }else{
      if( mType==0 ) mType = SQLITE_TRACE_STMT;
      sqlite3_trace_v2(p->db, mType, sql_trace_callback, p);
    }
  }else
#endif /* !defined(SQLITE_OMIT_TRACE) */

#if SQLITE_USER_AUTHENTICATION
  if( c=='u' && strncmp(azArg[0], "user", n)==0 ){
    if( nArg<2 ){
      raw_printf(stderr, "Usage: .user SUBCOMMAND ...\n");
      rc = 1;
      goto meta_command_exit;
    }
    open_db(p, 0);
    if( strcmp(azArg[1],"login")==0 ){
      if( nArg!=4 ){
        raw_printf(stderr, "Usage: .user login USER PASSWORD\n");
        rc = 1;
        goto meta_command_exit;
      }
      rc = sqlite3_user_authenticate(p->db, azArg[2], azArg[3], strlen30(azArg[3]));
      if( rc ){
        utf8_printf(stderr, "Authentication failed for user %s\n", azArg[2]);
        rc = 1;
      }
    }else if( strcmp(azArg[1],"add")==0 ){
      if( nArg!=5 ){
        raw_printf(stderr, "Usage: .user add USER PASSWORD ISADMIN\n");
        rc = 1;
        goto meta_command_exit;
      }
      rc = sqlite3_user_add(p->db, azArg[2], azArg[3], strlen30(azArg[3]),
                            booleanValue(azArg[4]));
      if( rc ){
        raw_printf(stderr, "User-Add failed: %d\n", rc);
        rc = 1;
      }
    }else if( strcmp(azArg[1],"edit")==0 ){
      if( nArg!=5 ){
        raw_printf(stderr, "Usage: .user edit USER PASSWORD ISADMIN\n");
        rc = 1;
        goto meta_command_exit;
      }
      rc = sqlite3_user_change(p->db, azArg[2], azArg[3], strlen30(azArg[3]),
                              booleanValue(azArg[4]));
      if( rc ){
        raw_printf(stderr, "User-Edit failed: %d\n", rc);
        rc = 1;
      }
    }else if( strcmp(azArg[1],"delete")==0 ){
      if( nArg!=3 ){
        raw_printf(stderr, "Usage: .user delete USER\n");
        rc = 1;
        goto meta_command_exit;
      }
      rc = sqlite3_user_delete(p->db, azArg[2]);
      if( rc ){
        raw_printf(stderr, "User-Delete failed: %d\n", rc);
        rc = 1;
      }
    }else{
      raw_printf(stderr, "Usage: .user login|add|edit|delete ...\n");
      rc = 1;
      goto meta_command_exit;
    }
  }else
#endif /* SQLITE_USER_AUTHENTICATION */

  if( c=='v' && strncmp(azArg[0], "version", n)==0 ){
    utf8_printf(p->out, "SQLite %s %s\n" /*extra-version-info*/,
        sqlite3_libversion(), sqlite3_sourceid());
#if SQLITE_HAVE_ZLIB
    utf8_printf(p->out, "zlib version %s\n", zlibVersion());
#endif
#define CTIMEOPT_VAL_(opt) #opt
#define CTIMEOPT_VAL(opt) CTIMEOPT_VAL_(opt)
#if defined(__clang__) && defined(__clang_major__)
    utf8_printf(p->out, "clang-" CTIMEOPT_VAL(__clang_major__) "."
                    CTIMEOPT_VAL(__clang_minor__) "."
                    CTIMEOPT_VAL(__clang_patchlevel__) "\n");
#elif defined(_MSC_VER)
    utf8_printf(p->out, "msvc-" CTIMEOPT_VAL(_MSC_VER) "\n");
#elif defined(__GNUC__) && defined(__VERSION__)
    utf8_printf(p->out, "gcc-" __VERSION__ "\n");
#endif
  }else

  if( c=='v' && strncmp(azArg[0], "vfsinfo", n)==0 ){
    const char *zDbName = nArg==2 ? azArg[1] : "main";
    sqlite3_vfs *pVfs = 0;
    if( p->db ){
      sqlite3_file_control(p->db, zDbName, SQLITE_FCNTL_VFS_POINTER, &pVfs);
      if( pVfs ){
        utf8_printf(p->out, "vfs.zName      = \"%s\"\n", pVfs->zName);
        raw_printf(p->out, "vfs.iVersion   = %d\n", pVfs->iVersion);
        raw_printf(p->out, "vfs.szOsFile   = %d\n", pVfs->szOsFile);
        raw_printf(p->out, "vfs.mxPathname = %d\n", pVfs->mxPathname);
      }
    }
  }else

  if( c=='v' && strncmp(azArg[0], "vfslist", n)==0 ){
    sqlite3_vfs *pVfs;
    sqlite3_vfs *pCurrent = 0;
    if( p->db ){
      sqlite3_file_control(p->db, "main", SQLITE_FCNTL_VFS_POINTER, &pCurrent);
    }
    for(pVfs=sqlite3_vfs_find(0); pVfs; pVfs=pVfs->pNext){
      utf8_printf(p->out, "vfs.zName      = \"%s\"%s\n", pVfs->zName,
           pVfs==pCurrent ? "  <--- CURRENT" : "");
      raw_printf(p->out, "vfs.iVersion   = %d\n", pVfs->iVersion);
      raw_printf(p->out, "vfs.szOsFile   = %d\n", pVfs->szOsFile);
      raw_printf(p->out, "vfs.mxPathname = %d\n", pVfs->mxPathname);
      if( pVfs->pNext ){
        raw_printf(p->out, "-----------------------------------\n");
      }
    }
  }else

  if( c=='v' && strncmp(azArg[0], "vfsname", n)==0 ){
    const char *zDbName = nArg==2 ? azArg[1] : "main";
    char *zVfsName = 0;
    if( p->db ){
      sqlite3_file_control(p->db, zDbName, SQLITE_FCNTL_VFSNAME, &zVfsName);
      if( zVfsName ){
        utf8_printf(p->out, "%s\n", zVfsName);
        sqlite3_free(zVfsName);
      }
    }
  }else

#if defined(SQLITE_DEBUG) && defined(SQLITE_ENABLE_WHERETRACE)
  if( c=='w' && strncmp(azArg[0], "wheretrace", n)==0 ){
    sqlite3WhereTrace = nArg>=2 ? booleanValue(azArg[1]) : 0xff;
  }else
#endif

  if( c=='w' && strncmp(azArg[0], "width", n)==0 ){
    int j;
    assert( nArg<=ArraySize(azArg) );
    for(j=1; j<nArg && j<ArraySize(p->colWidth); j++){
      p->colWidth[j-1] = (int)integerValue(azArg[j]);
    }
  }else

  {
    utf8_printf(stderr, "Error: unknown command or invalid arguments: "
      " \"%s\". Enter \".help\" for help\n", azArg[0]);
    rc = 1;
  }

meta_command_exit:
  if( p->outCount ){
    p->outCount--;
    if( p->outCount==0 ) output_reset(p);
  }
  return rc;
}

/*
** Return TRUE if a semicolon occurs anywhere in the first N characters
** of string z[].
*/
static int line_contains_semicolon(const char *z, int N){
  int i;
  for(i=0; i<N; i++){  if( z[i]==';' ) return 1; }
  return 0;
}

/*
** Test to see if a line consists entirely of whitespace.
*/
static int _all_whitespace(const char *z){
  for(; *z; z++){
    if( IsSpace(z[0]) ) continue;
    if( *z=='/' && z[1]=='*' ){
      z += 2;
      while( *z && (*z!='*' || z[1]!='/') ){ z++; }
      if( *z==0 ) return 0;
      z++;
      continue;
    }
    if( *z=='-' && z[1]=='-' ){
      z += 2;
      while( *z && *z!='\n' ){ z++; }
      if( *z==0 ) return 1;
      continue;
    }
    return 0;
  }
  return 1;
}

/*
** Return TRUE if the line typed in is an SQL command terminator other
** than a semi-colon.  The SQL Server style "go" command is understood
** as is the Oracle "/".
*/
static int line_is_command_terminator(const char *zLine){
  while( IsSpace(zLine[0]) ){ zLine++; };
  if( zLine[0]=='/' && _all_whitespace(&zLine[1]) ){
    return 1;  /* Oracle */
  }
  if( ToLower(zLine[0])=='g' && ToLower(zLine[1])=='o'
         && _all_whitespace(&zLine[2]) ){
    return 1;  /* SQL Server */
  }
  return 0;
}

/*
** We need a default sqlite3_complete() implementation to use in case
** the shell is compiled with SQLITE_OMIT_COMPLETE.  The default assumes
** any arbitrary text is a complete SQL statement.  This is not very
** user-friendly, but it does seem to work.
*/
#ifdef SQLITE_OMIT_COMPLETE
#define sqlite3_complete(x) 1
#endif

/*
** Return true if zSql is a complete SQL statement.  Return false if it
** ends in the middle of a string literal or C-style comment.
*/
static int line_is_complete(char *zSql, int nSql){
  int rc;
  if( zSql==0 ) return 1;
  zSql[nSql] = ';';
  zSql[nSql+1] = 0;
  rc = sqlite3_complete(zSql);
  zSql[nSql] = 0;
  return rc;
}

/*
** Run a single line of SQL.  Return the number of errors.
*/
static int runOneSqlLine(ShellState *p, char *zSql, FILE *in, int startline){
  int rc;
  char *zErrMsg = 0;

  open_db(p, 0);
  if( ShellHasFlag(p,SHFLG_Backslash) ) resolve_backslashes(zSql);
  if( p->flgProgress & SHELL_PROGRESS_RESET ) p->nProgress = 0;
  BEGIN_TIMER;
  rc = shell_exec(p, zSql, &zErrMsg);
  END_TIMER;
  if( rc || zErrMsg ){
    char zPrefix[100];
    if( in!=0 || !stdin_is_interactive ){
      sqlite3_snprintf(sizeof(zPrefix), zPrefix,
                       "Error: near line %d:", startline);
    }else{
      sqlite3_snprintf(sizeof(zPrefix), zPrefix, "Error:");
    }
    if( zErrMsg!=0 ){
      utf8_printf(stderr, "%s %s\n", zPrefix, zErrMsg);
      sqlite3_free(zErrMsg);
      zErrMsg = 0;
    }else{
      utf8_printf(stderr, "%s %s\n", zPrefix, sqlite3_errmsg(p->db));
    }
    return 1;
  }else if( ShellHasFlag(p, SHFLG_CountChanges) ){
    raw_printf(p->out, "changes: %3d   total_changes: %d\n",
            sqlite3_changes(p->db), sqlite3_total_changes(p->db));
  }
  return 0;
}


/*
** Read input from *in and process it.  If *in==0 then input
** is interactive - the user is typing it it.  Otherwise, input
** is coming from a file or device.  A prompt is issued and history
** is saved only if input is interactive.  An interrupt signal will
** cause this routine to exit immediately, unless input is interactive.
**
** Return the number of errors.
*/
static int process_input(ShellState *p){
  char *zLine = 0;          /* A single input line */
  char *zSql = 0;           /* Accumulated SQL text */
  int nLine;                /* Length of current line */
  int nSql = 0;             /* Bytes of zSql[] used */
  int nAlloc = 0;           /* Allocated zSql[] space */
  int nSqlPrior = 0;        /* Bytes of zSql[] used by prior line */
  int rc;                   /* Error code */
  int errCnt = 0;           /* Number of errors seen */
  int startline = 0;        /* Line number for start of current input */

  p->lineno = 0;
  while( errCnt==0 || !bail_on_error || (p->in==0 && stdin_is_interactive) ){
    fflush(p->out);
    zLine = one_input_line(p->in, zLine, nSql>0);
    if( zLine==0 ){
      /* End of input */
      if( p->in==0 && stdin_is_interactive ) printf("\n");
      break;
    }
    if( seenInterrupt ){
      if( p->in!=0 ) break;
      seenInterrupt = 0;
    }
    p->lineno++;
    if( nSql==0 && _all_whitespace(zLine) ){
      if( ShellHasFlag(p, SHFLG_Echo) ) printf("%s\n", zLine);
      continue;
    }
    if( zLine && (zLine[0]=='.' || zLine[0]=='#') && nSql==0 ){
      if( ShellHasFlag(p, SHFLG_Echo) ) printf("%s\n", zLine);
      if( zLine[0]=='.' ){
        rc = do_meta_command(zLine, p);
        if( rc==2 ){ /* exit requested */
          break;
        }else if( rc ){
          errCnt++;
        }
      }
      continue;
    }
    if( line_is_command_terminator(zLine) && line_is_complete(zSql, nSql) ){
      memcpy(zLine,";",2);
    }
    nLine = strlen30(zLine);
    if( nSql+nLine+2>=nAlloc ){
      nAlloc = nSql+nLine+100;
      zSql = realloc(zSql, nAlloc);
      if( zSql==0 ) shell_out_of_memory();
    }
    nSqlPrior = nSql;
    if( nSql==0 ){
      int i;
      for(i=0; zLine[i] && IsSpace(zLine[i]); i++){}
      assert( nAlloc>0 && zSql!=0 );
      memcpy(zSql, zLine+i, nLine+1-i);
      startline = p->lineno;
      nSql = nLine-i;
    }else{
      zSql[nSql++] = '\n';
      memcpy(zSql+nSql, zLine, nLine+1);
      nSql += nLine;
    }
    if( nSql && line_contains_semicolon(&zSql[nSqlPrior], nSql-nSqlPrior)
                && sqlite3_complete(zSql) ){
      errCnt += runOneSqlLine(p, zSql, p->in, startline);
      nSql = 0;
      if( p->outCount ){
        output_reset(p);
        p->outCount = 0;
      }else{
        clearTempFile(p);
      }
    }else if( nSql && _all_whitespace(zSql) ){
      if( ShellHasFlag(p, SHFLG_Echo) ) printf("%s\n", zSql);
      nSql = 0;
    }
  }
  if( nSql && !_all_whitespace(zSql) ){
    errCnt += runOneSqlLine(p, zSql, p->in, startline);
  }
  free(zSql);
  free(zLine);
  return errCnt>0;
}

/*
** Return a pathname which is the user's home directory.  A
** 0 return indicates an error of some kind.
*/
static char *find_home_dir(int clearFlag){
  static char *home_dir = NULL;
  if( clearFlag ){
    free(home_dir);
    home_dir = 0;
    return 0;
  }
  if( home_dir ) return home_dir;

#if !defined(_WIN32) && !defined(WIN32) && !defined(_WIN32_WCE) \
     && !defined(__RTP__) && !defined(_WRS_KERNEL)
  {
    struct passwd *pwent;
    uid_t uid = getuid();
    if( (pwent=getpwuid(uid)) != NULL) {
      home_dir = pwent->pw_dir;
    }
  }
#endif

#if defined(_WIN32_WCE)
  /* Windows CE (arm-wince-mingw32ce-gcc) does not provide getenv()
   */
  home_dir = "/";
#else

#if defined(_WIN32) || defined(WIN32)
  if (!home_dir) {
    home_dir = getenv("USERPROFILE");
  }
#endif

  if (!home_dir) {
    home_dir = getenv("HOME");
  }

#if defined(_WIN32) || defined(WIN32)
  if (!home_dir) {
    char *zDrive, *zPath;
    int n;
    zDrive = getenv("HOMEDRIVE");
    zPath = getenv("HOMEPATH");
    if( zDrive && zPath ){
      n = strlen30(zDrive) + strlen30(zPath) + 1;
      home_dir = malloc( n );
      if( home_dir==0 ) return 0;
      sqlite3_snprintf(n, home_dir, "%s%s", zDrive, zPath);
      return home_dir;
    }
    home_dir = "c:\\";
  }
#endif

#endif /* !_WIN32_WCE */

  if( home_dir ){
    int n = strlen30(home_dir) + 1;
    char *z = malloc( n );
    if( z ) memcpy(z, home_dir, n);
    home_dir = z;
  }

  return home_dir;
}

/*
** Read input from the file given by sqliterc_override.  Or if that
** parameter is NULL, take input from ~/.sqliterc
**
** Returns the number of errors.
*/
static void process_sqliterc(
  ShellState *p,                  /* Configuration data */
  const char *sqliterc_override   /* Name of config file. NULL to use default */
){
  char *home_dir = NULL;
  const char *sqliterc = sqliterc_override;
  char *zBuf = 0;
  FILE *inSaved = p->in;
  int savedLineno = p->lineno;

  if (sqliterc == NULL) {
    home_dir = find_home_dir(0);
    if( home_dir==0 ){
      raw_printf(stderr, "-- warning: cannot find home directory;"
                      " cannot read ~/.sqliterc\n");
      return;
    }
    zBuf = sqlite3_mprintf("%s/.sqliterc",home_dir);
    sqliterc = zBuf;
  }
  p->in = fopen(sqliterc,"rb");
  if( p->in ){
    if( stdin_is_interactive ){
      utf8_printf(stderr,"-- Loading resources from %s\n",sqliterc);
    }
    process_input(p);
    fclose(p->in);
  }
  p->in = inSaved;
  p->lineno = savedLineno;
  sqlite3_free(zBuf);
}

/*
** Show available command line options
*/
static const char zOptions[] =
#if defined(SQLITE_HAVE_ZLIB) && !defined(SQLITE_OMIT_VIRTUALTABLE)
  "   -A ARGS...           run \".archive ARGS\" and exit\n"
#endif
  "   -append              append the database to the end of the file\n"
  "   -ascii               set output mode to 'ascii'\n"
  "   -bail                stop after hitting an error\n"
  "   -batch               force batch I/O\n"
  "   -column              set output mode to 'column'\n"
  "   -cmd COMMAND         run \"COMMAND\" before reading stdin\n"
  "   -csv                 set output mode to 'csv'\n"
#if defined(SQLITE_ENABLE_DESERIALIZE)
  "   -deserialize         open the database using sqlite3_deserialize()\n"
#endif
  "   -echo                print commands before execution\n"
  "   -init FILENAME       read/process named file\n"
  "   -[no]header          turn headers on or off\n"
#if defined(SQLITE_ENABLE_MEMSYS3) || defined(SQLITE_ENABLE_MEMSYS5)
  "   -heap SIZE           Size of heap for memsys3 or memsys5\n"
#endif
  "   -help                show this message\n"
  "   -html                set output mode to HTML\n"
  "   -interactive         force interactive I/O\n"
  "   -line                set output mode to 'line'\n"
  "   -list                set output mode to 'list'\n"
  "   -lookaside SIZE N    use N entries of SZ bytes for lookaside memory\n"
#if defined(SQLITE_ENABLE_DESERIALIZE)
  "   -maxsize N           maximum size for a --deserialize database\n"
#endif
  "   -memtrace            trace all memory allocations and deallocations\n"
  "   -mmap N              default mmap size set to N\n"
#ifdef SQLITE_ENABLE_MULTIPLEX
  "   -multiplex           enable the multiplexor VFS\n"
#endif
  "   -newline SEP         set output row separator. Default: '\\n'\n"
  "   -nullvalue TEXT      set text string for NULL values. Default ''\n"
  "   -pagecache SIZE N    use N slots of SZ bytes each for page cache memory\n"
  "   -quote               set output mode to 'quote'\n"
  "   -readonly            open the database read-only\n"
  "   -separator SEP       set output column separator. Default: '|'\n"
#ifdef SQLITE_ENABLE_SORTER_REFERENCES
  "   -sorterref SIZE      sorter references threshold size\n"
#endif
  "   -stats               print memory stats before each finalize\n"
  "   -version             show SQLite version\n"
  "   -vfs NAME            use NAME as the default VFS\n"
#ifdef SQLITE_ENABLE_VFSTRACE
  "   -vfstrace            enable tracing of all VFS calls\n"
#endif
#ifdef SQLITE_HAVE_ZLIB
  "   -zip                 open the file as a ZIP Archive\n"
#endif
;
static void usage(int showDetail){
  utf8_printf(stderr,
      "Usage: %s [OPTIONS] FILENAME [SQL]\n"
      "FILENAME is the name of an SQLite database. A new database is created\n"
      "if the file does not previously exist.\n", Argv0);
  if( showDetail ){
    utf8_printf(stderr, "OPTIONS include:\n%s", zOptions);
  }else{
    raw_printf(stderr, "Use the -help option for additional information\n");
  }
  exit(1);
}

/*
** Internal check:  Verify that the SQLite is uninitialized.  Print a
** error message if it is initialized.
*/
static void verify_uninitialized(void){
  if( sqlite3_config(-1)==SQLITE_MISUSE ){
    utf8_printf(stdout, "WARNING: attempt to configure SQLite after"
                        " initialization.\n");
  }
}

/*
** Initialize the state information in data
*/
static void main_init(ShellState *data) {
  memset(data, 0, sizeof(*data));
  data->normalMode = data->cMode = data->mode = MODE_List;
  data->autoExplain = 1;
  memcpy(data->colSeparator,SEP_Column, 2);
  memcpy(data->rowSeparator,SEP_Row, 2);
  data->showHeader = 0;
  data->shellFlgs = SHFLG_Lookaside;
  verify_uninitialized();
  sqlite3_config(SQLITE_CONFIG_URI, 1);
  sqlite3_config(SQLITE_CONFIG_LOG, shellLog, data);
  sqlite3_config(SQLITE_CONFIG_MULTITHREAD);
  sqlite3_snprintf(sizeof(mainPrompt), mainPrompt,"sqlite> ");
  sqlite3_snprintf(sizeof(continuePrompt), continuePrompt,"   ...> ");
}

/*
** Output text to the console in a font that attracts extra attention.
*/
#ifdef _WIN32
static void printBold(const char *zText){
  HANDLE out = GetStdHandle(STD_OUTPUT_HANDLE);
  CONSOLE_SCREEN_BUFFER_INFO defaultScreenInfo;
  GetConsoleScreenBufferInfo(out, &defaultScreenInfo);
  SetConsoleTextAttribute(out,
         FOREGROUND_RED|FOREGROUND_INTENSITY
  );
  printf("%s", zText);
  SetConsoleTextAttribute(out, defaultScreenInfo.wAttributes);
}
#else
static void printBold(const char *zText){
  printf("\033[1m%s\033[0m", zText);
}
#endif

/*
** Get the argument to an --option.  Throw an error and die if no argument
** is available.
*/
static char *cmdline_option_value(int argc, char **argv, int i){
  if( i==argc ){
    utf8_printf(stderr, "%s: Error: missing argument to %s\n",
            argv[0], argv[argc-1]);
    exit(1);
  }
  return argv[i];
}

#ifndef SQLITE_SHELL_IS_UTF8
#  if (defined(_WIN32) || defined(WIN32)) && defined(_MSC_VER)
#    define SQLITE_SHELL_IS_UTF8          (0)
#  else
#    define SQLITE_SHELL_IS_UTF8          (1)
#  endif
#endif

#if SQLITE_SHELL_IS_UTF8
int SQLITE_CDECL main(int argc, char **argv){
#else
int SQLITE_CDECL wmain(int argc, wchar_t **wargv){
  char **argv;
#endif
  char *zErrMsg = 0;
  ShellState data;
  const char *zInitFile = 0;
  int i;
  int rc = 0;
  int warnInmemoryDb = 0;
  int readStdin = 1;
  int nCmd = 0;
  char **azCmd = 0;
  const char *zVfs = 0;           /* Value of -vfs command-line option */
#if !SQLITE_SHELL_IS_UTF8
  char **argvToFree = 0;
  int argcToFree = 0;
#endif

  setBinaryMode(stdin, 0);
  setvbuf(stderr, 0, _IONBF, 0); /* Make sure stderr is unbuffered */
  stdin_is_interactive = isatty(0);
  stdout_is_console = isatty(1);

#if !defined(_WIN32_WCE)
  if( getenv("SQLITE_DEBUG_BREAK") ){
    if( isatty(0) && isatty(2) ){
      fprintf(stderr,
          "attach debugger to process %d and press any key to continue.\n",
          GETPID());
      fgetc(stdin);
    }else{
#if defined(_WIN32) || defined(WIN32)
      DebugBreak();
#elif defined(SIGTRAP)
      raise(SIGTRAP);
#endif
    }
  }
#endif

#if USE_SYSTEM_SQLITE+0!=1
  if( strncmp(sqlite3_sourceid(),SQLITE_SOURCE_ID,60)!=0 ){
    utf8_printf(stderr, "SQLite header and source version mismatch\n%s\n%s\n",
            sqlite3_sourceid(), SQLITE_SOURCE_ID);
    exit(1);
  }
#endif
  main_init(&data);

  /* On Windows, we must translate command-line arguments into UTF-8.
  ** The SQLite memory allocator subsystem has to be enabled in order to
  ** do this.  But we want to run an sqlite3_shutdown() afterwards so that
  ** subsequent sqlite3_config() calls will work.  So copy all results into
  ** memory that does not come from the SQLite memory allocator.
  */
#if !SQLITE_SHELL_IS_UTF8
  sqlite3_initialize();
  argvToFree = malloc(sizeof(argv[0])*argc*2);
  argcToFree = argc;
  argv = argvToFree + argc;
  if( argv==0 ) shell_out_of_memory();
  for(i=0; i<argc; i++){
    char *z = sqlite3_win32_unicode_to_utf8(wargv[i]);
    int n;
    if( z==0 ) shell_out_of_memory();
    n = (int)strlen(z);
    argv[i] = malloc( n+1 );
    if( argv[i]==0 ) shell_out_of_memory();
    memcpy(argv[i], z, n+1);
    argvToFree[i] = argv[i];
    sqlite3_free(z);
  }
  sqlite3_shutdown();
#endif

  assert( argc>=1 && argv && argv[0] );
  Argv0 = argv[0];

  /* Make sure we have a valid signal handler early, before anything
  ** else is done.
  */
#ifdef SIGINT
  signal(SIGINT, interrupt_handler);
#elif (defined(_WIN32) || defined(WIN32)) && !defined(_WIN32_WCE)
  SetConsoleCtrlHandler(ConsoleCtrlHandler, TRUE);
#endif

#ifdef SQLITE_SHELL_DBNAME_PROC
  {
    /* If the SQLITE_SHELL_DBNAME_PROC macro is defined, then it is the name
    ** of a C-function that will provide the name of the database file.  Use
    ** this compile-time option to embed this shell program in larger
    ** applications. */
    extern void SQLITE_SHELL_DBNAME_PROC(const char**);
    SQLITE_SHELL_DBNAME_PROC(&data.zDbFilename);
    warnInmemoryDb = 0;
  }
#endif

  /* Do an initial pass through the command-line argument to locate
  ** the name of the database file, the name of the initialization file,
  ** the size of the alternative malloc heap,
  ** and the first command to execute.
  */
  verify_uninitialized();
  for(i=1; i<argc; i++){
    char *z;
    z = argv[i];
    if( z[0]!='-' ){
      if( data.zDbFilename==0 ){
        data.zDbFilename = z;
      }else{
        /* Excesss arguments are interpreted as SQL (or dot-commands) and
        ** mean that nothing is read from stdin */
        readStdin = 0;
        nCmd++;
        azCmd = realloc(azCmd, sizeof(azCmd[0])*nCmd);
        if( azCmd==0 ) shell_out_of_memory();
        azCmd[nCmd-1] = z;
      }
    }
    if( z[1]=='-' ) z++;
    if( strcmp(z,"-separator")==0
     || strcmp(z,"-nullvalue")==0
     || strcmp(z,"-newline")==0
     || strcmp(z,"-cmd")==0
    ){
      (void)cmdline_option_value(argc, argv, ++i);
    }else if( strcmp(z,"-init")==0 ){
      zInitFile = cmdline_option_value(argc, argv, ++i);
    }else if( strcmp(z,"-batch")==0 ){
      /* Need to check for batch mode here to so we can avoid printing
      ** informational messages (like from process_sqliterc) before
      ** we do the actual processing of arguments later in a second pass.
      */
      stdin_is_interactive = 0;
    }else if( strcmp(z,"-heap")==0 ){
#if defined(SQLITE_ENABLE_MEMSYS3) || defined(SQLITE_ENABLE_MEMSYS5)
      const char *zSize;
      sqlite3_int64 szHeap;

      zSize = cmdline_option_value(argc, argv, ++i);
      szHeap = integerValue(zSize);
      if( szHeap>0x7fff0000 ) szHeap = 0x7fff0000;
      sqlite3_config(SQLITE_CONFIG_HEAP, malloc((int)szHeap), (int)szHeap, 64);
#else
      (void)cmdline_option_value(argc, argv, ++i);
#endif
    }else if( strcmp(z,"-pagecache")==0 ){
      int n, sz;
      sz = (int)integerValue(cmdline_option_value(argc,argv,++i));
      if( sz>70000 ) sz = 70000;
      if( sz<0 ) sz = 0;
      n = (int)integerValue(cmdline_option_value(argc,argv,++i));
      sqlite3_config(SQLITE_CONFIG_PAGECACHE,
                    (n>0 && sz>0) ? malloc(n*sz) : 0, sz, n);
      data.shellFlgs |= SHFLG_Pagecache;
    }else if( strcmp(z,"-lookaside")==0 ){
      int n, sz;
      sz = (int)integerValue(cmdline_option_value(argc,argv,++i));
      if( sz<0 ) sz = 0;
      n = (int)integerValue(cmdline_option_value(argc,argv,++i));
      if( n<0 ) n = 0;
      sqlite3_config(SQLITE_CONFIG_LOOKASIDE, sz, n);
      if( sz*n==0 ) data.shellFlgs &= ~SHFLG_Lookaside;
#ifdef SQLITE_ENABLE_VFSTRACE
    }else if( strcmp(z,"-vfstrace")==0 ){
      extern int vfstrace_register(
         const char *zTraceName,
         const char *zOldVfsName,
         int (*xOut)(const char*,void*),
         void *pOutArg,
         int makeDefault
      );
      vfstrace_register("trace",0,(int(*)(const char*,void*))fputs,stderr,1);
#endif
#ifdef SQLITE_ENABLE_MULTIPLEX
    }else if( strcmp(z,"-multiplex")==0 ){
      extern int sqlite3_multiple_initialize(const char*,int);
      sqlite3_multiplex_initialize(0, 1);
#endif
    }else if( strcmp(z,"-mmap")==0 ){
      sqlite3_int64 sz = integerValue(cmdline_option_value(argc,argv,++i));
      sqlite3_config(SQLITE_CONFIG_MMAP_SIZE, sz, sz);
#ifdef SQLITE_ENABLE_SORTER_REFERENCES
    }else if( strcmp(z,"-sorterref")==0 ){
      sqlite3_int64 sz = integerValue(cmdline_option_value(argc,argv,++i));
      sqlite3_config(SQLITE_CONFIG_SORTERREF_SIZE, (int)sz);
#endif
    }else if( strcmp(z,"-vfs")==0 ){
      zVfs = cmdline_option_value(argc, argv, ++i);
#ifdef SQLITE_HAVE_ZLIB
    }else if( strcmp(z,"-zip")==0 ){
      data.openMode = SHELL_OPEN_ZIPFILE;
#endif
    }else if( strcmp(z,"-append")==0 ){
      data.openMode = SHELL_OPEN_APPENDVFS;
#ifdef SQLITE_ENABLE_DESERIALIZE
    }else if( strcmp(z,"-deserialize")==0 ){
      data.openMode = SHELL_OPEN_DESERIALIZE;
    }else if( strcmp(z,"-maxsize")==0 && i+1<argc ){
      data.szMax = integerValue(argv[++i]);
#endif
    }else if( strcmp(z,"-readonly")==0 ){
      data.openMode = SHELL_OPEN_READONLY;
    }else if( strcmp(z,"-sharedschema")==0 ){
      data.openMode = SHELL_OPEN_SHAREDSCHEMA;
#if !defined(SQLITE_OMIT_VIRTUALTABLE) && defined(SQLITE_HAVE_ZLIB)
    }else if( strncmp(z, "-A",2)==0 ){
      /* All remaining command-line arguments are passed to the ".archive"
      ** command, so ignore them */
      break;
#endif
    }else if( strcmp(z, "-memtrace")==0 ){
      sqlite3MemTraceActivate(stderr);
    }
  }
  verify_uninitialized();


#ifdef SQLITE_SHELL_INIT_PROC
  {
    /* If the SQLITE_SHELL_INIT_PROC macro is defined, then it is the name
    ** of a C-function that will perform initialization actions on SQLite that
    ** occur just before or after sqlite3_initialize(). Use this compile-time
    ** option to embed this shell program in larger applications. */
    extern void SQLITE_SHELL_INIT_PROC(void);
    SQLITE_SHELL_INIT_PROC();
  }
#else
  /* All the sqlite3_config() calls have now been made. So it is safe
  ** to call sqlite3_initialize() and process any command line -vfs option. */
  sqlite3_initialize();
#endif

  if( zVfs ){
    sqlite3_vfs *pVfs = sqlite3_vfs_find(zVfs);
    if( pVfs ){
      sqlite3_vfs_register(pVfs, 1);
    }else{
      utf8_printf(stderr, "no such VFS: \"%s\"\n", argv[i]);
      exit(1);
    }
  }

  if( data.zDbFilename==0 ){
#ifndef SQLITE_OMIT_MEMORYDB
    data.zDbFilename = ":memory:";
    warnInmemoryDb = argc==1;
#else
    utf8_printf(stderr,"%s: Error: no database filename specified\n", Argv0);
    return 1;
#endif
  }
  data.out = stdout;
  sqlite3_appendvfs_init(0,0,0);

  /* Go ahead and open the database file if it already exists.  If the
  ** file does not exist, delay opening it.  This prevents empty database
  ** files from being created if a user mistypes the database name argument
  ** to the sqlite command-line tool.
  */
  if( access(data.zDbFilename, 0)==0 ){
    open_db(&data, 0);
  }

  /* Process the initialization file if there is one.  If no -init option
  ** is given on the command line, look for a file named ~/.sqliterc and
  ** try to process it.
  */
  process_sqliterc(&data,zInitFile);

  /* Make a second pass through the command-line argument and set
  ** options.  This second pass is delayed until after the initialization
  ** file is processed so that the command-line arguments will override
  ** settings in the initialization file.
  */
  for(i=1; i<argc; i++){
    char *z = argv[i];
    if( z[0]!='-' ) continue;
    if( z[1]=='-' ){ z++; }
    if( strcmp(z,"-init")==0 ){
      i++;
    }else if( strcmp(z,"-html")==0 ){
      data.mode = MODE_Html;
    }else if( strcmp(z,"-list")==0 ){
      data.mode = MODE_List;
    }else if( strcmp(z,"-quote")==0 ){
      data.mode = MODE_Quote;
    }else if( strcmp(z,"-line")==0 ){
      data.mode = MODE_Line;
    }else if( strcmp(z,"-column")==0 ){
      data.mode = MODE_Column;
    }else if( strcmp(z,"-csv")==0 ){
      data.mode = MODE_Csv;
      memcpy(data.colSeparator,",",2);
#ifdef SQLITE_HAVE_ZLIB
    }else if( strcmp(z,"-zip")==0 ){
      data.openMode = SHELL_OPEN_ZIPFILE;
#endif
    }else if( strcmp(z,"-append")==0 ){
      data.openMode = SHELL_OPEN_APPENDVFS;
#ifdef SQLITE_ENABLE_DESERIALIZE
    }else if( strcmp(z,"-deserialize")==0 ){
      data.openMode = SHELL_OPEN_DESERIALIZE;
    }else if( strcmp(z,"-maxsize")==0 && i+1<argc ){
      data.szMax = integerValue(argv[++i]);
#endif
    }else if( strcmp(z,"-readonly")==0 ){
      data.openMode = SHELL_OPEN_READONLY;
    }else if( strcmp(z,"-sharedschema")==0 ){
      data.openMode = SHELL_OPEN_SHAREDSCHEMA;
    }else if( strcmp(z,"-ascii")==0 ){
      data.mode = MODE_Ascii;
      sqlite3_snprintf(sizeof(data.colSeparator), data.colSeparator,
                       SEP_Unit);
      sqlite3_snprintf(sizeof(data.rowSeparator), data.rowSeparator,
                       SEP_Record);
    }else if( strcmp(z,"-separator")==0 ){
      sqlite3_snprintf(sizeof(data.colSeparator), data.colSeparator,
                       "%s",cmdline_option_value(argc,argv,++i));
    }else if( strcmp(z,"-newline")==0 ){
      sqlite3_snprintf(sizeof(data.rowSeparator), data.rowSeparator,
                       "%s",cmdline_option_value(argc,argv,++i));
    }else if( strcmp(z,"-nullvalue")==0 ){
      sqlite3_snprintf(sizeof(data.nullValue), data.nullValue,
                       "%s",cmdline_option_value(argc,argv,++i));
    }else if( strcmp(z,"-header")==0 ){
      data.showHeader = 1;
    }else if( strcmp(z,"-noheader")==0 ){
      data.showHeader = 0;
    }else if( strcmp(z,"-echo")==0 ){
      ShellSetFlag(&data, SHFLG_Echo);
    }else if( strcmp(z,"-eqp")==0 ){
      data.autoEQP = AUTOEQP_on;
    }else if( strcmp(z,"-eqpfull")==0 ){
      data.autoEQP = AUTOEQP_full;
    }else if( strcmp(z,"-stats")==0 ){
      data.statsOn = 1;
    }else if( strcmp(z,"-scanstats")==0 ){
      data.scanstatsOn = 1;
    }else if( strcmp(z,"-backslash")==0 ){
      /* Undocumented command-line option: -backslash
      ** Causes C-style backslash escapes to be evaluated in SQL statements
      ** prior to sending the SQL into SQLite.  Useful for injecting
      ** crazy bytes in the middle of SQL statements for testing and debugging.
      */
      ShellSetFlag(&data, SHFLG_Backslash);
    }else if( strcmp(z,"-bail")==0 ){
      bail_on_error = 1;
    }else if( strcmp(z,"-version")==0 ){
      printf("%s %s\n", sqlite3_libversion(), sqlite3_sourceid());
      return 0;
    }else if( strcmp(z,"-interactive")==0 ){
      stdin_is_interactive = 1;
    }else if( strcmp(z,"-batch")==0 ){
      stdin_is_interactive = 0;
    }else if( strcmp(z,"-heap")==0 ){
      i++;
    }else if( strcmp(z,"-pagecache")==0 ){
      i+=2;
    }else if( strcmp(z,"-lookaside")==0 ){
      i+=2;
    }else if( strcmp(z,"-mmap")==0 ){
      i++;
    }else if( strcmp(z,"-memtrace")==0 ){
      i++;
#ifdef SQLITE_ENABLE_SORTER_REFERENCES
    }else if( strcmp(z,"-sorterref")==0 ){
      i++;
#endif
    }else if( strcmp(z,"-vfs")==0 ){
      i++;
#ifdef SQLITE_ENABLE_VFSTRACE
    }else if( strcmp(z,"-vfstrace")==0 ){
      i++;
#endif
#ifdef SQLITE_ENABLE_MULTIPLEX
    }else if( strcmp(z,"-multiplex")==0 ){
      i++;
#endif
    }else if( strcmp(z,"-help")==0 ){
      usage(1);
    }else if( strcmp(z,"-cmd")==0 ){
      /* Run commands that follow -cmd first and separately from commands
      ** that simply appear on the command-line.  This seems goofy.  It would
      ** be better if all commands ran in the order that they appear.  But
      ** we retain the goofy behavior for historical compatibility. */
      if( i==argc-1 ) break;
      z = cmdline_option_value(argc,argv,++i);
      if( z[0]=='.' ){
        rc = do_meta_command(z, &data);
        if( rc && bail_on_error ) return rc==2 ? 0 : rc;
      }else{
        open_db(&data, 0);
        rc = shell_exec(&data, z, &zErrMsg);
        if( zErrMsg!=0 ){
          utf8_printf(stderr,"Error: %s\n", zErrMsg);
          if( bail_on_error ) return rc!=0 ? rc : 1;
        }else if( rc!=0 ){
          utf8_printf(stderr,"Error: unable to process SQL \"%s\"\n", z);
          if( bail_on_error ) return rc;
        }
      }
#if !defined(SQLITE_OMIT_VIRTUALTABLE) && defined(SQLITE_HAVE_ZLIB)
    }else if( strncmp(z, "-A", 2)==0 ){
      if( nCmd>0 ){
        utf8_printf(stderr, "Error: cannot mix regular SQL or dot-commands"
                            " with \"%s\"\n", z);
        return 1;
      }
      open_db(&data, OPEN_DB_ZIPFILE);
      if( z[2] ){
        argv[i] = &z[2];
        arDotCommand(&data, 1, argv+(i-1), argc-(i-1));
      }else{
        arDotCommand(&data, 1, argv+i, argc-i);
      }
      readStdin = 0;
      break;
#endif
    }else{
      utf8_printf(stderr,"%s: Error: unknown option: %s\n", Argv0, z);
      raw_printf(stderr,"Use -help for a list of options.\n");
      return 1;
    }
    data.cMode = data.mode;
  }

  if( !readStdin ){
    /* Run all arguments that do not begin with '-' as if they were separate
    ** command-line inputs, except for the argToSkip argument which contains
    ** the database filename.
    */
    for(i=0; i<nCmd; i++){
      if( azCmd[i][0]=='.' ){
        rc = do_meta_command(azCmd[i], &data);
        if( rc ) return rc==2 ? 0 : rc;
      }else{
        open_db(&data, 0);
        rc = shell_exec(&data, azCmd[i], &zErrMsg);
        if( zErrMsg!=0 ){
          utf8_printf(stderr,"Error: %s\n", zErrMsg);
          return rc!=0 ? rc : 1;
        }else if( rc!=0 ){
          utf8_printf(stderr,"Error: unable to process SQL: %s\n", azCmd[i]);
          return rc;
        }
      }
    }
    free(azCmd);
  }else{
    /* Run commands received from standard input
    */
    if( stdin_is_interactive ){
      char *zHome;
      char *zHistory;
      int nHistory;
      printf(
        "SQLite version %s %.19s\n" /*extra-version-info*/
        "Enter \".help\" for usage hints.\n",
        sqlite3_libversion(), sqlite3_sourceid()
      );
      if( warnInmemoryDb ){
        printf("Connected to a ");
        printBold("transient in-memory database");
        printf(".\nUse \".open FILENAME\" to reopen on a "
               "persistent database.\n");
      }
      zHistory = getenv("SQLITE_HISTORY");
      if( zHistory ){
        zHistory = strdup(zHistory);
      }else if( (zHome = find_home_dir(0))!=0 ){
        nHistory = strlen30(zHome) + 20;
        if( (zHistory = malloc(nHistory))!=0 ){
          sqlite3_snprintf(nHistory, zHistory,"%s/.sqlite_history", zHome);
        }
      }
      if( zHistory ){ shell_read_history(zHistory); }
#if HAVE_READLINE || HAVE_EDITLINE
      rl_attempted_completion_function = readline_completion;
#elif HAVE_LINENOISE
      linenoiseSetCompletionCallback(linenoise_completion);
#endif
      data.in = 0;
      rc = process_input(&data);
      if( zHistory ){
        shell_stifle_history(2000);
        shell_write_history(zHistory);
        free(zHistory);
      }
    }else{
      data.in = stdin;
      rc = process_input(&data);
    }
  }
  set_table_name(&data, 0);
  if( data.db ){
    session_close_all(&data);
    close_db(data.db);
  }
  sqlite3_free(data.zFreeOnClose);
  find_home_dir(1);
  output_reset(&data);
  data.doXdgOpen = 0;
  clearTempFile(&data);
#if !SQLITE_SHELL_IS_UTF8
  for(i=0; i<argcToFree; i++) free(argvToFree[i]);
  free(argvToFree);
#endif
  /* Clear the global data structure so that valgrind will detect memory
  ** leaks */
  memset(&data, 0, sizeof(data));
  return rc;
}<|MERGE_RESOLUTION|>--- conflicted
+++ resolved
@@ -1075,14 +1075,14 @@
 
 /* Allowed values for ShellState.openMode
 */
-#define SHELL_OPEN_UNSPEC       0    /* No open-mode specified */
-#define SHELL_OPEN_NORMAL       1    /* Normal database file */
-#define SHELL_OPEN_APPENDVFS    2    /* Use appendvfs */
-#define SHELL_OPEN_ZIPFILE      3    /* Use the zipfile virtual table */
-#define SHELL_OPEN_READONLY     4    /* Open a normal database read-only */
-#define SHELL_OPEN_DESERIALIZE  5    /* Open using sqlite3_deserialize() */
-#define SHELL_OPEN_HEXDB        6    /* Use "dbtotxt" output as data source */
-#define SHELL_OPEN_SHAREDSCHEMA 7    /* Open for schema reuse */
+#define SHELL_OPEN_UNSPEC       0     /* No open-mode specified */
+#define SHELL_OPEN_NORMAL       1     /* Normal database file */
+#define SHELL_OPEN_APPENDVFS    2     /* Use appendvfs */
+#define SHELL_OPEN_ZIPFILE      3     /* Use the zipfile virtual table */
+#define SHELL_OPEN_READONLY     4     /* Open a normal database read-only */
+#define SHELL_OPEN_DESERIALIZE  5     /* Open using sqlite3_deserialize() */
+#define SHELL_OPEN_HEXDB        6     /* Use "dbtotxt" output as data source */
+#define SHELL_OPEN_SHAREDSCHEMA 7     /* Open for schema reuse */
 
 /* Allowed values for ShellState.eTraceType
 */
@@ -3004,331 +3004,6 @@
   return rc;
 }
 #endif /* ifndef SQLITE_OMIT_VIRTUALTABLE */
-
-static void shellPrepare(
-  sqlite3 *db, 
-  int *pRc, 
-  const char *zSql, 
-  sqlite3_stmt **ppStmt
-){
-  *ppStmt = 0;
-  if( *pRc==SQLITE_OK ){
-    int rc = sqlite3_prepare_v2(db, zSql, -1, ppStmt, 0);
-    if( rc!=SQLITE_OK ){
-      raw_printf(stderr, "sql error: %s (%d)\n", 
-          sqlite3_errmsg(db), sqlite3_errcode(db)
-      );
-      *pRc = rc;
-    }
-  }
-}
-
-static void shellExecPrintf(
-  sqlite3 *db, 
-  int *pRc, 
-  const char *zFmt, 
-  ...
-){
-  if( *pRc==SQLITE_OK ){
-    va_list ap;
-    char *z;
-    va_start(ap, zFmt);
-    z = sqlite3_vmprintf(zFmt, ap);
-    va_end(ap);
-    if( z==0 ){
-      *pRc = SQLITE_NOMEM;
-    }else{
-      *pRc = sqlite3_exec(db, z, 0, 0, 0);
-      sqlite3_free(z);
-    }
-  }
-}
-
-static void shellPreparePrintf(
-  sqlite3 *db, 
-  int *pRc, 
-  sqlite3_stmt **ppStmt,
-  const char *zFmt, 
-  ...
-){
-  *ppStmt = 0;
-  if( *pRc==SQLITE_OK ){
-    va_list ap;
-    char *z;
-    va_start(ap, zFmt);
-    z = sqlite3_vmprintf(zFmt, ap);
-    va_end(ap);
-    if( z==0 ){
-      *pRc = SQLITE_NOMEM;
-    }else{
-      shellPrepare(db, pRc, z, ppStmt);
-      sqlite3_free(z);
-    }
-  }
-}
-
-static void shellFinalize(
-  int *pRc, 
-  sqlite3_stmt *pStmt
-){
-  if( pStmt ){
-    sqlite3 *db = sqlite3_db_handle(pStmt);
-    int rc = sqlite3_finalize(pStmt);
-    if( *pRc==SQLITE_OK ){
-      if( rc!=SQLITE_OK ){
-        raw_printf(stderr, "SQL error: %s\n", sqlite3_errmsg(db));
-      }
-      *pRc = rc;
-    }
-  }
-}
-
-static void shellReset(
-  int *pRc, 
-  sqlite3_stmt *pStmt
-){
-  int rc = sqlite3_reset(pStmt);
-  if( *pRc==SQLITE_OK ){
-    if( rc!=SQLITE_OK ){
-      sqlite3 *db = sqlite3_db_handle(pStmt);
-      raw_printf(stderr, "SQL error: %s\n", sqlite3_errmsg(db));
-    }
-    *pRc = rc;
-  }
-}
-
-static int sharedSchemaFix(ShellState *pState, const char *zDb, int eFix){
-  int rc = SQLITE_OK;
-  i64 iLast = 0;
-  int iCookie = 0;
-  int iAutoVacuum = 0;
-  sqlite3_stmt *pStmt = 0;
-
-  shellExecPrintf(pState->db, &rc, "ATTACH '%q' AS _shared_schema_tmp", zDb);
-  shellExecPrintf(pState->db, &rc, "PRAGMA writable_schema = 1");
-  shellExecPrintf(pState->db, &rc, "BEGIN");
-  shellPreparePrintf(pState->db, &rc, &pStmt, 
-      "SELECT max(rowid) FROM _shared_schema_tmp.sqlite_master"
-  );
-  sqlite3_step(pStmt);
-  iLast = sqlite3_column_int64(pStmt, 0);
-  shellFinalize(&rc, pStmt);
-  shellPreparePrintf(pState->db, &rc, &pStmt,
-      "INSERT INTO _shared_schema_tmp.sqlite_master SELECT "
-      "  type, name, tbl_name, ("
-      "    SELECT rootpage FROM _shared_schema_tmp.sqlite_master WHERE "
-      "      type IS o.type AND name IS o.name AND rowid<=?"
-      "  ), sql FROM main.sqlite_master AS o"
-  );
-  sqlite3_bind_int64(pStmt, 1, iLast);
-  sqlite3_step(pStmt);
-  shellFinalize(&rc, pStmt);
-
-  shellExecPrintf(pState->db, &rc,
-      "DELETE FROM _shared_schema_tmp.sqlite_master WHERE rowid<=%lld",
-      iLast
-  );
-  shellExecPrintf(pState->db, &rc, "COMMIT");
-  sqlite3_exec(pState->db, "PRAGMA writable_schema = 0", 0, 0, 0);
-
-  /* Copy the auto-vacuum setting from main to the target db */
-  shellPreparePrintf(pState->db, &rc, &pStmt, "PRAGMA main.auto_vacuum");
-  sqlite3_step(pStmt);
-  iAutoVacuum = sqlite3_column_int(pStmt, 0);
-  shellFinalize(&rc, pStmt);
-  shellExecPrintf(pState->db, &rc, 
-      "PRAGMA _shared_schema_tmp.auto_vacuum = %d", iAutoVacuum
-  );
-
-  /* Vacuum the db in order to standardize the rootpage numbers. */
-  shellExecPrintf(pState->db, &rc, "VACUUM _shared_schema_tmp");
-
-  /* Set the schema-cookie value to the same as database "main" */
-  shellPreparePrintf(pState->db, &rc, &pStmt, "PRAGMA main.schema_version");
-  sqlite3_step(pStmt);
-  iCookie = sqlite3_column_int(pStmt, 0);
-  shellFinalize(&rc, pStmt);
-  shellExecPrintf(pState->db, &rc, 
-      "PRAGMA _shared_schema_tmp.schema_version = %d", iCookie
-  );
-
-  sqlite3_exec(pState->db, "DETACH _shared_schema_tmp", 0, 0, 0);
-  return rc;
-}
-
-static int sharedSchemaCheck(ShellState *pState, const char *zDb, int *peFix){
-  int rc = SQLITE_OK;
-  int bFailed = 0;
-  sqlite3_stmt *pStmt = 0;
-
-  if( peFix ) *peFix = 0;
-  shellExecPrintf(pState->db, &rc, "ATTACH '%q' AS _shared_schema_tmp", zDb);
-
-  /* Check if this database has the same set of objects as the current db */
-  shellPreparePrintf(pState->db, &rc, &pStmt, 
-    "SELECT type, name FROM _shared_schema_tmp.sqlite_master AS o "
-    "WHERE NOT EXISTS ("
-    "  SELECT 1 FROM main.sqlite_master "
-    "    WHERE name IS o.name AND type IS o.type"
-    ")"
-    " UNION ALL "
-    "SELECT type, name FROM main.sqlite_master AS o "
-    "WHERE NOT EXISTS ("
-    "  SELECT 1 FROM _shared_schema_tmp.sqlite_master "
-    "    WHERE name IS o.name AND type IS o.type"
-    ")"
-  );
-  if( rc==SQLITE_OK && SQLITE_ROW==sqlite3_step(pStmt) ){
-    utf8_printf(pState->out, "%s is NOT compatible (objects)\n", zDb);
-    bFailed = 1;
-  }
-  shellFinalize(&rc, pStmt);
-
-  /* Check if this database has the same set of SQL statements as the 
-  ** current db. */
-  if( bFailed==0 ){
-    shellPreparePrintf(pState->db, &rc, &pStmt, 
-        "SELECT 1 FROM _shared_schema_tmp.sqlite_master AS o "
-        "WHERE sql IS NOT ("
-        "  SELECT sql FROM main.sqlite_master "
-        "    WHERE name IS o.name AND type IS o.type"
-        ")"
-    );
-    if( rc==SQLITE_OK && SQLITE_ROW==sqlite3_step(pStmt) ){
-      utf8_printf(pState->out, "%s is NOT compatible (SQL)\n", zDb);
-      bFailed = 1;
-    }
-    shellFinalize(&rc, pStmt);
-  }
-
-  /* Check if this database has the same set of root pages as the current 
-  ** db. */
-  if( bFailed==0 ){
-    shellPreparePrintf(pState->db, &rc, &pStmt, 
-        "SELECT 1 FROM _shared_schema_tmp.sqlite_master AS o "
-        "WHERE rootpage IS NOT ("
-        "  SELECT rootpage FROM main.sqlite_master "
-        "    WHERE name IS o.name AND type IS o.type"
-        ")"
-    );
-    if( rc==SQLITE_OK && SQLITE_ROW==sqlite3_step(pStmt) ){
-      if( peFix==0 ){
-        utf8_printf(pState->out, "%s is NOT compatible (root pages)\n", zDb);
-      }
-      bFailed = 1;
-      if( peFix ) *peFix = 1;
-    }
-    shellFinalize(&rc, pStmt);
-  }
-
-  if( bFailed==0 ){
-    shellPreparePrintf(pState->db, &rc, &pStmt, 
-        "SELECT 1 WHERE ("
-        "  SELECT group_concat(rootpage || '.' || name || '.' || sql, '.') "
-        "  FROM _shared_schema_tmp.sqlite_master"
-        ") IS NOT ("
-        "  SELECT group_concat(rootpage || '.' || name || '.' || sql, '.') "
-        "  FROM main.sqlite_master"
-        ")"
-    );
-    if( rc==SQLITE_OK && SQLITE_ROW==sqlite3_step(pStmt) ){
-      if( peFix==0 ){
-        utf8_printf(pState->out, 
-            "%s is NOT compatible (order of sqlite_master rows)\n", zDb
-        );
-      }
-      bFailed = 1;
-      if( peFix ) *peFix = 2;
-    }
-    shellFinalize(&rc, pStmt);
-  }
-
-  if( bFailed==0 ){
-    int iMain = -1;
-    int iNew = +1;
-    shellPreparePrintf(pState->db, &rc, &pStmt, 
-        "PRAGMA main.schema_version"
-    );
-    if( rc==SQLITE_OK && SQLITE_ROW==sqlite3_step(pStmt) ){
-      iMain = sqlite3_column_int(pStmt, 0);
-    }
-    shellFinalize(&rc, pStmt);
-    shellPreparePrintf(pState->db, &rc, &pStmt, 
-        "PRAGMA _shared_schema_tmp.schema_version"
-    );
-    if( rc==SQLITE_OK && SQLITE_ROW==sqlite3_step(pStmt) ){
-      iNew = sqlite3_column_int(pStmt, 0);
-    }
-    shellFinalize(&rc, pStmt);
-    if( rc==SQLITE_OK && iMain!=iNew ){
-      if( peFix==0 ){
-        utf8_printf(pState->out, 
-            "%s is NOT compatible (schema cookie)\n", zDb
-        );
-      }
-      bFailed = 1;
-      if( peFix ) *peFix = 3;
-    }
-  }
-
-  if( rc==SQLITE_OK && bFailed==0 ){
-    utf8_printf(pState->out, "%s is compatible\n", zDb);
-  }
-
-  sqlite3_exec(pState->db, "DETACH _shared_schema_tmp", 0, 0, 0);
-  return rc;
-}
-
-/*
-** .shared-schema check|fix DB1 DB2...
-*/
-static int sharedSchemaDotCommand(
-  ShellState *pState,             /* Current shell tool state */
-  char **azArg,                   /* Array of arguments passed to dot command */
-  int nArg                        /* Number of entries in azArg[] */
-){
-  int rc = SQLITE_OK;
-  int bFix = 0;                   /* Fix databases if possible */
-  int n1;
-  int i;
-  if( nArg<3 ){
-    goto shared_schema_usage;
-  }
-
-  n1 = (int)strlen(azArg[1]);
-  if( n1>0 && n1<=3 && memcmp("fix", azArg[1], n1)==0 ){
-    bFix = 1;
-  }else if( n1==0 || n1>5 || memcmp("check", azArg[1], n1) ){
-    goto shared_schema_usage;
-  }
-
-  for(i=2; rc==SQLITE_OK && i<nArg; i++){
-    int eFix = 0;
-    rc = sharedSchemaCheck(pState, azArg[i], bFix ? &eFix : 0);
-    if( rc==SQLITE_OK && bFix && eFix ){
-      utf8_printf(pState->out, "Fixing %s... ", azArg[i]);
-      fflush(pState->out);
-      rc = sharedSchemaFix(pState, azArg[i], eFix);
-      if( rc==SQLITE_OK ){
-        rc = sharedSchemaCheck(pState, azArg[i], &eFix);
-        if( rc==SQLITE_OK && eFix ){
-          utf8_printf(pState->out, "VACUUMing main... ");
-          fflush(pState->out);
-          rc = sqlite3_exec(pState->db, "VACUUM main", 0, 0, 0);
-          if( rc==SQLITE_OK ){
-            rc = sharedSchemaCheck(pState, azArg[i], 0);
-          }
-        }
-      }
-    }
-  }
-
-  return rc;
- shared_schema_usage:
-  raw_printf(stderr, "usage: .shared-schema check|fix DB1 DB2...\n");
-  return SQLITE_ERROR;
-}
-
 
 /*
 ** Execute a statement or set of statements.  Print
@@ -5731,13 +5406,6 @@
   return SQLITE_ERROR;
 }
 
-<<<<<<< HEAD
-#if !defined(SQLITE_OMIT_VIRTUALTABLE) && defined(SQLITE_HAVE_ZLIB)
-/*********************************************************************************
-** The ".archive" or ".ar" command.
-*/
-
-=======
 #if !defined SQLITE_OMIT_VIRTUALTABLE
 static void shellPrepare(
   sqlite3 *db, 
@@ -5834,7 +5502,6 @@
 /*********************************************************************************
 ** The ".archive" or ".ar" command.
 */
->>>>>>> a40cb96a
 /*
 ** Structure representing a single ".ar" command.
 */
@@ -6604,6 +6271,237 @@
     }
   }
   return z;
+}
+static int sharedSchemaFix(ShellState *pState, const char *zDb, int eFix){
+  int rc = SQLITE_OK;
+  i64 iLast = 0;
+  int iCookie = 0;
+  int iAutoVacuum = 0;
+  sqlite3_stmt *pStmt = 0;
+
+  shellExecPrintf(pState->db, &rc, "ATTACH '%q' AS _shared_schema_tmp", zDb);
+  shellExecPrintf(pState->db, &rc, "PRAGMA writable_schema = 1");
+  shellExecPrintf(pState->db, &rc, "BEGIN");
+  shellPreparePrintf(pState->db, &rc, &pStmt, 
+      "SELECT max(rowid) FROM _shared_schema_tmp.sqlite_master"
+  );
+  sqlite3_step(pStmt);
+  iLast = sqlite3_column_int64(pStmt, 0);
+  shellFinalize(&rc, pStmt);
+  shellPreparePrintf(pState->db, &rc, &pStmt,
+      "INSERT INTO _shared_schema_tmp.sqlite_master SELECT "
+      "  type, name, tbl_name, ("
+      "    SELECT rootpage FROM _shared_schema_tmp.sqlite_master WHERE "
+      "      type IS o.type AND name IS o.name AND rowid<=?"
+      "  ), sql FROM main.sqlite_master AS o"
+  );
+  sqlite3_bind_int64(pStmt, 1, iLast);
+  sqlite3_step(pStmt);
+  shellFinalize(&rc, pStmt);
+
+  shellExecPrintf(pState->db, &rc,
+      "DELETE FROM _shared_schema_tmp.sqlite_master WHERE rowid<=%lld",
+      iLast
+  );
+  shellExecPrintf(pState->db, &rc, "COMMIT");
+  sqlite3_exec(pState->db, "PRAGMA writable_schema = 0", 0, 0, 0);
+
+  /* Copy the auto-vacuum setting from main to the target db */
+  shellPreparePrintf(pState->db, &rc, &pStmt, "PRAGMA main.auto_vacuum");
+  sqlite3_step(pStmt);
+  iAutoVacuum = sqlite3_column_int(pStmt, 0);
+  shellFinalize(&rc, pStmt);
+  shellExecPrintf(pState->db, &rc, 
+      "PRAGMA _shared_schema_tmp.auto_vacuum = %d", iAutoVacuum
+  );
+
+  /* Vacuum the db in order to standardize the rootpage numbers. */
+  shellExecPrintf(pState->db, &rc, "VACUUM _shared_schema_tmp");
+
+  /* Set the schema-cookie value to the same as database "main" */
+  shellPreparePrintf(pState->db, &rc, &pStmt, "PRAGMA main.schema_version");
+  sqlite3_step(pStmt);
+  iCookie = sqlite3_column_int(pStmt, 0);
+  shellFinalize(&rc, pStmt);
+  shellExecPrintf(pState->db, &rc, 
+      "PRAGMA _shared_schema_tmp.schema_version = %d", iCookie
+  );
+
+  sqlite3_exec(pState->db, "DETACH _shared_schema_tmp", 0, 0, 0);
+  return rc;
+}
+
+static int sharedSchemaCheck(ShellState *pState, const char *zDb, int *peFix){
+  int rc = SQLITE_OK;
+  int bFailed = 0;
+  sqlite3_stmt *pStmt = 0;
+
+  if( peFix ) *peFix = 0;
+  shellExecPrintf(pState->db, &rc, "ATTACH '%q' AS _shared_schema_tmp", zDb);
+
+  /* Check if this database has the same set of objects as the current db */
+  shellPreparePrintf(pState->db, &rc, &pStmt, 
+    "SELECT type, name FROM _shared_schema_tmp.sqlite_master AS o "
+    "WHERE NOT EXISTS ("
+    "  SELECT 1 FROM main.sqlite_master "
+    "    WHERE name IS o.name AND type IS o.type"
+    ")"
+    " UNION ALL "
+    "SELECT type, name FROM main.sqlite_master AS o "
+    "WHERE NOT EXISTS ("
+    "  SELECT 1 FROM _shared_schema_tmp.sqlite_master "
+    "    WHERE name IS o.name AND type IS o.type"
+    ")"
+  );
+  if( rc==SQLITE_OK && SQLITE_ROW==sqlite3_step(pStmt) ){
+    utf8_printf(pState->out, "%s is NOT compatible (objects)\n", zDb);
+    bFailed = 1;
+  }
+  shellFinalize(&rc, pStmt);
+
+  /* Check if this database has the same set of SQL statements as the 
+  ** current db. */
+  if( bFailed==0 ){
+    shellPreparePrintf(pState->db, &rc, &pStmt, 
+        "SELECT 1 FROM _shared_schema_tmp.sqlite_master AS o "
+        "WHERE sql IS NOT ("
+        "  SELECT sql FROM main.sqlite_master "
+        "    WHERE name IS o.name AND type IS o.type"
+        ")"
+    );
+    if( rc==SQLITE_OK && SQLITE_ROW==sqlite3_step(pStmt) ){
+      utf8_printf(pState->out, "%s is NOT compatible (SQL)\n", zDb);
+      bFailed = 1;
+    }
+    shellFinalize(&rc, pStmt);
+  }
+
+  /* Check if this database has the same set of root pages as the current 
+  ** db. */
+  if( bFailed==0 ){
+    shellPreparePrintf(pState->db, &rc, &pStmt, 
+        "SELECT 1 FROM _shared_schema_tmp.sqlite_master AS o "
+        "WHERE rootpage IS NOT ("
+        "  SELECT rootpage FROM main.sqlite_master "
+        "    WHERE name IS o.name AND type IS o.type"
+        ")"
+    );
+    if( rc==SQLITE_OK && SQLITE_ROW==sqlite3_step(pStmt) ){
+      if( peFix==0 ){
+        utf8_printf(pState->out, "%s is NOT compatible (root pages)\n", zDb);
+      }
+      bFailed = 1;
+      if( peFix ) *peFix = 1;
+    }
+    shellFinalize(&rc, pStmt);
+  }
+
+  if( bFailed==0 ){
+    shellPreparePrintf(pState->db, &rc, &pStmt, 
+        "SELECT 1 WHERE ("
+        "  SELECT group_concat(rootpage || '.' || name || '.' || sql, '.') "
+        "  FROM _shared_schema_tmp.sqlite_master"
+        ") IS NOT ("
+        "  SELECT group_concat(rootpage || '.' || name || '.' || sql, '.') "
+        "  FROM main.sqlite_master"
+        ")"
+    );
+    if( rc==SQLITE_OK && SQLITE_ROW==sqlite3_step(pStmt) ){
+      if( peFix==0 ){
+        utf8_printf(pState->out, 
+            "%s is NOT compatible (order of sqlite_master rows)\n", zDb
+        );
+      }
+      bFailed = 1;
+      if( peFix ) *peFix = 2;
+    }
+    shellFinalize(&rc, pStmt);
+  }
+
+  if( bFailed==0 ){
+    int iMain = -1;
+    int iNew = +1;
+    shellPreparePrintf(pState->db, &rc, &pStmt, 
+        "PRAGMA main.schema_version"
+    );
+    if( rc==SQLITE_OK && SQLITE_ROW==sqlite3_step(pStmt) ){
+      iMain = sqlite3_column_int(pStmt, 0);
+    }
+    shellFinalize(&rc, pStmt);
+    shellPreparePrintf(pState->db, &rc, &pStmt, 
+        "PRAGMA _shared_schema_tmp.schema_version"
+    );
+    if( rc==SQLITE_OK && SQLITE_ROW==sqlite3_step(pStmt) ){
+      iNew = sqlite3_column_int(pStmt, 0);
+    }
+    shellFinalize(&rc, pStmt);
+    if( rc==SQLITE_OK && iMain!=iNew ){
+      if( peFix==0 ){
+        utf8_printf(pState->out, 
+            "%s is NOT compatible (schema cookie)\n", zDb
+        );
+      }
+      bFailed = 1;
+      if( peFix ) *peFix = 3;
+    }
+  }
+
+  if( rc==SQLITE_OK && bFailed==0 ){
+    utf8_printf(pState->out, "%s is compatible\n", zDb);
+  }
+
+  sqlite3_exec(pState->db, "DETACH _shared_schema_tmp", 0, 0, 0);
+  return rc;
+}
+
+/*
+** .shared-schema check|fix DB1 DB2...
+*/
+static int sharedSchemaDotCommand(
+  ShellState *pState,             /* Current shell tool state */
+  char **azArg,                   /* Array of arguments passed to dot command */
+  int nArg                        /* Number of entries in azArg[] */
+){
+  int rc = SQLITE_OK;
+  int bFix = 0;                   /* Fix databases if possible */
+  int n1;
+  int i;
+  if( nArg<3 ){
+    goto shared_schema_usage;
+  }
+
+  n1 = (int)strlen(azArg[1]);
+  if( n1>0 && n1<=3 && memcmp("fix", azArg[1], n1)==0 ){
+    bFix = 1;
+  }else if( n1==0 || n1>5 || memcmp("check", azArg[1], n1) ){
+    goto shared_schema_usage;
+  }
+
+  for(i=2; rc==SQLITE_OK && i<nArg; i++){
+    int eFix = 0;
+    rc = sharedSchemaCheck(pState, azArg[i], bFix ? &eFix : 0);
+    if( rc==SQLITE_OK && bFix && eFix ){
+      utf8_printf(pState->out, "Fixing %s... ", azArg[i]);
+      fflush(pState->out);
+      rc = sharedSchemaFix(pState, azArg[i], eFix);
+      if( rc==SQLITE_OK ){
+        rc = sharedSchemaCheck(pState, azArg[i], &eFix);
+        if( rc==SQLITE_OK && eFix ){
+          utf8_printf(pState->out, "VACUUMing main... ");
+          fflush(pState->out);
+          rc = sqlite3_exec(pState->db, "VACUUM main", 0, 0, 0);
+          if( rc==SQLITE_OK ){
+            rc = sharedSchemaCheck(pState, azArg[i], 0);
+          }
+        }
+      }
+    }
+  }
+
+  return rc;
+ shared_schema_usage:
+  raw_printf(stderr, "usage: .shared-schema check|fix DB1 DB2...\n");
+  return SQLITE_ERROR;
 }
 
 /*
