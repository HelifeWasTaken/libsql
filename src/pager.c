/*
** 2001 September 15
**
** The author disclaims copyright to this source code.  In place of
** a legal notice, here is a blessing:
**
**    May you do good and not evil.
**    May you find forgiveness for yourself and forgive others.
**    May you share freely, never taking more than you give.
**
*************************************************************************
** This is the implementation of the page cache subsystem or "pager".
** 
** The pager is used to access a database disk file.  It implements
** atomic commit and rollback through the use of a journal file that
** is separate from the database file.  The pager also implements file
** locking to prevent two processes from writing the same database
** file simultaneously, or one process from reading the database while
** another is writing.
*/
#ifndef SQLITE_OMIT_DISKIO
#include "sqliteInt.h"
#include "wal.h"


/******************* NOTES ON THE DESIGN OF THE PAGER ************************
**
** This comment block describes invariants that hold when using a rollback
** journal.  These invariants do not apply for journal_mode=WAL,
** journal_mode=MEMORY, or journal_mode=OFF.
**
** Within this comment block, a page is deemed to have been synced
** automatically as soon as it is written when PRAGMA synchronous=OFF.
** Otherwise, the page is not synced until the xSync method of the VFS
** is called successfully on the file containing the page.
**
** Definition:  A page of the database file is said to be "overwriteable" if
** one or more of the following are true about the page:
** 
**     (a)  The original content of the page as it was at the beginning of
**          the transaction has been written into the rollback journal and
**          synced.
** 
**     (b)  The page was a freelist leaf page at the start of the transaction.
** 
**     (c)  The page number is greater than the largest page that existed in
**          the database file at the start of the transaction.
** 
** (1) A page of the database file is never overwritten unless one of the
**     following are true:
** 
**     (a) The page and all other pages on the same sector are overwriteable.
** 
**     (b) The atomic page write optimization is enabled, and the entire
**         transaction other than the update of the transaction sequence
**         number consists of a single page change.
** 
** (2) The content of a page written into the rollback journal exactly matches
**     both the content in the database when the rollback journal was written
**     and the content in the database at the beginning of the current
**     transaction.
** 
** (3) Writes to the database file are an integer multiple of the page size
**     in length and are aligned on a page boundary.
** 
** (4) Reads from the database file are either aligned on a page boundary and
**     an integer multiple of the page size in length or are taken from the
**     first 100 bytes of the database file.
** 
** (5) All writes to the database file are synced prior to the rollback journal
**     being deleted, truncated, or zeroed.
** 
** (6) If a master journal file is used, then all writes to the database file
**     are synced prior to the master journal being deleted.
** 
** Definition: Two databases (or the same database at two points it time)
** are said to be "logically equivalent" if they give the same answer to
** all queries.  Note in particular the content of freelist leaf
** pages can be changed arbitrarily without affecting the logical equivalence
** of the database.
** 
** (7) At any time, if any subset, including the empty set and the total set,
**     of the unsynced changes to a rollback journal are removed and the 
**     journal is rolled back, the resulting database file will be logically
**     equivalent to the database file at the beginning of the transaction.
** 
** (8) When a transaction is rolled back, the xTruncate method of the VFS
**     is called to restore the database file to the same size it was at
**     the beginning of the transaction.  (In some VFSes, the xTruncate
**     method is a no-op, but that does not change the fact the SQLite will
**     invoke it.)
** 
** (9) Whenever the database file is modified, at least one bit in the range
**     of bytes from 24 through 39 inclusive will be changed prior to releasing
**     the EXCLUSIVE lock, thus signaling other connections on the same
**     database to flush their caches.
**
** (10) The pattern of bits in bytes 24 through 39 shall not repeat in less
**      than one billion transactions.
**
** (11) A database file is well-formed at the beginning and at the conclusion
**      of every transaction.
**
** (12) An EXCLUSIVE lock is held on the database file when writing to
**      the database file.
**
** (13) A SHARED lock is held on the database file while reading any
**      content out of the database file.
**
******************************************************************************/

/*
** Macros for troubleshooting.  Normally turned off
*/
#if 0
int sqlite3PagerTrace=1;  /* True to enable tracing */
#define sqlite3DebugPrintf printf
#define PAGERTRACE(X)     if( sqlite3PagerTrace ){ sqlite3DebugPrintf X; }
#else
#define PAGERTRACE(X)
#endif

/*
** The following two macros are used within the PAGERTRACE() macros above
** to print out file-descriptors. 
**
** PAGERID() takes a pointer to a Pager struct as its argument. The
** associated file-descriptor is returned. FILEHANDLEID() takes an sqlite3_file
** struct as its argument.
*/
#define PAGERID(p) (SQLITE_PTR_TO_INT(p->fd))
#define FILEHANDLEID(fd) (SQLITE_PTR_TO_INT(fd))

/*
** The Pager.eState variable stores the current 'state' of a pager. A
** pager may be in any one of the seven states shown in the following
** state diagram.
**
**                            OPEN <------+------+
**                              |         |      |
**                              V         |      |
**               +---------> READER-------+      |
**               |              |                |
**               |              V                |
**               |<-------WRITER_LOCKED------> ERROR
**               |              |                ^  
**               |              V                |
**               |<------WRITER_CACHEMOD-------->|
**               |              |                |
**               |              V                |
**               |<-------WRITER_DBMOD---------->|
**               |              |                |
**               |              V                |
**               +<------WRITER_FINISHED-------->+
**
**
** List of state transitions and the C [function] that performs each:
** 
**   OPEN              -> READER              [sqlite3PagerSharedLock]
**   READER            -> OPEN                [pager_unlock]
**
**   READER            -> WRITER_LOCKED       [sqlite3PagerBegin]
**   WRITER_LOCKED     -> WRITER_CACHEMOD     [pager_open_journal]
**   WRITER_CACHEMOD   -> WRITER_DBMOD        [syncJournal]
**   WRITER_DBMOD      -> WRITER_FINISHED     [sqlite3PagerCommitPhaseOne]
**   WRITER_***        -> READER              [pager_end_transaction]
**
**   WRITER_***        -> ERROR               [pager_error]
**   ERROR             -> OPEN                [pager_unlock]
** 
**
**  OPEN:
**
**    The pager starts up in this state. Nothing is guaranteed in this
**    state - the file may or may not be locked and the database size is
**    unknown. The database may not be read or written.
**
**    * No read or write transaction is active.
**    * Any lock, or no lock at all, may be held on the database file.
**    * The dbSize, dbOrigSize and dbFileSize variables may not be trusted.
**
**  READER:
**
**    In this state all the requirements for reading the database in 
**    rollback (non-WAL) mode are met. Unless the pager is (or recently
**    was) in exclusive-locking mode, a user-level read transaction is 
**    open. The database size is known in this state.
**
**    A connection running with locking_mode=normal enters this state when
**    it opens a read-transaction on the database and returns to state
**    OPEN after the read-transaction is completed. However a connection
**    running in locking_mode=exclusive (including temp databases) remains in
**    this state even after the read-transaction is closed. The only way
**    a locking_mode=exclusive connection can transition from READER to OPEN
**    is via the ERROR state (see below).
** 
**    * A read transaction may be active (but a write-transaction cannot).
**    * A SHARED or greater lock is held on the database file.
**    * The dbSize variable may be trusted (even if a user-level read 
**      transaction is not active). The dbOrigSize and dbFileSize variables
**      may not be trusted at this point.
**    * If the database is a WAL database, then the WAL connection is open.
**    * Even if a read-transaction is not open, it is guaranteed that 
**      there is no hot-journal in the file-system.
**
**  WRITER_LOCKED:
**
**    The pager moves to this state from READER when a write-transaction
**    is first opened on the database. In WRITER_LOCKED state, all locks 
**    required to start a write-transaction are held, but no actual 
**    modifications to the cache or database have taken place.
**
**    In rollback mode, a RESERVED or (if the transaction was opened with 
**    BEGIN EXCLUSIVE) EXCLUSIVE lock is obtained on the database file when
**    moving to this state, but the journal file is not written to or opened 
**    to in this state. If the transaction is committed or rolled back while 
**    in WRITER_LOCKED state, all that is required is to unlock the database 
**    file.
**
**    IN WAL mode, WalBeginWriteTransaction() is called to lock the log file.
**    If the connection is running with locking_mode=exclusive, an attempt
**    is made to obtain an EXCLUSIVE lock on the database file.
**
**    * A write transaction is active.
**    * If the connection is open in rollback-mode, a RESERVED or greater 
**      lock is held on the database file.
**    * If the connection is open in WAL-mode, a WAL write transaction
**      is open (i.e. sqlite3WalBeginWriteTransaction() has been successfully
**      called).
**    * The dbSize, dbOrigSize and dbFileSize variables are all valid.
**    * The contents of the pager cache have not been modified.
**    * The journal file may or may not be open.
**    * Nothing (not even the first header) has been written to the journal.
**
**  WRITER_CACHEMOD:
**
**    A pager moves from WRITER_LOCKED state to this state when a page is
**    first modified by the upper layer. In rollback mode the journal file
**    is opened (if it is not already open) and a header written to the
**    start of it. The database file on disk has not been modified.
**
**    * A write transaction is active.
**    * A RESERVED or greater lock is held on the database file.
**    * The journal file is open and the first header has been written 
**      to it, but the header has not been synced to disk.
**    * The contents of the page cache have been modified.
**
**  WRITER_DBMOD:
**
**    The pager transitions from WRITER_CACHEMOD into WRITER_DBMOD state
**    when it modifies the contents of the database file. WAL connections
**    never enter this state (since they do not modify the database file,
**    just the log file).
**
**    * A write transaction is active.
**    * An EXCLUSIVE or greater lock is held on the database file.
**    * The journal file is open and the first header has been written 
**      and synced to disk.
**    * The contents of the page cache have been modified (and possibly
**      written to disk).
**
**  WRITER_FINISHED:
**
**    It is not possible for a WAL connection to enter this state.
**
**    A rollback-mode pager changes to WRITER_FINISHED state from WRITER_DBMOD
**    state after the entire transaction has been successfully written into the
**    database file. In this state the transaction may be committed simply
**    by finalizing the journal file. Once in WRITER_FINISHED state, it is 
**    not possible to modify the database further. At this point, the upper 
**    layer must either commit or rollback the transaction.
**
**    * A write transaction is active.
**    * An EXCLUSIVE or greater lock is held on the database file.
**    * All writing and syncing of journal and database data has finished.
**      If no error occurred, all that remains is to finalize the journal to
**      commit the transaction. If an error did occur, the caller will need
**      to rollback the transaction. 
**
**  ERROR:
**
**    The ERROR state is entered when an IO or disk-full error (including
**    SQLITE_IOERR_NOMEM) occurs at a point in the code that makes it 
**    difficult to be sure that the in-memory pager state (cache contents, 
**    db size etc.) are consistent with the contents of the file-system.
**
**    Temporary pager files may enter the ERROR state, but in-memory pagers
**    cannot.
**
**    For example, if an IO error occurs while performing a rollback, 
**    the contents of the page-cache may be left in an inconsistent state.
**    At this point it would be dangerous to change back to READER state
**    (as usually happens after a rollback). Any subsequent readers might
**    report database corruption (due to the inconsistent cache), and if
**    they upgrade to writers, they may inadvertently corrupt the database
**    file. To avoid this hazard, the pager switches into the ERROR state
**    instead of READER following such an error.
**
**    Once it has entered the ERROR state, any attempt to use the pager
**    to read or write data returns an error. Eventually, once all 
**    outstanding transactions have been abandoned, the pager is able to
**    transition back to OPEN state, discarding the contents of the 
**    page-cache and any other in-memory state at the same time. Everything
**    is reloaded from disk (and, if necessary, hot-journal rollback peformed)
**    when a read-transaction is next opened on the pager (transitioning
**    the pager into READER state). At that point the system has recovered 
**    from the error.
**
**    Specifically, the pager jumps into the ERROR state if:
**
**      1. An error occurs while attempting a rollback. This happens in
**         function sqlite3PagerRollback().
**
**      2. An error occurs while attempting to finalize a journal file
**         following a commit in function sqlite3PagerCommitPhaseTwo().
**
**      3. An error occurs while attempting to write to the journal or
**         database file in function pagerStress() in order to free up
**         memory.
**
**    In other cases, the error is returned to the b-tree layer. The b-tree
**    layer then attempts a rollback operation. If the error condition 
**    persists, the pager enters the ERROR state via condition (1) above.
**
**    Condition (3) is necessary because it can be triggered by a read-only
**    statement executed within a transaction. In this case, if the error
**    code were simply returned to the user, the b-tree layer would not
**    automatically attempt a rollback, as it assumes that an error in a
**    read-only statement cannot leave the pager in an internally inconsistent 
**    state.
**
**    * The Pager.errCode variable is set to something other than SQLITE_OK.
**    * There are one or more outstanding references to pages (after the
**      last reference is dropped the pager should move back to OPEN state).
**    * The pager is not an in-memory pager.
**    
**
** Notes:
**
**   * A pager is never in WRITER_DBMOD or WRITER_FINISHED state if the
**     connection is open in WAL mode. A WAL connection is always in one
**     of the first four states.
**
**   * Normally, a connection open in exclusive mode is never in PAGER_OPEN
**     state. There are two exceptions: immediately after exclusive-mode has
**     been turned on (and before any read or write transactions are 
**     executed), and when the pager is leaving the "error state".
**
**   * See also: assert_pager_state().
*/
#define PAGER_OPEN                  0
#define PAGER_READER                1
#define PAGER_WRITER_LOCKED         2
#define PAGER_WRITER_CACHEMOD       3
#define PAGER_WRITER_DBMOD          4
#define PAGER_WRITER_FINISHED       5
#define PAGER_ERROR                 6

/*
** The Pager.eLock variable is almost always set to one of the 
** following locking-states, according to the lock currently held on
** the database file: NO_LOCK, SHARED_LOCK, RESERVED_LOCK or EXCLUSIVE_LOCK.
** This variable is kept up to date as locks are taken and released by
** the pagerLockDb() and pagerUnlockDb() wrappers.
**
** If the VFS xLock() or xUnlock() returns an error other than SQLITE_BUSY
** (i.e. one of the SQLITE_IOERR subtypes), it is not clear whether or not
** the operation was successful. In these circumstances pagerLockDb() and
** pagerUnlockDb() take a conservative approach - eLock is always updated
** when unlocking the file, and only updated when locking the file if the
** VFS call is successful. This way, the Pager.eLock variable may be set
** to a less exclusive (lower) value than the lock that is actually held
** at the system level, but it is never set to a more exclusive value.
**
** This is usually safe. If an xUnlock fails or appears to fail, there may 
** be a few redundant xLock() calls or a lock may be held for longer than
** required, but nothing really goes wrong.
**
** The exception is when the database file is unlocked as the pager moves
** from ERROR to OPEN state. At this point there may be a hot-journal file 
** in the file-system that needs to be rolled back (as part of an OPEN->SHARED
** transition, by the same pager or any other). If the call to xUnlock()
** fails at this point and the pager is left holding an EXCLUSIVE lock, this
** can confuse the call to xCheckReservedLock() call made later as part
** of hot-journal detection.
**
** xCheckReservedLock() is defined as returning true "if there is a RESERVED 
** lock held by this process or any others". So xCheckReservedLock may 
** return true because the caller itself is holding an EXCLUSIVE lock (but
** doesn't know it because of a previous error in xUnlock). If this happens
** a hot-journal may be mistaken for a journal being created by an active
** transaction in another process, causing SQLite to read from the database
** without rolling it back.
**
** To work around this, if a call to xUnlock() fails when unlocking the
** database in the ERROR state, Pager.eLock is set to UNKNOWN_LOCK. It
** is only changed back to a real locking state after a successful call
** to xLock(EXCLUSIVE). Also, the code to do the OPEN->SHARED state transition
** omits the check for a hot-journal if Pager.eLock is set to UNKNOWN_LOCK 
** lock. Instead, it assumes a hot-journal exists and obtains an EXCLUSIVE
** lock on the database file before attempting to roll it back. See function
** PagerSharedLock() for more detail.
**
** Pager.eLock may only be set to UNKNOWN_LOCK when the pager is in 
** PAGER_OPEN state.
*/
#define UNKNOWN_LOCK                (EXCLUSIVE_LOCK+1)

/*
** A macro used for invoking the codec if there is one
*/
#ifdef SQLITE_HAS_CODEC
# define CODEC1(P,D,N,X,E) \
    if( P->xCodec && P->xCodec(P->pCodec,D,N,X)==0 ){ E; }
# define CODEC2(P,D,N,X,E,O) \
    if( P->xCodec==0 ){ O=(char*)D; }else \
    if( (O=(char*)(P->xCodec(P->pCodec,D,N,X)))==0 ){ E; }
#else
# define CODEC1(P,D,N,X,E)   /* NO-OP */
# define CODEC2(P,D,N,X,E,O) O=(char*)D
#endif

/*
** The maximum allowed sector size. 64KiB. If the xSectorsize() method 
** returns a value larger than this, then MAX_SECTOR_SIZE is used instead.
** This could conceivably cause corruption following a power failure on
** such a system. This is currently an undocumented limit.
*/
#define MAX_SECTOR_SIZE 0x10000


/*
** An instance of the following structure is allocated for each active
** savepoint and statement transaction in the system. All such structures
** are stored in the Pager.aSavepoint[] array, which is allocated and
** resized using sqlite3Realloc().
**
** When a savepoint is created, the PagerSavepoint.iHdrOffset field is
** set to 0. If a journal-header is written into the main journal while
** the savepoint is active, then iHdrOffset is set to the byte offset 
** immediately following the last journal record written into the main
** journal before the journal-header. This is required during savepoint
** rollback (see pagerPlaybackSavepoint()).
*/
typedef struct PagerSavepoint PagerSavepoint;
struct PagerSavepoint {
  i64 iOffset;                 /* Starting offset in main journal */
  i64 iHdrOffset;              /* See above */
  Bitvec *pInSavepoint;        /* Set of pages in this savepoint */
  Pgno nOrig;                  /* Original number of pages in file */
  Pgno iSubRec;                /* Index of first record in sub-journal */
#ifndef SQLITE_OMIT_WAL
  u32 aWalData[WAL_SAVEPOINT_NDATA];        /* WAL savepoint context */
#endif
};

/*
** Bits of the Pager.doNotSpill flag.  See further description below.
*/
#define SPILLFLAG_OFF         0x01 /* Never spill cache.  Set via pragma */
#define SPILLFLAG_ROLLBACK    0x02 /* Current rolling back, so do not spill */
#define SPILLFLAG_NOSYNC      0x04 /* Spill is ok, but do not sync */

/*
** An open page cache is an instance of struct Pager. A description of
** some of the more important member variables follows:
**
** eState
**
**   The current 'state' of the pager object. See the comment and state
**   diagram above for a description of the pager state.
**
** eLock
**
**   For a real on-disk database, the current lock held on the database file -
**   NO_LOCK, SHARED_LOCK, RESERVED_LOCK or EXCLUSIVE_LOCK.
**
**   For a temporary or in-memory database (neither of which require any
**   locks), this variable is always set to EXCLUSIVE_LOCK. Since such
**   databases always have Pager.exclusiveMode==1, this tricks the pager
**   logic into thinking that it already has all the locks it will ever
**   need (and no reason to release them).
**
**   In some (obscure) circumstances, this variable may also be set to
**   UNKNOWN_LOCK. See the comment above the #define of UNKNOWN_LOCK for
**   details.
**
** changeCountDone
**
**   This boolean variable is used to make sure that the change-counter 
**   (the 4-byte header field at byte offset 24 of the database file) is 
**   not updated more often than necessary. 
**
**   It is set to true when the change-counter field is updated, which 
**   can only happen if an exclusive lock is held on the database file.
**   It is cleared (set to false) whenever an exclusive lock is 
**   relinquished on the database file. Each time a transaction is committed,
**   The changeCountDone flag is inspected. If it is true, the work of
**   updating the change-counter is omitted for the current transaction.
**
**   This mechanism means that when running in exclusive mode, a connection 
**   need only update the change-counter once, for the first transaction
**   committed.
**
** setMaster
**
**   When PagerCommitPhaseOne() is called to commit a transaction, it may
**   (or may not) specify a master-journal name to be written into the 
**   journal file before it is synced to disk.
**
**   Whether or not a journal file contains a master-journal pointer affects 
**   the way in which the journal file is finalized after the transaction is 
**   committed or rolled back when running in "journal_mode=PERSIST" mode.
**   If a journal file does not contain a master-journal pointer, it is
**   finalized by overwriting the first journal header with zeroes. If
**   it does contain a master-journal pointer the journal file is finalized 
**   by truncating it to zero bytes, just as if the connection were 
**   running in "journal_mode=truncate" mode.
**
**   Journal files that contain master journal pointers cannot be finalized
**   simply by overwriting the first journal-header with zeroes, as the
**   master journal pointer could interfere with hot-journal rollback of any
**   subsequently interrupted transaction that reuses the journal file.
**
**   The flag is cleared as soon as the journal file is finalized (either
**   by PagerCommitPhaseTwo or PagerRollback). If an IO error prevents the
**   journal file from being successfully finalized, the setMaster flag
**   is cleared anyway (and the pager will move to ERROR state).
**
** doNotSpill
**
**   This variables control the behavior of cache-spills  (calls made by
**   the pcache module to the pagerStress() routine to write cached data
**   to the file-system in order to free up memory).
**
**   When bits SPILLFLAG_OFF or SPILLFLAG_ROLLBACK of doNotSpill are set,
**   writing to the database from pagerStress() is disabled altogether.
**   The SPILLFLAG_ROLLBACK case is done in a very obscure case that
**   comes up during savepoint rollback that requires the pcache module
**   to allocate a new page to prevent the journal file from being written
**   while it is being traversed by code in pager_playback().  The SPILLFLAG_OFF
**   case is a user preference.
** 
**   If the SPILLFLAG_NOSYNC bit is set, writing to the database from
**   pagerStress() is permitted, but syncing the journal file is not.
**   This flag is set by sqlite3PagerWrite() when the file-system sector-size
**   is larger than the database page-size in order to prevent a journal sync
**   from happening in between the journalling of two pages on the same sector. 
**
** subjInMemory
**
**   This is a boolean variable. If true, then any required sub-journal
**   is opened as an in-memory journal file. If false, then in-memory
**   sub-journals are only used for in-memory pager files.
**
**   This variable is updated by the upper layer each time a new 
**   write-transaction is opened.
**
** dbSize, dbOrigSize, dbFileSize
**
**   Variable dbSize is set to the number of pages in the database file.
**   It is valid in PAGER_READER and higher states (all states except for
**   OPEN and ERROR). 
**
**   dbSize is set based on the size of the database file, which may be 
**   larger than the size of the database (the value stored at offset
**   28 of the database header by the btree). If the size of the file
**   is not an integer multiple of the page-size, the value stored in
**   dbSize is rounded down (i.e. a 5KB file with 2K page-size has dbSize==2).
**   Except, any file that is greater than 0 bytes in size is considered
**   to have at least one page. (i.e. a 1KB file with 2K page-size leads
**   to dbSize==1).
**
**   During a write-transaction, if pages with page-numbers greater than
**   dbSize are modified in the cache, dbSize is updated accordingly.
**   Similarly, if the database is truncated using PagerTruncateImage(), 
**   dbSize is updated.
**
**   Variables dbOrigSize and dbFileSize are valid in states 
**   PAGER_WRITER_LOCKED and higher. dbOrigSize is a copy of the dbSize
**   variable at the start of the transaction. It is used during rollback,
**   and to determine whether or not pages need to be journalled before
**   being modified.
**
**   Throughout a write-transaction, dbFileSize contains the size of
**   the file on disk in pages. It is set to a copy of dbSize when the
**   write-transaction is first opened, and updated when VFS calls are made
**   to write or truncate the database file on disk. 
**
**   The only reason the dbFileSize variable is required is to suppress 
**   unnecessary calls to xTruncate() after committing a transaction. If, 
**   when a transaction is committed, the dbFileSize variable indicates 
**   that the database file is larger than the database image (Pager.dbSize), 
**   pager_truncate() is called. The pager_truncate() call uses xFilesize()
**   to measure the database file on disk, and then truncates it if required.
**   dbFileSize is not used when rolling back a transaction. In this case
**   pager_truncate() is called unconditionally (which means there may be
**   a call to xFilesize() that is not strictly required). In either case,
**   pager_truncate() may cause the file to become smaller or larger.
**
** dbHintSize
**
**   The dbHintSize variable is used to limit the number of calls made to
**   the VFS xFileControl(FCNTL_SIZE_HINT) method. 
**
**   dbHintSize is set to a copy of the dbSize variable when a
**   write-transaction is opened (at the same time as dbFileSize and
**   dbOrigSize). If the xFileControl(FCNTL_SIZE_HINT) method is called,
**   dbHintSize is increased to the number of pages that correspond to the
**   size-hint passed to the method call. See pager_write_pagelist() for 
**   details.
**
** errCode
**
**   The Pager.errCode variable is only ever used in PAGER_ERROR state. It
**   is set to zero in all other states. In PAGER_ERROR state, Pager.errCode 
**   is always set to SQLITE_FULL, SQLITE_IOERR or one of the SQLITE_IOERR_XXX 
**   sub-codes.
**
** syncFlags, walSyncFlags
**
**   syncFlags is either SQLITE_SYNC_NORMAL (0x02) or SQLITE_SYNC_FULL (0x03).
**   syncFlags is used for rollback mode.  walSyncFlags is used for WAL mode
**   and contains the flags used to sync the checkpoint operations in the
**   lower two bits, and sync flags used for transaction commits in the WAL
**   file in bits 0x04 and 0x08.  In other words, to get the correct sync flags
**   for checkpoint operations, use (walSyncFlags&0x03) and to get the correct
**   sync flags for transaction commit, use ((walSyncFlags>>2)&0x03).  Note
**   that with synchronous=NORMAL in WAL mode, transaction commit is not synced
**   meaning that the 0x04 and 0x08 bits are both zero.
*/
struct Pager {
  sqlite3_vfs *pVfs;          /* OS functions to use for IO */
  u8 exclusiveMode;           /* Boolean. True if locking_mode==EXCLUSIVE */
  u8 journalMode;             /* One of the PAGER_JOURNALMODE_* values */
  u8 useJournal;              /* Use a rollback journal on this file */
  u8 noSync;                  /* Do not sync the journal if true */
  u8 fullSync;                /* Do extra syncs of the journal for robustness */
  u8 extraSync;               /* sync directory after journal delete */
  u8 syncFlags;               /* SYNC_NORMAL or SYNC_FULL otherwise */
  u8 walSyncFlags;            /* See description above */
  u8 tempFile;                /* zFilename is a temporary or immutable file */
  u8 noLock;                  /* Do not lock (except in WAL mode) */
  u8 readOnly;                /* True for a read-only database */
  u8 memDb;                   /* True to inhibit all file I/O */

  /**************************************************************************
  ** The following block contains those class members that change during
  ** routine operation.  Class members not in this block are either fixed
  ** when the pager is first created or else only change when there is a
  ** significant mode change (such as changing the page_size, locking_mode,
  ** or the journal_mode).  From another view, these class members describe
  ** the "state" of the pager, while other class members describe the
  ** "configuration" of the pager.
  */
  u8 eState;                  /* Pager state (OPEN, READER, WRITER_LOCKED..) */
  u8 eLock;                   /* Current lock held on database file */
  u8 changeCountDone;         /* Set after incrementing the change-counter */
  u8 setMaster;               /* True if a m-j name has been written to jrnl */
  u8 doNotSpill;              /* Do not spill the cache when non-zero */
  u8 subjInMemory;            /* True to use in-memory sub-journals */
  u8 bUseFetch;               /* True to use xFetch() */
  u8 hasHeldSharedLock;       /* True if a shared lock has ever been held */
  Pgno dbSize;                /* Number of pages in the database */
  Pgno dbOrigSize;            /* dbSize before the current transaction */
  Pgno dbFileSize;            /* Number of pages in the database file */
  Pgno dbHintSize;            /* Value passed to FCNTL_SIZE_HINT call */
  int errCode;                /* One of several kinds of errors */
  int nRec;                   /* Pages journalled since last j-header written */
  u32 cksumInit;              /* Quasi-random value added to every checksum */
  u32 nSubRec;                /* Number of records written to sub-journal */
  Bitvec *pInJournal;         /* One bit for each page in the database file */
#ifndef SQLITE_OMIT_CONCURRENT
  Bitvec *pAllRead;           /* Pages read within current CONCURRENT trans. */
#endif
  sqlite3_file *fd;           /* File descriptor for database */
  sqlite3_file *jfd;          /* File descriptor for main journal */
  sqlite3_file *sjfd;         /* File descriptor for sub-journal */
  i64 journalOff;             /* Current write offset in the journal file */
  i64 journalHdr;             /* Byte offset to previous journal header */
  sqlite3_backup *pBackup;    /* Pointer to list of ongoing backup processes */
  PagerSavepoint *aSavepoint; /* Array of active savepoints */
  int nSavepoint;             /* Number of elements in aSavepoint[] */
  u32 iDataVersion;           /* Changes whenever database content changes */
  char dbFileVers[16];        /* Changes whenever database file changes */

  int nMmapOut;               /* Number of mmap pages currently outstanding */
  sqlite3_int64 szMmap;       /* Desired maximum mmap size */
  PgHdr *pMmapFreelist;       /* List of free mmap page headers (pDirty) */
  /*
  ** End of the routinely-changing class members
  ***************************************************************************/

  u16 nExtra;                 /* Add this many bytes to each in-memory page */
  i16 nReserve;               /* Number of unused bytes at end of each page */
  u32 vfsFlags;               /* Flags for sqlite3_vfs.xOpen() */
  u32 sectorSize;             /* Assumed sector size during rollback */
  int pageSize;               /* Number of bytes in a page */
  Pgno mxPgno;                /* Maximum allowed size of the database */
  i64 journalSizeLimit;       /* Size limit for persistent journal files */
  char *zFilename;            /* Name of the database file */
  char *zJournal;             /* Name of the journal file */
  int (*xBusyHandler)(void*); /* Function to call when busy */
  void *pBusyHandlerArg;      /* Context argument for xBusyHandler */
  int aStat[4];               /* Total cache hits, misses, writes, spills */
#ifdef SQLITE_TEST
  int nRead;                  /* Database pages read */
#endif
  void (*xReiniter)(DbPage*); /* Call this routine when reloading pages */
  int (*xGet)(Pager*,Pgno,DbPage**,int); /* Routine to fetch a patch */
#ifdef SQLITE_HAS_CODEC
  void *(*xCodec)(void*,void*,Pgno,int); /* Routine for en/decoding data */
  void (*xCodecSizeChng)(void*,int,int); /* Notify of page size changes */
  void (*xCodecFree)(void*);             /* Destructor for the codec */
  void *pCodec;               /* First argument to xCodec... methods */
#endif
  char *pTmpSpace;            /* Pager.pageSize bytes of space for tmp use */
  PCache *pPCache;            /* Pointer to page cache object */
#ifndef SQLITE_OMIT_WAL
  Wal *pWal;                  /* Write-ahead log used by "journal_mode=wal" */
  char *zWal;                 /* File name for write-ahead log */
#endif
};

/*
** Indexes for use with Pager.aStat[]. The Pager.aStat[] array contains
** the values accessed by passing SQLITE_DBSTATUS_CACHE_HIT, CACHE_MISS 
** or CACHE_WRITE to sqlite3_db_status().
*/
#define PAGER_STAT_HIT   0
#define PAGER_STAT_MISS  1
#define PAGER_STAT_WRITE 2
#define PAGER_STAT_SPILL 3

/*
** The following global variables hold counters used for
** testing purposes only.  These variables do not exist in
** a non-testing build.  These variables are not thread-safe.
*/
#ifdef SQLITE_TEST
int sqlite3_pager_readdb_count = 0;    /* Number of full pages read from DB */
int sqlite3_pager_writedb_count = 0;   /* Number of full pages written to DB */
int sqlite3_pager_writej_count = 0;    /* Number of pages written to journal */
# define PAGER_INCR(v)  v++
#else
# define PAGER_INCR(v)
#endif



/*
** Journal files begin with the following magic string.  The data
** was obtained from /dev/random.  It is used only as a sanity check.
**
** Since version 2.8.0, the journal format contains additional sanity
** checking information.  If the power fails while the journal is being
** written, semi-random garbage data might appear in the journal
** file after power is restored.  If an attempt is then made
** to roll the journal back, the database could be corrupted.  The additional
** sanity checking data is an attempt to discover the garbage in the
** journal and ignore it.
**
** The sanity checking information for the new journal format consists
** of a 32-bit checksum on each page of data.  The checksum covers both
** the page number and the pPager->pageSize bytes of data for the page.
** This cksum is initialized to a 32-bit random value that appears in the
** journal file right after the header.  The random initializer is important,
** because garbage data that appears at the end of a journal is likely
** data that was once in other files that have now been deleted.  If the
** garbage data came from an obsolete journal file, the checksums might
** be correct.  But by initializing the checksum to random value which
** is different for every journal, we minimize that risk.
*/
static const unsigned char aJournalMagic[] = {
  0xd9, 0xd5, 0x05, 0xf9, 0x20, 0xa1, 0x63, 0xd7,
};

/*
** The size of the of each page record in the journal is given by
** the following macro.
*/
#define JOURNAL_PG_SZ(pPager)  ((pPager->pageSize) + 8)

/*
** The journal header size for this pager. This is usually the same 
** size as a single disk sector. See also setSectorSize().
*/
#define JOURNAL_HDR_SZ(pPager) (pPager->sectorSize)

/*
** The macro MEMDB is true if we are dealing with an in-memory database.
** We do this as a macro so that if the SQLITE_OMIT_MEMORYDB macro is set,
** the value of MEMDB will be a constant and the compiler will optimize
** out code that would never execute.
*/
#ifdef SQLITE_OMIT_MEMORYDB
# define MEMDB 0
#else
# define MEMDB pPager->memDb
#endif

/*
** The macro USEFETCH is true if we are allowed to use the xFetch and xUnfetch
** interfaces to access the database using memory-mapped I/O.
*/
#if SQLITE_MAX_MMAP_SIZE>0
# define USEFETCH(x) ((x)->bUseFetch)
#else
# define USEFETCH(x) 0
#endif

/*
** The maximum legal page number is (2^31 - 1).
*/
#define PAGER_MAX_PGNO 2147483647

#ifdef SQLITE_DIRECT_OVERFLOW_READ
/*
** Return true if page pgno can be read directly from the database file
** by the b-tree layer. This is the case if:
**
**   * the database file is open,
**   * there are no dirty pages in the cache, and
**   * the desired page is not currently in the wal file.
*/
int sqlite3PagerDirectReadOk(Pager *pPager, Pgno pgno){
  if( pPager->fd->pMethods==0 ) return 0;
  if( sqlite3PCacheIsDirty(pPager->pPCache) ) return 0;
#ifndef SQLITE_OMIT_WAL
  if( pPager->pWal ){
    u32 iRead = 0;
    int rc;
    rc = sqlite3WalFindFrame(pPager->pWal, pgno, &iRead);
    return (rc==SQLITE_OK && iRead==0);
  }
#endif
  return 1;
}
#endif

#ifndef SQLITE_OMIT_WAL
# define pagerUseWal(x) ((x)->pWal!=0)
#else
# define pagerUseWal(x) 0
# define pagerRollbackWal(x) 0
# define pagerWalFrames(v,w,x,y) 0
# define pagerOpenWalIfPresent(z) SQLITE_OK
# define pagerBeginReadTransaction(z) SQLITE_OK
#endif

#ifndef NDEBUG 
/*
** Usage:
**
**   assert( assert_pager_state(pPager) );
**
** This function runs many asserts to try to find inconsistencies in
** the internal state of the Pager object.
*/
static int assert_pager_state(Pager *p){
  Pager *pPager = p;

  /* State must be valid. */
  assert( p->eState==PAGER_OPEN
       || p->eState==PAGER_READER
       || p->eState==PAGER_WRITER_LOCKED
       || p->eState==PAGER_WRITER_CACHEMOD
       || p->eState==PAGER_WRITER_DBMOD
       || p->eState==PAGER_WRITER_FINISHED
       || p->eState==PAGER_ERROR
  );

  /* Regardless of the current state, a temp-file connection always behaves
  ** as if it has an exclusive lock on the database file. It never updates
  ** the change-counter field, so the changeCountDone flag is always set.
  */
  assert( p->tempFile==0 || p->eLock==EXCLUSIVE_LOCK );
  assert( p->tempFile==0 || pPager->changeCountDone );

  /* If the useJournal flag is clear, the journal-mode must be "OFF". 
  ** And if the journal-mode is "OFF", the journal file must not be open.
  */
  assert( p->journalMode==PAGER_JOURNALMODE_OFF || p->useJournal );
  assert( p->journalMode!=PAGER_JOURNALMODE_OFF || !isOpen(p->jfd) );

  /* Check that MEMDB implies noSync. And an in-memory journal. Since 
  ** this means an in-memory pager performs no IO at all, it cannot encounter 
  ** either SQLITE_IOERR or SQLITE_FULL during rollback or while finalizing 
  ** a journal file. (although the in-memory journal implementation may 
  ** return SQLITE_IOERR_NOMEM while the journal file is being written). It 
  ** is therefore not possible for an in-memory pager to enter the ERROR 
  ** state.
  */
  if( MEMDB ){
    assert( !isOpen(p->fd) );
    assert( p->noSync );
    assert( p->journalMode==PAGER_JOURNALMODE_OFF 
         || p->journalMode==PAGER_JOURNALMODE_MEMORY 
    );
    assert( p->eState!=PAGER_ERROR && p->eState!=PAGER_OPEN );
    assert( pagerUseWal(p)==0 );
  }

  /* If changeCountDone is set, a RESERVED lock or greater must be held
  ** on the file.
  */
  assert( pPager->changeCountDone==0 || pPager->eLock>=RESERVED_LOCK );
  assert( p->eLock!=PENDING_LOCK );

  switch( p->eState ){
    case PAGER_OPEN:
      assert( !MEMDB );
      assert( pPager->errCode==SQLITE_OK );
      assert( sqlite3PcacheRefCount(pPager->pPCache)==0 || pPager->tempFile );
      break;

    case PAGER_READER:
      assert( pPager->errCode==SQLITE_OK );
      assert( p->eLock!=UNKNOWN_LOCK );
      assert( p->eLock>=SHARED_LOCK );
      break;

    case PAGER_WRITER_LOCKED:
      assert( p->eLock!=UNKNOWN_LOCK );
      assert( pPager->errCode==SQLITE_OK );
      if( !pagerUseWal(pPager) ){
        assert( p->eLock>=RESERVED_LOCK );
      }
#ifndef SQLITE_OMIT_CONCURRENT
      assert( pPager->dbSize==pPager->dbOrigSize || pPager->pAllRead );
#endif
      assert( pPager->dbOrigSize==pPager->dbFileSize );
      assert( pPager->dbOrigSize==pPager->dbHintSize );
      assert( pPager->setMaster==0 );
      break;

    case PAGER_WRITER_CACHEMOD:
      assert( p->eLock!=UNKNOWN_LOCK );
      assert( pPager->errCode==SQLITE_OK );
      if( !pagerUseWal(pPager) ){
        /* It is possible that if journal_mode=wal here that neither the
        ** journal file nor the WAL file are open. This happens during
        ** a rollback transaction that switches from journal_mode=off
        ** to journal_mode=wal.
        */
        assert( p->eLock>=RESERVED_LOCK );
        assert( isOpen(p->jfd) 
             || p->journalMode==PAGER_JOURNALMODE_OFF 
             || p->journalMode==PAGER_JOURNALMODE_WAL 
             || p->journalMode==PAGER_JOURNALMODE_WAL2
        );
      }
      assert( pPager->dbOrigSize==pPager->dbFileSize );
      assert( pPager->dbOrigSize==pPager->dbHintSize );
      break;

    case PAGER_WRITER_DBMOD:
      assert( p->eLock==EXCLUSIVE_LOCK );
      assert( pPager->errCode==SQLITE_OK );
      assert( !pagerUseWal(pPager) );
      assert( p->eLock>=EXCLUSIVE_LOCK );
      assert( isOpen(p->jfd) 
           || p->journalMode==PAGER_JOURNALMODE_OFF 
           || p->journalMode==PAGER_JOURNALMODE_WAL 
           || p->journalMode==PAGER_JOURNALMODE_WAL2
           || (sqlite3OsDeviceCharacteristics(p->fd)&SQLITE_IOCAP_BATCH_ATOMIC)
      );
      assert( pPager->dbOrigSize<=pPager->dbHintSize );
      break;

    case PAGER_WRITER_FINISHED:
      assert( p->eLock==EXCLUSIVE_LOCK );
      assert( pPager->errCode==SQLITE_OK );
      assert( !pagerUseWal(pPager) );
      assert( isOpen(p->jfd) 
           || p->journalMode==PAGER_JOURNALMODE_OFF 
           || p->journalMode==PAGER_JOURNALMODE_WAL 
           || p->journalMode==PAGER_JOURNALMODE_WAL2
           || (sqlite3OsDeviceCharacteristics(p->fd)&SQLITE_IOCAP_BATCH_ATOMIC)
      );
      break;

    case PAGER_ERROR:
      /* There must be at least one outstanding reference to the pager if
      ** in ERROR state. Otherwise the pager should have already dropped
      ** back to OPEN state.
      */
      assert( pPager->errCode!=SQLITE_OK );
      assert( sqlite3PcacheRefCount(pPager->pPCache)>0 || pPager->tempFile );
      break;
  }

  return 1;
}
#endif /* ifndef NDEBUG */

#ifdef SQLITE_DEBUG 
/*
** Return a pointer to a human readable string in a static buffer
** containing the state of the Pager object passed as an argument. This
** is intended to be used within debuggers. For example, as an alternative
** to "print *pPager" in gdb:
**
** (gdb) printf "%s", print_pager_state(pPager)
**
** This routine has external linkage in order to suppress compiler warnings
** about an unused function.  It is enclosed within SQLITE_DEBUG and so does
** not appear in normal builds.
*/
char *print_pager_state(Pager *p){
  static char zRet[1024];

  sqlite3_snprintf(1024, zRet,
      "Filename:      %s\n"
      "State:         %s errCode=%d\n"
      "Lock:          %s\n"
      "Locking mode:  locking_mode=%s\n"
      "Journal mode:  journal_mode=%s\n"
      "Backing store: tempFile=%d memDb=%d useJournal=%d\n"
      "Journal:       journalOff=%lld journalHdr=%lld\n"
      "Size:          dbsize=%d dbOrigSize=%d dbFileSize=%d\n"
      , p->zFilename
      , p->eState==PAGER_OPEN            ? "OPEN" :
        p->eState==PAGER_READER          ? "READER" :
        p->eState==PAGER_WRITER_LOCKED   ? "WRITER_LOCKED" :
        p->eState==PAGER_WRITER_CACHEMOD ? "WRITER_CACHEMOD" :
        p->eState==PAGER_WRITER_DBMOD    ? "WRITER_DBMOD" :
        p->eState==PAGER_WRITER_FINISHED ? "WRITER_FINISHED" :
        p->eState==PAGER_ERROR           ? "ERROR" : "?error?"
      , (int)p->errCode
      , p->eLock==NO_LOCK         ? "NO_LOCK" :
        p->eLock==RESERVED_LOCK   ? "RESERVED" :
        p->eLock==EXCLUSIVE_LOCK  ? "EXCLUSIVE" :
        p->eLock==SHARED_LOCK     ? "SHARED" :
        p->eLock==UNKNOWN_LOCK    ? "UNKNOWN" : "?error?"
      , p->exclusiveMode ? "exclusive" : "normal"
      , p->journalMode==PAGER_JOURNALMODE_MEMORY   ? "memory" :
        p->journalMode==PAGER_JOURNALMODE_OFF      ? "off" :
        p->journalMode==PAGER_JOURNALMODE_DELETE   ? "delete" :
        p->journalMode==PAGER_JOURNALMODE_PERSIST  ? "persist" :
        p->journalMode==PAGER_JOURNALMODE_TRUNCATE ? "truncate" :
        p->journalMode==PAGER_JOURNALMODE_WAL      ? "wal" : "?error?"
      , (int)p->tempFile, (int)p->memDb, (int)p->useJournal
      , p->journalOff, p->journalHdr
      , (int)p->dbSize, (int)p->dbOrigSize, (int)p->dbFileSize
  );

  return zRet;
}
#endif

/* Forward references to the various page getters */
static int getPageNormal(Pager*,Pgno,DbPage**,int);
static int getPageError(Pager*,Pgno,DbPage**,int);
#if SQLITE_MAX_MMAP_SIZE>0
static int getPageMMap(Pager*,Pgno,DbPage**,int);
#endif

/*
** Set the Pager.xGet method for the appropriate routine used to fetch
** content from the pager.
*/
static void setGetterMethod(Pager *pPager){
  if( pPager->errCode ){
    pPager->xGet = getPageError;
#if SQLITE_MAX_MMAP_SIZE>0
  }else if( USEFETCH(pPager)
#ifdef SQLITE_HAS_CODEC
   && pPager->xCodec==0
#endif
  ){
    pPager->xGet = getPageMMap;
#endif /* SQLITE_MAX_MMAP_SIZE>0 */
  }else{
    pPager->xGet = getPageNormal;
  }
}

/*
** Return true if it is necessary to write page *pPg into the sub-journal.
** A page needs to be written into the sub-journal if there exists one
** or more open savepoints for which:
**
**   * The page-number is less than or equal to PagerSavepoint.nOrig, and
**   * The bit corresponding to the page-number is not set in
**     PagerSavepoint.pInSavepoint.
*/
static int subjRequiresPage(PgHdr *pPg){
  Pager *pPager = pPg->pPager;
  PagerSavepoint *p;
  Pgno pgno = pPg->pgno;
  int i;
  for(i=0; i<pPager->nSavepoint; i++){
    p = &pPager->aSavepoint[i];
    if( p->nOrig>=pgno && 0==sqlite3BitvecTestNotNull(p->pInSavepoint, pgno) ){
      return 1;
    }
  }
  return 0;
}

#ifdef SQLITE_DEBUG
/*
** Return true if the page is already in the journal file.
*/
static int pageInJournal(Pager *pPager, PgHdr *pPg){
  return sqlite3BitvecTest(pPager->pInJournal, pPg->pgno);
}
#endif

/*
** Read a 32-bit integer from the given file descriptor.  Store the integer
** that is read in *pRes.  Return SQLITE_OK if everything worked, or an
** error code is something goes wrong.
**
** All values are stored on disk as big-endian.
*/
static int read32bits(sqlite3_file *fd, i64 offset, u32 *pRes){
  unsigned char ac[4];
  int rc = sqlite3OsRead(fd, ac, sizeof(ac), offset);
  if( rc==SQLITE_OK ){
    *pRes = sqlite3Get4byte(ac);
  }
  return rc;
}

/*
** Write a 32-bit integer into a string buffer in big-endian byte order.
*/
#define put32bits(A,B)  sqlite3Put4byte((u8*)A,B)


/*
** Write a 32-bit integer into the given file descriptor.  Return SQLITE_OK
** on success or an error code is something goes wrong.
*/
static int write32bits(sqlite3_file *fd, i64 offset, u32 val){
  char ac[4];
  put32bits(ac, val);
  return sqlite3OsWrite(fd, ac, 4, offset);
}

/*
** Unlock the database file to level eLock, which must be either NO_LOCK
** or SHARED_LOCK. Regardless of whether or not the call to xUnlock()
** succeeds, set the Pager.eLock variable to match the (attempted) new lock.
**
** Except, if Pager.eLock is set to UNKNOWN_LOCK when this function is
** called, do not modify it. See the comment above the #define of 
** UNKNOWN_LOCK for an explanation of this.
*/
static int pagerUnlockDb(Pager *pPager, int eLock){
  int rc = SQLITE_OK;

  assert( !pPager->exclusiveMode || pPager->eLock==eLock );
  assert( eLock==NO_LOCK || eLock==SHARED_LOCK );
  assert( eLock!=NO_LOCK || pagerUseWal(pPager)==0 );
  if( isOpen(pPager->fd) ){
    assert( pPager->eLock>=eLock );
    rc = pPager->noLock ? SQLITE_OK : sqlite3OsUnlock(pPager->fd, eLock);
    if( pPager->eLock!=UNKNOWN_LOCK ){
      pPager->eLock = (u8)eLock;
    }
    IOTRACE(("UNLOCK %p %d\n", pPager, eLock))
  }
  return rc;
}

/*
** Lock the database file to level eLock, which must be either SHARED_LOCK,
** RESERVED_LOCK or EXCLUSIVE_LOCK. If the caller is successful, set the
** Pager.eLock variable to the new locking state. 
**
** Except, if Pager.eLock is set to UNKNOWN_LOCK when this function is 
** called, do not modify it unless the new locking state is EXCLUSIVE_LOCK. 
** See the comment above the #define of UNKNOWN_LOCK for an explanation 
** of this.
*/
static int pagerLockDb(Pager *pPager, int eLock){
  int rc = SQLITE_OK;

  assert( eLock==SHARED_LOCK || eLock==RESERVED_LOCK || eLock==EXCLUSIVE_LOCK );
  if( pPager->eLock<eLock || pPager->eLock==UNKNOWN_LOCK ){
    rc = pPager->noLock ? SQLITE_OK : sqlite3OsLock(pPager->fd, eLock);
    if( rc==SQLITE_OK && (pPager->eLock!=UNKNOWN_LOCK||eLock==EXCLUSIVE_LOCK) ){
      pPager->eLock = (u8)eLock;
      IOTRACE(("LOCK %p %d\n", pPager, eLock))
    }
  }
  return rc;
}

/*
** This function determines whether or not the atomic-write or
** atomic-batch-write optimizations can be used with this pager. The
** atomic-write optimization can be used if:
**
**  (a) the value returned by OsDeviceCharacteristics() indicates that
**      a database page may be written atomically, and
**  (b) the value returned by OsSectorSize() is less than or equal
**      to the page size.
**
** If it can be used, then the value returned is the size of the journal 
** file when it contains rollback data for exactly one page.
**
** The atomic-batch-write optimization can be used if OsDeviceCharacteristics()
** returns a value with the SQLITE_IOCAP_BATCH_ATOMIC bit set. -1 is
** returned in this case.
**
** If neither optimization can be used, 0 is returned.
*/
static int jrnlBufferSize(Pager *pPager){
  assert( !MEMDB );

#if defined(SQLITE_ENABLE_ATOMIC_WRITE) \
 || defined(SQLITE_ENABLE_BATCH_ATOMIC_WRITE)
  int dc;                           /* Device characteristics */

  assert( isOpen(pPager->fd) );
  dc = sqlite3OsDeviceCharacteristics(pPager->fd);
#else
  UNUSED_PARAMETER(pPager);
#endif

#ifdef SQLITE_ENABLE_BATCH_ATOMIC_WRITE
  if( pPager->dbSize>0 && (dc&SQLITE_IOCAP_BATCH_ATOMIC) ){
    return -1;
  }
#endif

#ifdef SQLITE_ENABLE_ATOMIC_WRITE
  {
    int nSector = pPager->sectorSize;
    int szPage = pPager->pageSize;

    assert(SQLITE_IOCAP_ATOMIC512==(512>>8));
    assert(SQLITE_IOCAP_ATOMIC64K==(65536>>8));
    if( 0==(dc&(SQLITE_IOCAP_ATOMIC|(szPage>>8)) || nSector>szPage) ){
      return 0;
    }
  }

  return JOURNAL_HDR_SZ(pPager) + JOURNAL_PG_SZ(pPager);
#endif

  return 0;
}

/*
** If SQLITE_CHECK_PAGES is defined then we do some sanity checking
** on the cache using a hash function.  This is used for testing
** and debugging only.
*/
#ifdef SQLITE_CHECK_PAGES
/*
** Return a 32-bit hash of the page data for pPage.
*/
static u32 pager_datahash(int nByte, unsigned char *pData){
  u32 hash = 0;
  int i;
  for(i=0; i<nByte; i++){
    hash = (hash*1039) + pData[i];
  }
  return hash;
}
static u32 pager_pagehash(PgHdr *pPage){
  return pager_datahash(pPage->pPager->pageSize, (unsigned char *)pPage->pData);
}
static void pager_set_pagehash(PgHdr *pPage){
  pPage->pageHash = pager_pagehash(pPage);
}

/*
** The CHECK_PAGE macro takes a PgHdr* as an argument. If SQLITE_CHECK_PAGES
** is defined, and NDEBUG is not defined, an assert() statement checks
** that the page is either dirty or still matches the calculated page-hash.
*/
#define CHECK_PAGE(x) checkPage(x)
static void checkPage(PgHdr *pPg){
  Pager *pPager = pPg->pPager;
  assert( pPager->eState!=PAGER_ERROR );
  assert( (pPg->flags&PGHDR_DIRTY) || pPg->pageHash==pager_pagehash(pPg) );
}

#else
#define pager_datahash(X,Y)  0
#define pager_pagehash(X)  0
#define pager_set_pagehash(X)
#define CHECK_PAGE(x)
#endif  /* SQLITE_CHECK_PAGES */

/*
** When this is called the journal file for pager pPager must be open.
** This function attempts to read a master journal file name from the 
** end of the file and, if successful, copies it into memory supplied 
** by the caller. See comments above writeMasterJournal() for the format
** used to store a master journal file name at the end of a journal file.
**
** zMaster must point to a buffer of at least nMaster bytes allocated by
** the caller. This should be sqlite3_vfs.mxPathname+1 (to ensure there is
** enough space to write the master journal name). If the master journal
** name in the journal is longer than nMaster bytes (including a
** nul-terminator), then this is handled as if no master journal name
** were present in the journal.
**
** If a master journal file name is present at the end of the journal
** file, then it is copied into the buffer pointed to by zMaster. A
** nul-terminator byte is appended to the buffer following the master
** journal file name.
**
** If it is determined that no master journal file name is present 
** zMaster[0] is set to 0 and SQLITE_OK returned.
**
** If an error occurs while reading from the journal file, an SQLite
** error code is returned.
*/
static int readMasterJournal(sqlite3_file *pJrnl, char *zMaster, u32 nMaster){
  int rc;                    /* Return code */
  u32 len;                   /* Length in bytes of master journal name */
  i64 szJ;                   /* Total size in bytes of journal file pJrnl */
  u32 cksum;                 /* MJ checksum value read from journal */
  u32 u;                     /* Unsigned loop counter */
  unsigned char aMagic[8];   /* A buffer to hold the magic header */
  zMaster[0] = '\0';

  if( SQLITE_OK!=(rc = sqlite3OsFileSize(pJrnl, &szJ))
   || szJ<16
   || SQLITE_OK!=(rc = read32bits(pJrnl, szJ-16, &len))
   || len>=nMaster 
   || len>szJ-16
   || len==0 
   || SQLITE_OK!=(rc = read32bits(pJrnl, szJ-12, &cksum))
   || SQLITE_OK!=(rc = sqlite3OsRead(pJrnl, aMagic, 8, szJ-8))
   || memcmp(aMagic, aJournalMagic, 8)
   || SQLITE_OK!=(rc = sqlite3OsRead(pJrnl, zMaster, len, szJ-16-len))
  ){
    return rc;
  }

  /* See if the checksum matches the master journal name */
  for(u=0; u<len; u++){
    cksum -= zMaster[u];
  }
  if( cksum ){
    /* If the checksum doesn't add up, then one or more of the disk sectors
    ** containing the master journal filename is corrupted. This means
    ** definitely roll back, so just return SQLITE_OK and report a (nul)
    ** master-journal filename.
    */
    len = 0;
  }
  zMaster[len] = '\0';
   
  return SQLITE_OK;
}

/*
** Return the offset of the sector boundary at or immediately 
** following the value in pPager->journalOff, assuming a sector 
** size of pPager->sectorSize bytes.
**
** i.e for a sector size of 512:
**
**   Pager.journalOff          Return value
**   ---------------------------------------
**   0                         0
**   512                       512
**   100                       512
**   2000                      2048
** 
*/
static i64 journalHdrOffset(Pager *pPager){
  i64 offset = 0;
  i64 c = pPager->journalOff;
  if( c ){
    offset = ((c-1)/JOURNAL_HDR_SZ(pPager) + 1) * JOURNAL_HDR_SZ(pPager);
  }
  assert( offset%JOURNAL_HDR_SZ(pPager)==0 );
  assert( offset>=c );
  assert( (offset-c)<JOURNAL_HDR_SZ(pPager) );
  return offset;
}

/*
** The journal file must be open when this function is called.
**
** This function is a no-op if the journal file has not been written to
** within the current transaction (i.e. if Pager.journalOff==0).
**
** If doTruncate is non-zero or the Pager.journalSizeLimit variable is
** set to 0, then truncate the journal file to zero bytes in size. Otherwise,
** zero the 28-byte header at the start of the journal file. In either case, 
** if the pager is not in no-sync mode, sync the journal file immediately 
** after writing or truncating it.
**
** If Pager.journalSizeLimit is set to a positive, non-zero value, and
** following the truncation or zeroing described above the size of the 
** journal file in bytes is larger than this value, then truncate the
** journal file to Pager.journalSizeLimit bytes. The journal file does
** not need to be synced following this operation.
**
** If an IO error occurs, abandon processing and return the IO error code.
** Otherwise, return SQLITE_OK.
*/
static int zeroJournalHdr(Pager *pPager, int doTruncate){
  int rc = SQLITE_OK;                               /* Return code */
  assert( isOpen(pPager->jfd) );
  assert( !sqlite3JournalIsInMemory(pPager->jfd) );
  if( pPager->journalOff ){
    const i64 iLimit = pPager->journalSizeLimit;    /* Local cache of jsl */

    IOTRACE(("JZEROHDR %p\n", pPager))
    if( doTruncate || iLimit==0 ){
      rc = sqlite3OsTruncate(pPager->jfd, 0);
    }else{
      static const char zeroHdr[28] = {0};
      rc = sqlite3OsWrite(pPager->jfd, zeroHdr, sizeof(zeroHdr), 0);
    }
    if( rc==SQLITE_OK && !pPager->noSync ){
      rc = sqlite3OsSync(pPager->jfd, SQLITE_SYNC_DATAONLY|pPager->syncFlags);
    }

    /* At this point the transaction is committed but the write lock 
    ** is still held on the file. If there is a size limit configured for 
    ** the persistent journal and the journal file currently consumes more
    ** space than that limit allows for, truncate it now. There is no need
    ** to sync the file following this operation.
    */
    if( rc==SQLITE_OK && iLimit>0 ){
      i64 sz;
      rc = sqlite3OsFileSize(pPager->jfd, &sz);
      if( rc==SQLITE_OK && sz>iLimit ){
        rc = sqlite3OsTruncate(pPager->jfd, iLimit);
      }
    }
  }
  return rc;
}

/*
** The journal file must be open when this routine is called. A journal
** header (JOURNAL_HDR_SZ bytes) is written into the journal file at the
** current location.
**
** The format for the journal header is as follows:
** - 8 bytes: Magic identifying journal format.
** - 4 bytes: Number of records in journal, or -1 no-sync mode is on.
** - 4 bytes: Random number used for page hash.
** - 4 bytes: Initial database page count.
** - 4 bytes: Sector size used by the process that wrote this journal.
** - 4 bytes: Database page size.
** 
** Followed by (JOURNAL_HDR_SZ - 28) bytes of unused space.
*/
static int writeJournalHdr(Pager *pPager){
  int rc = SQLITE_OK;                 /* Return code */
  char *zHeader = pPager->pTmpSpace;  /* Temporary space used to build header */
  u32 nHeader = (u32)pPager->pageSize;/* Size of buffer pointed to by zHeader */
  u32 nWrite;                         /* Bytes of header sector written */
  int ii;                             /* Loop counter */

  assert( isOpen(pPager->jfd) );      /* Journal file must be open. */

  if( nHeader>JOURNAL_HDR_SZ(pPager) ){
    nHeader = JOURNAL_HDR_SZ(pPager);
  }

  /* If there are active savepoints and any of them were created 
  ** since the most recent journal header was written, update the 
  ** PagerSavepoint.iHdrOffset fields now.
  */
  for(ii=0; ii<pPager->nSavepoint; ii++){
    if( pPager->aSavepoint[ii].iHdrOffset==0 ){
      pPager->aSavepoint[ii].iHdrOffset = pPager->journalOff;
    }
  }

  pPager->journalHdr = pPager->journalOff = journalHdrOffset(pPager);

  /* 
  ** Write the nRec Field - the number of page records that follow this
  ** journal header. Normally, zero is written to this value at this time.
  ** After the records are added to the journal (and the journal synced, 
  ** if in full-sync mode), the zero is overwritten with the true number
  ** of records (see syncJournal()).
  **
  ** A faster alternative is to write 0xFFFFFFFF to the nRec field. When
  ** reading the journal this value tells SQLite to assume that the
  ** rest of the journal file contains valid page records. This assumption
  ** is dangerous, as if a failure occurred whilst writing to the journal
  ** file it may contain some garbage data. There are two scenarios
  ** where this risk can be ignored:
  **
  **   * When the pager is in no-sync mode. Corruption can follow a
  **     power failure in this case anyway.
  **
  **   * When the SQLITE_IOCAP_SAFE_APPEND flag is set. This guarantees
  **     that garbage data is never appended to the journal file.
  */
  assert( isOpen(pPager->fd) || pPager->noSync );
  if( pPager->noSync || (pPager->journalMode==PAGER_JOURNALMODE_MEMORY)
   || (sqlite3OsDeviceCharacteristics(pPager->fd)&SQLITE_IOCAP_SAFE_APPEND) 
  ){
    memcpy(zHeader, aJournalMagic, sizeof(aJournalMagic));
    put32bits(&zHeader[sizeof(aJournalMagic)], 0xffffffff);
  }else{
    memset(zHeader, 0, sizeof(aJournalMagic)+4);
  }

  /* The random check-hash initializer */ 
  sqlite3_randomness(sizeof(pPager->cksumInit), &pPager->cksumInit);
  put32bits(&zHeader[sizeof(aJournalMagic)+4], pPager->cksumInit);
  /* The initial database size */
  put32bits(&zHeader[sizeof(aJournalMagic)+8], pPager->dbOrigSize);
  /* The assumed sector size for this process */
  put32bits(&zHeader[sizeof(aJournalMagic)+12], pPager->sectorSize);

  /* The page size */
  put32bits(&zHeader[sizeof(aJournalMagic)+16], pPager->pageSize);

  /* Initializing the tail of the buffer is not necessary.  Everything
  ** works find if the following memset() is omitted.  But initializing
  ** the memory prevents valgrind from complaining, so we are willing to
  ** take the performance hit.
  */
  memset(&zHeader[sizeof(aJournalMagic)+20], 0,
         nHeader-(sizeof(aJournalMagic)+20));

  /* In theory, it is only necessary to write the 28 bytes that the 
  ** journal header consumes to the journal file here. Then increment the 
  ** Pager.journalOff variable by JOURNAL_HDR_SZ so that the next 
  ** record is written to the following sector (leaving a gap in the file
  ** that will be implicitly filled in by the OS).
  **
  ** However it has been discovered that on some systems this pattern can 
  ** be significantly slower than contiguously writing data to the file,
  ** even if that means explicitly writing data to the block of 
  ** (JOURNAL_HDR_SZ - 28) bytes that will not be used. So that is what
  ** is done. 
  **
  ** The loop is required here in case the sector-size is larger than the 
  ** database page size. Since the zHeader buffer is only Pager.pageSize
  ** bytes in size, more than one call to sqlite3OsWrite() may be required
  ** to populate the entire journal header sector.
  */ 
  for(nWrite=0; rc==SQLITE_OK&&nWrite<JOURNAL_HDR_SZ(pPager); nWrite+=nHeader){
    IOTRACE(("JHDR %p %lld %d\n", pPager, pPager->journalHdr, nHeader))
    rc = sqlite3OsWrite(pPager->jfd, zHeader, nHeader, pPager->journalOff);
    assert( pPager->journalHdr <= pPager->journalOff );
    pPager->journalOff += nHeader;
  }

  return rc;
}

/*
** The journal file must be open when this is called. A journal header file
** (JOURNAL_HDR_SZ bytes) is read from the current location in the journal
** file. The current location in the journal file is given by
** pPager->journalOff. See comments above function writeJournalHdr() for
** a description of the journal header format.
**
** If the header is read successfully, *pNRec is set to the number of
** page records following this header and *pDbSize is set to the size of the
** database before the transaction began, in pages. Also, pPager->cksumInit
** is set to the value read from the journal header. SQLITE_OK is returned
** in this case.
**
** If the journal header file appears to be corrupted, SQLITE_DONE is
** returned and *pNRec and *PDbSize are undefined.  If JOURNAL_HDR_SZ bytes
** cannot be read from the journal file an error code is returned.
*/
static int readJournalHdr(
  Pager *pPager,               /* Pager object */
  int isHot,
  i64 journalSize,             /* Size of the open journal file in bytes */
  u32 *pNRec,                  /* OUT: Value read from the nRec field */
  u32 *pDbSize                 /* OUT: Value of original database size field */
){
  int rc;                      /* Return code */
  unsigned char aMagic[8];     /* A buffer to hold the magic header */
  i64 iHdrOff;                 /* Offset of journal header being read */

  assert( isOpen(pPager->jfd) );      /* Journal file must be open. */

  /* Advance Pager.journalOff to the start of the next sector. If the
  ** journal file is too small for there to be a header stored at this
  ** point, return SQLITE_DONE.
  */
  pPager->journalOff = journalHdrOffset(pPager);
  if( pPager->journalOff+JOURNAL_HDR_SZ(pPager) > journalSize ){
    return SQLITE_DONE;
  }
  iHdrOff = pPager->journalOff;

  /* Read in the first 8 bytes of the journal header. If they do not match
  ** the  magic string found at the start of each journal header, return
  ** SQLITE_DONE. If an IO error occurs, return an error code. Otherwise,
  ** proceed.
  */
  if( isHot || iHdrOff!=pPager->journalHdr ){
    rc = sqlite3OsRead(pPager->jfd, aMagic, sizeof(aMagic), iHdrOff);
    if( rc ){
      return rc;
    }
    if( memcmp(aMagic, aJournalMagic, sizeof(aMagic))!=0 ){
      return SQLITE_DONE;
    }
  }

  /* Read the first three 32-bit fields of the journal header: The nRec
  ** field, the checksum-initializer and the database size at the start
  ** of the transaction. Return an error code if anything goes wrong.
  */
  if( SQLITE_OK!=(rc = read32bits(pPager->jfd, iHdrOff+8, pNRec))
   || SQLITE_OK!=(rc = read32bits(pPager->jfd, iHdrOff+12, &pPager->cksumInit))
   || SQLITE_OK!=(rc = read32bits(pPager->jfd, iHdrOff+16, pDbSize))
  ){
    return rc;
  }

  if( pPager->journalOff==0 ){
    u32 iPageSize;               /* Page-size field of journal header */
    u32 iSectorSize;             /* Sector-size field of journal header */

    /* Read the page-size and sector-size journal header fields. */
    if( SQLITE_OK!=(rc = read32bits(pPager->jfd, iHdrOff+20, &iSectorSize))
     || SQLITE_OK!=(rc = read32bits(pPager->jfd, iHdrOff+24, &iPageSize))
    ){
      return rc;
    }

    /* Versions of SQLite prior to 3.5.8 set the page-size field of the
    ** journal header to zero. In this case, assume that the Pager.pageSize
    ** variable is already set to the correct page size.
    */
    if( iPageSize==0 ){
      iPageSize = pPager->pageSize;
    }

    /* Check that the values read from the page-size and sector-size fields
    ** are within range. To be 'in range', both values need to be a power
    ** of two greater than or equal to 512 or 32, and not greater than their 
    ** respective compile time maximum limits.
    */
    if( iPageSize<512                  || iSectorSize<32
     || iPageSize>SQLITE_MAX_PAGE_SIZE || iSectorSize>MAX_SECTOR_SIZE
     || ((iPageSize-1)&iPageSize)!=0   || ((iSectorSize-1)&iSectorSize)!=0 
    ){
      /* If the either the page-size or sector-size in the journal-header is 
      ** invalid, then the process that wrote the journal-header must have 
      ** crashed before the header was synced. In this case stop reading 
      ** the journal file here.
      */
      return SQLITE_DONE;
    }

    /* Update the page-size to match the value read from the journal. 
    ** Use a testcase() macro to make sure that malloc failure within 
    ** PagerSetPagesize() is tested.
    */
    rc = sqlite3PagerSetPagesize(pPager, &iPageSize, -1);
    testcase( rc!=SQLITE_OK );

    /* Update the assumed sector-size to match the value used by 
    ** the process that created this journal. If this journal was
    ** created by a process other than this one, then this routine
    ** is being called from within pager_playback(). The local value
    ** of Pager.sectorSize is restored at the end of that routine.
    */
    pPager->sectorSize = iSectorSize;
  }

  pPager->journalOff += JOURNAL_HDR_SZ(pPager);
  return rc;
}


/*
** Write the supplied master journal name into the journal file for pager
** pPager at the current location. The master journal name must be the last
** thing written to a journal file. If the pager is in full-sync mode, the
** journal file descriptor is advanced to the next sector boundary before
** anything is written. The format is:
**
**   + 4 bytes: PAGER_MJ_PGNO.
**   + N bytes: Master journal filename in utf-8.
**   + 4 bytes: N (length of master journal name in bytes, no nul-terminator).
**   + 4 bytes: Master journal name checksum.
**   + 8 bytes: aJournalMagic[].
**
** The master journal page checksum is the sum of the bytes in the master
** journal name, where each byte is interpreted as a signed 8-bit integer.
**
** If zMaster is a NULL pointer (occurs for a single database transaction), 
** this call is a no-op.
*/
static int writeMasterJournal(Pager *pPager, const char *zMaster){
  int rc;                          /* Return code */
  int nMaster;                     /* Length of string zMaster */
  i64 iHdrOff;                     /* Offset of header in journal file */
  i64 jrnlSize;                    /* Size of journal file on disk */
  u32 cksum = 0;                   /* Checksum of string zMaster */

  assert( pPager->setMaster==0 );
  assert( !pagerUseWal(pPager) );

  if( !zMaster 
   || pPager->journalMode==PAGER_JOURNALMODE_MEMORY 
   || !isOpen(pPager->jfd)
  ){
    return SQLITE_OK;
  }
  pPager->setMaster = 1;
  assert( pPager->journalHdr <= pPager->journalOff );

  /* Calculate the length in bytes and the checksum of zMaster */
  for(nMaster=0; zMaster[nMaster]; nMaster++){
    cksum += zMaster[nMaster];
  }

  /* If in full-sync mode, advance to the next disk sector before writing
  ** the master journal name. This is in case the previous page written to
  ** the journal has already been synced.
  */
  if( pPager->fullSync ){
    pPager->journalOff = journalHdrOffset(pPager);
  }
  iHdrOff = pPager->journalOff;

  /* Write the master journal data to the end of the journal file. If
  ** an error occurs, return the error code to the caller.
  */
  if( (0 != (rc = write32bits(pPager->jfd, iHdrOff, PAGER_MJ_PGNO(pPager))))
   || (0 != (rc = sqlite3OsWrite(pPager->jfd, zMaster, nMaster, iHdrOff+4)))
   || (0 != (rc = write32bits(pPager->jfd, iHdrOff+4+nMaster, nMaster)))
   || (0 != (rc = write32bits(pPager->jfd, iHdrOff+4+nMaster+4, cksum)))
   || (0 != (rc = sqlite3OsWrite(pPager->jfd, aJournalMagic, 8,
                                 iHdrOff+4+nMaster+8)))
  ){
    return rc;
  }
  pPager->journalOff += (nMaster+20);

  /* If the pager is in peristent-journal mode, then the physical 
  ** journal-file may extend past the end of the master-journal name
  ** and 8 bytes of magic data just written to the file. This is 
  ** dangerous because the code to rollback a hot-journal file
  ** will not be able to find the master-journal name to determine 
  ** whether or not the journal is hot. 
  **
  ** Easiest thing to do in this scenario is to truncate the journal 
  ** file to the required size.
  */ 
  if( SQLITE_OK==(rc = sqlite3OsFileSize(pPager->jfd, &jrnlSize))
   && jrnlSize>pPager->journalOff
  ){
    rc = sqlite3OsTruncate(pPager->jfd, pPager->journalOff);
  }
  return rc;
}

/*
** Discard the entire contents of the in-memory page-cache.
*/
static void pager_reset(Pager *pPager){
  pPager->iDataVersion++;
  sqlite3BackupRestart(pPager->pBackup);
  sqlite3PcacheClear(pPager->pPCache);
}

/*
** Return the pPager->iDataVersion value
*/
u32 sqlite3PagerDataVersion(Pager *pPager){
  return pPager->iDataVersion;
}

/*
** Free all structures in the Pager.aSavepoint[] array and set both
** Pager.aSavepoint and Pager.nSavepoint to zero. Close the sub-journal
** if it is open and the pager is not in exclusive mode.
*/
static void releaseAllSavepoints(Pager *pPager){
  int ii;               /* Iterator for looping through Pager.aSavepoint */
  for(ii=0; ii<pPager->nSavepoint; ii++){
    sqlite3BitvecDestroy(pPager->aSavepoint[ii].pInSavepoint);
  }
  if( !pPager->exclusiveMode || sqlite3JournalIsInMemory(pPager->sjfd) ){
    sqlite3OsClose(pPager->sjfd);
  }
  sqlite3_free(pPager->aSavepoint);
  pPager->aSavepoint = 0;
  pPager->nSavepoint = 0;
  pPager->nSubRec = 0;
}

/*
** Set the bit number pgno in the PagerSavepoint.pInSavepoint 
** bitvecs of all open savepoints. Return SQLITE_OK if successful
** or SQLITE_NOMEM if a malloc failure occurs.
*/
static int addToSavepointBitvecs(Pager *pPager, Pgno pgno){
  int ii;                   /* Loop counter */
  int rc = SQLITE_OK;       /* Result code */

  for(ii=0; ii<pPager->nSavepoint; ii++){
    PagerSavepoint *p = &pPager->aSavepoint[ii];
    if( pgno<=p->nOrig ){
      rc |= sqlite3BitvecSet(p->pInSavepoint, pgno);
      testcase( rc==SQLITE_NOMEM );
      assert( rc==SQLITE_OK || rc==SQLITE_NOMEM );
    }
  }
  return rc;
}

#ifndef SQLITE_OMIT_CONCURRENT
/*
** If they are not already, begin recording all pages read from the pager layer
** by the b-tree layer This is used by concurrent transactions. Return
** SQLITE_OK if successful, or an SQLite error code (SQLITE_NOMEM) if an error
** occurs.
*/
int sqlite3PagerBeginConcurrent(Pager *pPager){
  int rc = SQLITE_OK;
  if( pPager->pAllRead==0 ){
    pPager->pAllRead = sqlite3BitvecCreate(pPager->dbSize);
    pPager->dbOrigSize = pPager->dbSize;
    if( pPager->pAllRead==0 ){
      rc = SQLITE_NOMEM;
    }
  }
  return rc;
}

/* !defined(SQLITE_OMIT_CONCURRENT)
**
** Stop recording all pages read from the pager layer by the b-tree layer
** and discard any current records.
*/
void sqlite3PagerEndConcurrent(Pager *pPager){
  sqlite3BitvecDestroy(pPager->pAllRead);
  pPager->pAllRead = 0;
}

/* !defined(SQLITE_OMIT_CONCURRENT)
**
** Return true if the database is in wal mode. False otherwise.
*/
int sqlite3PagerIsWal(Pager *pPager){
  return pPager->pWal!=0;
}
#endif /* SQLITE_OMIT_CONCURRENT */

/*
** Free the Pager.pInJournal and Pager.pAllRead bitvec objects.
*/
static void pagerFreeBitvecs(Pager *pPager){
  sqlite3BitvecDestroy(pPager->pInJournal);
  pPager->pInJournal = 0;
  sqlite3PagerEndConcurrent(pPager);
}

/*
** This function is a no-op if the pager is in exclusive mode and not
** in the ERROR state. Otherwise, it switches the pager to PAGER_OPEN
** state.
**
** If the pager is not in exclusive-access mode, the database file is
** completely unlocked. If the file is unlocked and the file-system does
** not exhibit the UNDELETABLE_WHEN_OPEN property, the journal file is
** closed (if it is open).
**
** If the pager is in ERROR state when this function is called, the 
** contents of the pager cache are discarded before switching back to 
** the OPEN state. Regardless of whether the pager is in exclusive-mode
** or not, any journal file left in the file-system will be treated
** as a hot-journal and rolled back the next time a read-transaction
** is opened (by this or by any other connection).
*/
static void pager_unlock(Pager *pPager){

  assert( pPager->eState==PAGER_READER 
       || pPager->eState==PAGER_OPEN 
       || pPager->eState==PAGER_ERROR 
  );

  pagerFreeBitvecs(pPager);
  releaseAllSavepoints(pPager);

  if( pagerUseWal(pPager) ){
    assert( !isOpen(pPager->jfd) );
    sqlite3WalEndReadTransaction(pPager->pWal);
    pPager->eState = PAGER_OPEN;
  }else if( !pPager->exclusiveMode ){
    int rc;                       /* Error code returned by pagerUnlockDb() */
    int iDc = isOpen(pPager->fd)?sqlite3OsDeviceCharacteristics(pPager->fd):0;

    /* If the operating system support deletion of open files, then
    ** close the journal file when dropping the database lock.  Otherwise
    ** another connection with journal_mode=delete might delete the file
    ** out from under us.
    */
    assert( (PAGER_JOURNALMODE_MEMORY   & 5)!=1 );
    assert( (PAGER_JOURNALMODE_OFF      & 5)!=1 );
    assert( (PAGER_JOURNALMODE_WAL      & 5)!=1 );
    assert( (PAGER_JOURNALMODE_DELETE   & 5)!=1 );
    assert( (PAGER_JOURNALMODE_TRUNCATE & 5)==1 );
    assert( (PAGER_JOURNALMODE_PERSIST  & 5)==1 );
    if( 0==(iDc & SQLITE_IOCAP_UNDELETABLE_WHEN_OPEN)
     || 1!=(pPager->journalMode & 5)
    ){
      sqlite3OsClose(pPager->jfd);
    }

    /* If the pager is in the ERROR state and the call to unlock the database
    ** file fails, set the current lock to UNKNOWN_LOCK. See the comment
    ** above the #define for UNKNOWN_LOCK for an explanation of why this
    ** is necessary.
    */
    rc = pagerUnlockDb(pPager, NO_LOCK);
    if( rc!=SQLITE_OK && pPager->eState==PAGER_ERROR ){
      pPager->eLock = UNKNOWN_LOCK;
    }

    /* The pager state may be changed from PAGER_ERROR to PAGER_OPEN here
    ** without clearing the error code. This is intentional - the error
    ** code is cleared and the cache reset in the block below.
    */
    assert( pPager->errCode || pPager->eState!=PAGER_ERROR );
    pPager->changeCountDone = 0;
    pPager->eState = PAGER_OPEN;
  }

  /* If Pager.errCode is set, the contents of the pager cache cannot be
  ** trusted. Now that there are no outstanding references to the pager,
  ** it can safely move back to PAGER_OPEN state. This happens in both
  ** normal and exclusive-locking mode.
  */
  assert( pPager->errCode==SQLITE_OK || !MEMDB );
  if( pPager->errCode ){
    if( pPager->tempFile==0 ){
      pager_reset(pPager);
      pPager->changeCountDone = 0;
      pPager->eState = PAGER_OPEN;
    }else{
      pPager->eState = (isOpen(pPager->jfd) ? PAGER_OPEN : PAGER_READER);
    }
    if( USEFETCH(pPager) ) sqlite3OsUnfetch(pPager->fd, 0, 0);
    pPager->errCode = SQLITE_OK;
    setGetterMethod(pPager);
  }

  pPager->journalOff = 0;
  pPager->journalHdr = 0;
  pPager->setMaster = 0;
}

/*
** This function is called whenever an IOERR or FULL error that requires
** the pager to transition into the ERROR state may ahve occurred.
** The first argument is a pointer to the pager structure, the second 
** the error-code about to be returned by a pager API function. The 
** value returned is a copy of the second argument to this function. 
**
** If the second argument is SQLITE_FULL, SQLITE_IOERR or one of the
** IOERR sub-codes, the pager enters the ERROR state and the error code
** is stored in Pager.errCode. While the pager remains in the ERROR state,
** all major API calls on the Pager will immediately return Pager.errCode.
**
** The ERROR state indicates that the contents of the pager-cache 
** cannot be trusted. This state can be cleared by completely discarding 
** the contents of the pager-cache. If a transaction was active when
** the persistent error occurred, then the rollback journal may need
** to be replayed to restore the contents of the database file (as if
** it were a hot-journal).
*/
static int pager_error(Pager *pPager, int rc){
  int rc2 = rc & 0xff;
  assert( rc==SQLITE_OK || !MEMDB );
  assert(
       pPager->errCode==SQLITE_FULL ||
       pPager->errCode==SQLITE_OK ||
       (pPager->errCode & 0xff)==SQLITE_IOERR
  );
  if( rc2==SQLITE_FULL || rc2==SQLITE_IOERR ){
    pPager->errCode = rc;
    pPager->eState = PAGER_ERROR;
    setGetterMethod(pPager);
  }
  return rc;
}

static int pager_truncate(Pager *pPager, Pgno nPage);

/*
** The write transaction open on pPager is being committed (bCommit==1)
** or rolled back (bCommit==0).
**
** Return TRUE if and only if all dirty pages should be flushed to disk.
**
** Rules:
**
**   *  For non-TEMP databases, always sync to disk.  This is necessary
**      for transactions to be durable.
**
**   *  Sync TEMP database only on a COMMIT (not a ROLLBACK) when the backing
**      file has been created already (via a spill on pagerStress()) and
**      when the number of dirty pages in memory exceeds 25% of the total
**      cache size.
*/
static int pagerFlushOnCommit(Pager *pPager, int bCommit){
  if( pPager->tempFile==0 ) return 1;
  if( !bCommit ) return 0;
  if( !isOpen(pPager->fd) ) return 0;
  return (sqlite3PCachePercentDirty(pPager->pPCache)>=25);
}

/*
** This routine ends a transaction. A transaction is usually ended by 
** either a COMMIT or a ROLLBACK operation. This routine may be called 
** after rollback of a hot-journal, or if an error occurs while opening
** the journal file or writing the very first journal-header of a
** database transaction.
** 
** This routine is never called in PAGER_ERROR state. If it is called
** in PAGER_NONE or PAGER_SHARED state and the lock held is less
** exclusive than a RESERVED lock, it is a no-op.
**
** Otherwise, any active savepoints are released.
**
** If the journal file is open, then it is "finalized". Once a journal 
** file has been finalized it is not possible to use it to roll back a 
** transaction. Nor will it be considered to be a hot-journal by this
** or any other database connection. Exactly how a journal is finalized
** depends on whether or not the pager is running in exclusive mode and
** the current journal-mode (Pager.journalMode value), as follows:
**
**   journalMode==MEMORY
**     Journal file descriptor is simply closed. This destroys an 
**     in-memory journal.
**
**   journalMode==TRUNCATE
**     Journal file is truncated to zero bytes in size.
**
**   journalMode==PERSIST
**     The first 28 bytes of the journal file are zeroed. This invalidates
**     the first journal header in the file, and hence the entire journal
**     file. An invalid journal file cannot be rolled back.
**
**   journalMode==DELETE
**     The journal file is closed and deleted using sqlite3OsDelete().
**
**     If the pager is running in exclusive mode, this method of finalizing
**     the journal file is never used. Instead, if the journalMode is
**     DELETE and the pager is in exclusive mode, the method described under
**     journalMode==PERSIST is used instead.
**
** After the journal is finalized, the pager moves to PAGER_READER state.
** If running in non-exclusive rollback mode, the lock on the file is 
** downgraded to a SHARED_LOCK.
**
** SQLITE_OK is returned if no error occurs. If an error occurs during
** any of the IO operations to finalize the journal file or unlock the
** database then the IO error code is returned to the user. If the 
** operation to finalize the journal file fails, then the code still
** tries to unlock the database file if not in exclusive mode. If the
** unlock operation fails as well, then the first error code related
** to the first error encountered (the journal finalization one) is
** returned.
*/
static int pager_end_transaction(Pager *pPager, int hasMaster, int bCommit){
  int rc = SQLITE_OK;      /* Error code from journal finalization operation */
  int rc2 = SQLITE_OK;     /* Error code from db file unlock operation */

  /* Do nothing if the pager does not have an open write transaction
  ** or at least a RESERVED lock. This function may be called when there
  ** is no write-transaction active but a RESERVED or greater lock is
  ** held under two circumstances:
  **
  **   1. After a successful hot-journal rollback, it is called with
  **      eState==PAGER_NONE and eLock==EXCLUSIVE_LOCK.
  **
  **   2. If a connection with locking_mode=exclusive holding an EXCLUSIVE 
  **      lock switches back to locking_mode=normal and then executes a
  **      read-transaction, this function is called with eState==PAGER_READER 
  **      and eLock==EXCLUSIVE_LOCK when the read-transaction is closed.
  */
  assert( assert_pager_state(pPager) );
  assert( pPager->eState!=PAGER_ERROR );
  if( pPager->eState<PAGER_WRITER_LOCKED && pPager->eLock<RESERVED_LOCK ){
    return SQLITE_OK;
  }

  releaseAllSavepoints(pPager);
  assert( isOpen(pPager->jfd) || pPager->pInJournal==0 
      || (sqlite3OsDeviceCharacteristics(pPager->fd)&SQLITE_IOCAP_BATCH_ATOMIC)
  );
  if( isOpen(pPager->jfd) ){
    assert( !pagerUseWal(pPager) );

    /* Finalize the journal file. */
    if( sqlite3JournalIsInMemory(pPager->jfd) ){
      /* assert( pPager->journalMode==PAGER_JOURNALMODE_MEMORY ); */
      sqlite3OsClose(pPager->jfd);
    }else if( pPager->journalMode==PAGER_JOURNALMODE_TRUNCATE ){
      if( pPager->journalOff==0 ){
        rc = SQLITE_OK;
      }else{
        rc = sqlite3OsTruncate(pPager->jfd, 0);
        if( rc==SQLITE_OK && pPager->fullSync ){
          /* Make sure the new file size is written into the inode right away.
          ** Otherwise the journal might resurrect following a power loss and
          ** cause the last transaction to roll back.  See
          ** https://bugzilla.mozilla.org/show_bug.cgi?id=1072773
          */
          rc = sqlite3OsSync(pPager->jfd, pPager->syncFlags);
        }
      }
      pPager->journalOff = 0;
    }else if( pPager->journalMode==PAGER_JOURNALMODE_PERSIST
      || (pPager->exclusiveMode && pPager->journalMode<PAGER_JOURNALMODE_WAL)
    ){
      rc = zeroJournalHdr(pPager, hasMaster||pPager->tempFile);
      pPager->journalOff = 0;
    }else{
      /* This branch may be executed with Pager.journalMode==MEMORY if
      ** a hot-journal was just rolled back. In this case the journal
      ** file should be closed and deleted. If this connection writes to
      ** the database file, it will do so using an in-memory journal.
      */
      int bDelete = !pPager->tempFile;
      assert( sqlite3JournalIsInMemory(pPager->jfd)==0 );
      assert( pPager->journalMode==PAGER_JOURNALMODE_DELETE 
           || pPager->journalMode==PAGER_JOURNALMODE_MEMORY 
           || pPager->journalMode==PAGER_JOURNALMODE_WAL
           || pPager->journalMode==PAGER_JOURNALMODE_WAL2
      );
      sqlite3OsClose(pPager->jfd);
      if( bDelete ){
        rc = sqlite3OsDelete(pPager->pVfs, pPager->zJournal, pPager->extraSync);
      }
    }
  }

#ifdef SQLITE_CHECK_PAGES
  sqlite3PcacheIterateDirty(pPager->pPCache, pager_set_pagehash);
  if( pPager->dbSize==0 && sqlite3PcacheRefCount(pPager->pPCache)>0 ){
    PgHdr *p = sqlite3PagerLookup(pPager, 1);
    if( p ){
      p->pageHash = 0;
      sqlite3PagerUnrefNotNull(p);
    }
  }
#endif

  pagerFreeBitvecs(pPager);
  pPager->nRec = 0;
  if( rc==SQLITE_OK ){
    if( MEMDB || pagerFlushOnCommit(pPager, bCommit) ){
      sqlite3PcacheCleanAll(pPager->pPCache);
    }else{
      sqlite3PcacheClearWritable(pPager->pPCache);
    }
    sqlite3PcacheTruncate(pPager->pPCache, pPager->dbSize);
  }

  if( pagerUseWal(pPager) ){
    /* Drop the WAL write-lock, if any. Also, if the connection was in 
    ** locking_mode=exclusive mode but is no longer, drop the EXCLUSIVE 
    ** lock held on the database file.
    */
    rc2 = sqlite3WalEndWriteTransaction(pPager->pWal);
    assert( rc2==SQLITE_OK );
  }else if( rc==SQLITE_OK && bCommit && pPager->dbFileSize>pPager->dbSize ){
    /* This branch is taken when committing a transaction in rollback-journal
    ** mode if the database file on disk is larger than the database image.
    ** At this point the journal has been finalized and the transaction 
    ** successfully committed, but the EXCLUSIVE lock is still held on the
    ** file. So it is safe to truncate the database file to its minimum
    ** required size.  */
    assert( pPager->eLock==EXCLUSIVE_LOCK );
    rc = pager_truncate(pPager, pPager->dbSize);
  }

  if( rc==SQLITE_OK && bCommit ){
    rc = sqlite3OsFileControl(pPager->fd, SQLITE_FCNTL_COMMIT_PHASETWO, 0);
    if( rc==SQLITE_NOTFOUND ) rc = SQLITE_OK;
  }

  if( !pPager->exclusiveMode 
   && (!pagerUseWal(pPager) || sqlite3WalExclusiveMode(pPager->pWal, 0))
  ){
    rc2 = pagerUnlockDb(pPager, SHARED_LOCK);
    pPager->changeCountDone = 0;
  }
  pPager->eState = PAGER_READER;
  pPager->setMaster = 0;

  return (rc==SQLITE_OK?rc2:rc);
}

/*
** Execute a rollback if a transaction is active and unlock the 
** database file. 
**
** If the pager has already entered the ERROR state, do not attempt 
** the rollback at this time. Instead, pager_unlock() is called. The
** call to pager_unlock() will discard all in-memory pages, unlock
** the database file and move the pager back to OPEN state. If this 
** means that there is a hot-journal left in the file-system, the next 
** connection to obtain a shared lock on the pager (which may be this one) 
** will roll it back.
**
** If the pager has not already entered the ERROR state, but an IO or
** malloc error occurs during a rollback, then this will itself cause 
** the pager to enter the ERROR state. Which will be cleared by the
** call to pager_unlock(), as described above.
*/
static void pagerUnlockAndRollback(Pager *pPager){
  if( pPager->eState!=PAGER_ERROR && pPager->eState!=PAGER_OPEN ){
    assert( assert_pager_state(pPager) );
    if( pPager->eState>=PAGER_WRITER_LOCKED ){
      sqlite3BeginBenignMalloc();
      sqlite3PagerRollback(pPager);
      sqlite3EndBenignMalloc();
    }else if( !pPager->exclusiveMode ){
      assert( pPager->eState==PAGER_READER );
      pager_end_transaction(pPager, 0, 0);
    }
  }
  pager_unlock(pPager);
}

/*
** Parameter aData must point to a buffer of pPager->pageSize bytes
** of data. Compute and return a checksum based ont the contents of the 
** page of data and the current value of pPager->cksumInit.
**
** This is not a real checksum. It is really just the sum of the 
** random initial value (pPager->cksumInit) and every 200th byte
** of the page data, starting with byte offset (pPager->pageSize%200).
** Each byte is interpreted as an 8-bit unsigned integer.
**
** Changing the formula used to compute this checksum results in an
** incompatible journal file format.
**
** If journal corruption occurs due to a power failure, the most likely 
** scenario is that one end or the other of the record will be changed. 
** It is much less likely that the two ends of the journal record will be
** correct and the middle be corrupt.  Thus, this "checksum" scheme,
** though fast and simple, catches the mostly likely kind of corruption.
*/
static u32 pager_cksum(Pager *pPager, const u8 *aData){
  u32 cksum = pPager->cksumInit;         /* Checksum value to return */
  int i = pPager->pageSize-200;          /* Loop counter */
  while( i>0 ){
    cksum += aData[i];
    i -= 200;
  }
  return cksum;
}

/*
** Report the current page size and number of reserved bytes back
** to the codec.
*/
#ifdef SQLITE_HAS_CODEC
static void pagerReportSize(Pager *pPager){
  if( pPager->xCodecSizeChng ){
    pPager->xCodecSizeChng(pPager->pCodec, pPager->pageSize,
                           (int)pPager->nReserve);
  }
}
#else
# define pagerReportSize(X)     /* No-op if we do not support a codec */
#endif

#ifdef SQLITE_HAS_CODEC
/*
** Make sure the number of reserved bits is the same in the destination
** pager as it is in the source.  This comes up when a VACUUM changes the
** number of reserved bits to the "optimal" amount.
*/
void sqlite3PagerAlignReserve(Pager *pDest, Pager *pSrc){
  if( pDest->nReserve!=pSrc->nReserve ){
    pDest->nReserve = pSrc->nReserve;
    pagerReportSize(pDest);
  }
}
#endif

/*
** Read a single page from either the journal file (if isMainJrnl==1) or
** from the sub-journal (if isMainJrnl==0) and playback that page.
** The page begins at offset *pOffset into the file. The *pOffset
** value is increased to the start of the next page in the journal.
**
** The main rollback journal uses checksums - the statement journal does 
** not.
**
** If the page number of the page record read from the (sub-)journal file
** is greater than the current value of Pager.dbSize, then playback is
** skipped and SQLITE_OK is returned.
**
** If pDone is not NULL, then it is a record of pages that have already
** been played back.  If the page at *pOffset has already been played back
** (if the corresponding pDone bit is set) then skip the playback.
** Make sure the pDone bit corresponding to the *pOffset page is set
** prior to returning.
**
** If the page record is successfully read from the (sub-)journal file
** and played back, then SQLITE_OK is returned. If an IO error occurs
** while reading the record from the (sub-)journal file or while writing
** to the database file, then the IO error code is returned. If data
** is successfully read from the (sub-)journal file but appears to be
** corrupted, SQLITE_DONE is returned. Data is considered corrupted in
** two circumstances:
** 
**   * If the record page-number is illegal (0 or PAGER_MJ_PGNO), or
**   * If the record is being rolled back from the main journal file
**     and the checksum field does not match the record content.
**
** Neither of these two scenarios are possible during a savepoint rollback.
**
** If this is a savepoint rollback, then memory may have to be dynamically
** allocated by this function. If this is the case and an allocation fails,
** SQLITE_NOMEM is returned.
*/
static int pager_playback_one_page(
  Pager *pPager,                /* The pager being played back */
  i64 *pOffset,                 /* Offset of record to playback */
  Bitvec *pDone,                /* Bitvec of pages already played back */
  int isMainJrnl,               /* 1 -> main journal. 0 -> sub-journal. */
  int isSavepnt                 /* True for a savepoint rollback */
){
  int rc;
  PgHdr *pPg;                   /* An existing page in the cache */
  Pgno pgno;                    /* The page number of a page in journal */
  u32 cksum;                    /* Checksum used for sanity checking */
  char *aData;                  /* Temporary storage for the page */
  sqlite3_file *jfd;            /* The file descriptor for the journal file */
  int isSynced;                 /* True if journal page is synced */
#ifdef SQLITE_HAS_CODEC
  /* The jrnlEnc flag is true if Journal pages should be passed through
  ** the codec.  It is false for pure in-memory journals. */
  const int jrnlEnc = (isMainJrnl || pPager->subjInMemory==0);
#endif

  assert( (isMainJrnl&~1)==0 );      /* isMainJrnl is 0 or 1 */
  assert( (isSavepnt&~1)==0 );       /* isSavepnt is 0 or 1 */
  assert( isMainJrnl || pDone );     /* pDone always used on sub-journals */
  assert( isSavepnt || pDone==0 );   /* pDone never used on non-savepoint */

  aData = pPager->pTmpSpace;
  assert( aData );         /* Temp storage must have already been allocated */
  assert( pagerUseWal(pPager)==0 || (!isMainJrnl && isSavepnt) );

  /* Either the state is greater than PAGER_WRITER_CACHEMOD (a transaction 
  ** or savepoint rollback done at the request of the caller) or this is
  ** a hot-journal rollback. If it is a hot-journal rollback, the pager
  ** is in state OPEN and holds an EXCLUSIVE lock. Hot-journal rollback
  ** only reads from the main journal, not the sub-journal.
  */
  assert( pPager->eState>=PAGER_WRITER_CACHEMOD
       || (pPager->eState==PAGER_OPEN && pPager->eLock==EXCLUSIVE_LOCK)
  );
  assert( pPager->eState>=PAGER_WRITER_CACHEMOD || isMainJrnl );

  /* Read the page number and page data from the journal or sub-journal
  ** file. Return an error code to the caller if an IO error occurs.
  */
  jfd = isMainJrnl ? pPager->jfd : pPager->sjfd;
  rc = read32bits(jfd, *pOffset, &pgno);
  if( rc!=SQLITE_OK ) return rc;
  rc = sqlite3OsRead(jfd, (u8*)aData, pPager->pageSize, (*pOffset)+4);
  if( rc!=SQLITE_OK ) return rc;
  *pOffset += pPager->pageSize + 4 + isMainJrnl*4;

  /* Sanity checking on the page.  This is more important that I originally
  ** thought.  If a power failure occurs while the journal is being written,
  ** it could cause invalid data to be written into the journal.  We need to
  ** detect this invalid data (with high probability) and ignore it.
  */
  if( pgno==0 || pgno==PAGER_MJ_PGNO(pPager) ){
    assert( !isSavepnt );
    return SQLITE_DONE;
  }
  if( pgno>(Pgno)pPager->dbSize || sqlite3BitvecTest(pDone, pgno) ){
    return SQLITE_OK;
  }
  if( isMainJrnl ){
    rc = read32bits(jfd, (*pOffset)-4, &cksum);
    if( rc ) return rc;
    if( !isSavepnt && pager_cksum(pPager, (u8*)aData)!=cksum ){
      return SQLITE_DONE;
    }
  }

  /* If this page has already been played back before during the current
  ** rollback, then don't bother to play it back again.
  */
  if( pDone && (rc = sqlite3BitvecSet(pDone, pgno))!=SQLITE_OK ){
    return rc;
  }

  /* When playing back page 1, restore the nReserve setting
  */
  if( pgno==1 && pPager->nReserve!=((u8*)aData)[20] ){
    pPager->nReserve = ((u8*)aData)[20];
    pagerReportSize(pPager);
  }

  /* If the pager is in CACHEMOD state, then there must be a copy of this
  ** page in the pager cache. In this case just update the pager cache,
  ** not the database file. The page is left marked dirty in this case.
  **
  ** An exception to the above rule: If the database is in no-sync mode
  ** and a page is moved during an incremental vacuum then the page may
  ** not be in the pager cache. Later: if a malloc() or IO error occurs
  ** during a Movepage() call, then the page may not be in the cache
  ** either. So the condition described in the above paragraph is not
  ** assert()able.
  **
  ** If in WRITER_DBMOD, WRITER_FINISHED or OPEN state, then we update the
  ** pager cache if it exists and the main file. The page is then marked 
  ** not dirty. Since this code is only executed in PAGER_OPEN state for
  ** a hot-journal rollback, it is guaranteed that the page-cache is empty
  ** if the pager is in OPEN state.
  **
  ** Ticket #1171:  The statement journal might contain page content that is
  ** different from the page content at the start of the transaction.
  ** This occurs when a page is changed prior to the start of a statement
  ** then changed again within the statement.  When rolling back such a
  ** statement we must not write to the original database unless we know
  ** for certain that original page contents are synced into the main rollback
  ** journal.  Otherwise, a power loss might leave modified data in the
  ** database file without an entry in the rollback journal that can
  ** restore the database to its original form.  Two conditions must be
  ** met before writing to the database files. (1) the database must be
  ** locked.  (2) we know that the original page content is fully synced
  ** in the main journal either because the page is not in cache or else
  ** the page is marked as needSync==0.
  **
  ** 2008-04-14:  When attempting to vacuum a corrupt database file, it
  ** is possible to fail a statement on a database that does not yet exist.
  ** Do not attempt to write if database file has never been opened.
  */
  if( pagerUseWal(pPager) ){
    pPg = 0;
  }else{
    pPg = sqlite3PagerLookup(pPager, pgno);
  }
  assert( pPg || !MEMDB );
  assert( pPager->eState!=PAGER_OPEN || pPg==0 || pPager->tempFile );
  PAGERTRACE(("PLAYBACK %d page %d hash(%08x) %s\n",
           PAGERID(pPager), pgno, pager_datahash(pPager->pageSize, (u8*)aData),
           (isMainJrnl?"main-journal":"sub-journal")
  ));
  if( isMainJrnl ){
    isSynced = pPager->noSync || (*pOffset <= pPager->journalHdr);
  }else{
    isSynced = (pPg==0 || 0==(pPg->flags & PGHDR_NEED_SYNC));
  }
  if( isOpen(pPager->fd)
   && (pPager->eState>=PAGER_WRITER_DBMOD || pPager->eState==PAGER_OPEN)
   && isSynced
  ){
    i64 ofst = (pgno-1)*(i64)pPager->pageSize;
    testcase( !isSavepnt && pPg!=0 && (pPg->flags&PGHDR_NEED_SYNC)!=0 );
    assert( !pagerUseWal(pPager) );

    /* Write the data read from the journal back into the database file.
    ** This is usually safe even for an encrypted database - as the data
    ** was encrypted before it was written to the journal file. The exception
    ** is if the data was just read from an in-memory sub-journal. In that
    ** case it must be encrypted here before it is copied into the database
    ** file.  */
#ifdef SQLITE_HAS_CODEC
    if( !jrnlEnc ){
      CODEC2(pPager, aData, pgno, 7, rc=SQLITE_NOMEM_BKPT, aData);
      rc = sqlite3OsWrite(pPager->fd, (u8 *)aData, pPager->pageSize, ofst);
      CODEC1(pPager, aData, pgno, 3, rc=SQLITE_NOMEM_BKPT);
    }else
#endif
    rc = sqlite3OsWrite(pPager->fd, (u8 *)aData, pPager->pageSize, ofst);

    if( pgno>pPager->dbFileSize ){
      pPager->dbFileSize = pgno;
    }
    if( pPager->pBackup ){
#ifdef SQLITE_HAS_CODEC
      if( jrnlEnc ){
        CODEC1(pPager, aData, pgno, 3, rc=SQLITE_NOMEM_BKPT);
        sqlite3BackupUpdate(pPager->pBackup, pgno, (u8*)aData);
        CODEC2(pPager, aData, pgno, 7, rc=SQLITE_NOMEM_BKPT,aData);
      }else
#endif
      sqlite3BackupUpdate(pPager->pBackup, pgno, (u8*)aData);
    }
  }else if( !isMainJrnl && pPg==0 ){
    /* If this is a rollback of a savepoint and data was not written to
    ** the database and the page is not in-memory, there is a potential
    ** problem. When the page is next fetched by the b-tree layer, it 
    ** will be read from the database file, which may or may not be 
    ** current. 
    **
    ** There are a couple of different ways this can happen. All are quite
    ** obscure. When running in synchronous mode, this can only happen 
    ** if the page is on the free-list at the start of the transaction, then
    ** populated, then moved using sqlite3PagerMovepage().
    **
    ** The solution is to add an in-memory page to the cache containing
    ** the data just read from the sub-journal. Mark the page as dirty 
    ** and if the pager requires a journal-sync, then mark the page as 
    ** requiring a journal-sync before it is written.
    */
    assert( isSavepnt );
    assert( (pPager->doNotSpill & SPILLFLAG_ROLLBACK)==0 );
    pPager->doNotSpill |= SPILLFLAG_ROLLBACK;
    rc = sqlite3PagerGet(pPager, pgno, &pPg, 1);
    assert( (pPager->doNotSpill & SPILLFLAG_ROLLBACK)!=0 );
    pPager->doNotSpill &= ~SPILLFLAG_ROLLBACK;
    if( rc!=SQLITE_OK ) return rc;
    sqlite3PcacheMakeDirty(pPg);
  }
  if( pPg ){
    /* No page should ever be explicitly rolled back that is in use, except
    ** for page 1 which is held in use in order to keep the lock on the
    ** database active. However such a page may be rolled back as a result
    ** of an internal error resulting in an automatic call to
    ** sqlite3PagerRollback().
    */
    void *pData;
    pData = pPg->pData;
    memcpy(pData, (u8*)aData, pPager->pageSize);
    pPager->xReiniter(pPg);
    /* It used to be that sqlite3PcacheMakeClean(pPg) was called here.  But
    ** that call was dangerous and had no detectable benefit since the cache
    ** is normally cleaned by sqlite3PcacheCleanAll() after rollback and so
    ** has been removed. */
    pager_set_pagehash(pPg);

    /* If this was page 1, then restore the value of Pager.dbFileVers.
    ** Do this before any decoding. */
    if( pgno==1 ){
      memcpy(&pPager->dbFileVers, &((u8*)pData)[24],sizeof(pPager->dbFileVers));
    }

    /* Decode the page just read from disk */
#if SQLITE_HAS_CODEC
    if( jrnlEnc ){ CODEC1(pPager, pData, pPg->pgno, 3, rc=SQLITE_NOMEM_BKPT); }
#endif
    sqlite3PcacheRelease(pPg);
  }
  return rc;
}

/*
** Parameter zMaster is the name of a master journal file. A single journal
** file that referred to the master journal file has just been rolled back.
** This routine checks if it is possible to delete the master journal file,
** and does so if it is.
**
** Argument zMaster may point to Pager.pTmpSpace. So that buffer is not 
** available for use within this function.
**
** When a master journal file is created, it is populated with the names 
** of all of its child journals, one after another, formatted as utf-8 
** encoded text. The end of each child journal file is marked with a 
** nul-terminator byte (0x00). i.e. the entire contents of a master journal
** file for a transaction involving two databases might be:
**
**   "/home/bill/a.db-journal\x00/home/bill/b.db-journal\x00"
**
** A master journal file may only be deleted once all of its child 
** journals have been rolled back.
**
** This function reads the contents of the master-journal file into 
** memory and loops through each of the child journal names. For
** each child journal, it checks if:
**
**   * if the child journal exists, and if so
**   * if the child journal contains a reference to master journal 
**     file zMaster
**
** If a child journal can be found that matches both of the criteria
** above, this function returns without doing anything. Otherwise, if
** no such child journal can be found, file zMaster is deleted from
** the file-system using sqlite3OsDelete().
**
** If an IO error within this function, an error code is returned. This
** function allocates memory by calling sqlite3Malloc(). If an allocation
** fails, SQLITE_NOMEM is returned. Otherwise, if no IO or malloc errors 
** occur, SQLITE_OK is returned.
**
** TODO: This function allocates a single block of memory to load
** the entire contents of the master journal file. This could be
** a couple of kilobytes or so - potentially larger than the page 
** size.
*/
static int pager_delmaster(Pager *pPager, const char *zMaster){
  sqlite3_vfs *pVfs = pPager->pVfs;
  int rc;                   /* Return code */
  sqlite3_file *pMaster;    /* Malloc'd master-journal file descriptor */
  sqlite3_file *pJournal;   /* Malloc'd child-journal file descriptor */
  char *zMasterJournal = 0; /* Contents of master journal file */
  i64 nMasterJournal;       /* Size of master journal file */
  char *zJournal;           /* Pointer to one journal within MJ file */
  char *zMasterPtr;         /* Space to hold MJ filename from a journal file */
  int nMasterPtr;           /* Amount of space allocated to zMasterPtr[] */

  /* Allocate space for both the pJournal and pMaster file descriptors.
  ** If successful, open the master journal file for reading.
  */
  pMaster = (sqlite3_file *)sqlite3MallocZero(pVfs->szOsFile * 2);
  pJournal = (sqlite3_file *)(((u8 *)pMaster) + pVfs->szOsFile);
  if( !pMaster ){
    rc = SQLITE_NOMEM_BKPT;
  }else{
    const int flags = (SQLITE_OPEN_READONLY|SQLITE_OPEN_MASTER_JOURNAL);
    rc = sqlite3OsOpen(pVfs, zMaster, pMaster, flags, 0);
  }
  if( rc!=SQLITE_OK ) goto delmaster_out;

  /* Load the entire master journal file into space obtained from
  ** sqlite3_malloc() and pointed to by zMasterJournal.   Also obtain
  ** sufficient space (in zMasterPtr) to hold the names of master
  ** journal files extracted from regular rollback-journals.
  */
  rc = sqlite3OsFileSize(pMaster, &nMasterJournal);
  if( rc!=SQLITE_OK ) goto delmaster_out;
  nMasterPtr = pVfs->mxPathname+1;
  zMasterJournal = sqlite3Malloc(nMasterJournal + nMasterPtr + 1);
  if( !zMasterJournal ){
    rc = SQLITE_NOMEM_BKPT;
    goto delmaster_out;
  }
  zMasterPtr = &zMasterJournal[nMasterJournal+1];
  rc = sqlite3OsRead(pMaster, zMasterJournal, (int)nMasterJournal, 0);
  if( rc!=SQLITE_OK ) goto delmaster_out;
  zMasterJournal[nMasterJournal] = 0;

  zJournal = zMasterJournal;
  while( (zJournal-zMasterJournal)<nMasterJournal ){
    int exists;
    rc = sqlite3OsAccess(pVfs, zJournal, SQLITE_ACCESS_EXISTS, &exists);
    if( rc!=SQLITE_OK ){
      goto delmaster_out;
    }
    if( exists ){
      /* One of the journals pointed to by the master journal exists.
      ** Open it and check if it points at the master journal. If
      ** so, return without deleting the master journal file.
      */
      int c;
      int flags = (SQLITE_OPEN_READONLY|SQLITE_OPEN_MAIN_JOURNAL);
      rc = sqlite3OsOpen(pVfs, zJournal, pJournal, flags, 0);
      if( rc!=SQLITE_OK ){
        goto delmaster_out;
      }

      rc = readMasterJournal(pJournal, zMasterPtr, nMasterPtr);
      sqlite3OsClose(pJournal);
      if( rc!=SQLITE_OK ){
        goto delmaster_out;
      }

      c = zMasterPtr[0]!=0 && strcmp(zMasterPtr, zMaster)==0;
      if( c ){
        /* We have a match. Do not delete the master journal file. */
        goto delmaster_out;
      }
    }
    zJournal += (sqlite3Strlen30(zJournal)+1);
  }
 
  sqlite3OsClose(pMaster);
  rc = sqlite3OsDelete(pVfs, zMaster, 0);

delmaster_out:
  sqlite3_free(zMasterJournal);
  if( pMaster ){
    sqlite3OsClose(pMaster);
    assert( !isOpen(pJournal) );
    sqlite3_free(pMaster);
  }
  return rc;
}


/*
** This function is used to change the actual size of the database 
** file in the file-system. This only happens when committing a transaction,
** or rolling back a transaction (including rolling back a hot-journal).
**
** If the main database file is not open, or the pager is not in either
** DBMOD or OPEN state, this function is a no-op. Otherwise, the size 
** of the file is changed to nPage pages (nPage*pPager->pageSize bytes). 
** If the file on disk is currently larger than nPage pages, then use the VFS
** xTruncate() method to truncate it.
**
** Or, it might be the case that the file on disk is smaller than 
** nPage pages. Some operating system implementations can get confused if 
** you try to truncate a file to some size that is larger than it 
** currently is, so detect this case and write a single zero byte to 
** the end of the new file instead.
**
** If successful, return SQLITE_OK. If an IO error occurs while modifying
** the database file, return the error code to the caller.
*/
static int pager_truncate(Pager *pPager, Pgno nPage){
  int rc = SQLITE_OK;
  assert( pPager->eState!=PAGER_ERROR );
  assert( pPager->eState!=PAGER_READER );
  
  if( isOpen(pPager->fd) 
   && (pPager->eState>=PAGER_WRITER_DBMOD || pPager->eState==PAGER_OPEN) 
  ){
    i64 currentSize, newSize;
    int szPage = pPager->pageSize;
    assert( pPager->eLock==EXCLUSIVE_LOCK );
    /* TODO: Is it safe to use Pager.dbFileSize here? */
    rc = sqlite3OsFileSize(pPager->fd, &currentSize);
    newSize = szPage*(i64)nPage;
    if( rc==SQLITE_OK && currentSize!=newSize ){
      if( currentSize>newSize ){
        rc = sqlite3OsTruncate(pPager->fd, newSize);
      }else if( (currentSize+szPage)<=newSize ){
        char *pTmp = pPager->pTmpSpace;
        memset(pTmp, 0, szPage);
        testcase( (newSize-szPage) == currentSize );
        testcase( (newSize-szPage) >  currentSize );
        rc = sqlite3OsWrite(pPager->fd, pTmp, szPage, newSize-szPage);
      }
      if( rc==SQLITE_OK ){
        pPager->dbFileSize = nPage;
      }
    }
  }
  return rc;
}

/*
** Return a sanitized version of the sector-size of OS file pFile. The
** return value is guaranteed to lie between 32 and MAX_SECTOR_SIZE.
*/
int sqlite3SectorSize(sqlite3_file *pFile){
  int iRet = sqlite3OsSectorSize(pFile);
  if( iRet<32 ){
    iRet = 512;
  }else if( iRet>MAX_SECTOR_SIZE ){
    assert( MAX_SECTOR_SIZE>=512 );
    iRet = MAX_SECTOR_SIZE;
  }
  return iRet;
}

/*
** Set the value of the Pager.sectorSize variable for the given
** pager based on the value returned by the xSectorSize method
** of the open database file. The sector size will be used 
** to determine the size and alignment of journal header and 
** master journal pointers within created journal files.
**
** For temporary files the effective sector size is always 512 bytes.
**
** Otherwise, for non-temporary files, the effective sector size is
** the value returned by the xSectorSize() method rounded up to 32 if
** it is less than 32, or rounded down to MAX_SECTOR_SIZE if it
** is greater than MAX_SECTOR_SIZE.
**
** If the file has the SQLITE_IOCAP_POWERSAFE_OVERWRITE property, then set
** the effective sector size to its minimum value (512).  The purpose of
** pPager->sectorSize is to define the "blast radius" of bytes that
** might change if a crash occurs while writing to a single byte in
** that range.  But with POWERSAFE_OVERWRITE, the blast radius is zero
** (that is what POWERSAFE_OVERWRITE means), so we minimize the sector
** size.  For backwards compatibility of the rollback journal file format,
** we cannot reduce the effective sector size below 512.
*/
static void setSectorSize(Pager *pPager){
  assert( isOpen(pPager->fd) || pPager->tempFile );

  if( pPager->tempFile
   || (sqlite3OsDeviceCharacteristics(pPager->fd) & 
              SQLITE_IOCAP_POWERSAFE_OVERWRITE)!=0
  ){
    /* Sector size doesn't matter for temporary files. Also, the file
    ** may not have been opened yet, in which case the OsSectorSize()
    ** call will segfault. */
    pPager->sectorSize = 512;
  }else{
    pPager->sectorSize = sqlite3SectorSize(pPager->fd);
  }
}

/*
** Playback the journal and thus restore the database file to
** the state it was in before we started making changes.  
**
** The journal file format is as follows: 
**
**  (1)  8 byte prefix.  A copy of aJournalMagic[].
**  (2)  4 byte big-endian integer which is the number of valid page records
**       in the journal.  If this value is 0xffffffff, then compute the
**       number of page records from the journal size.
**  (3)  4 byte big-endian integer which is the initial value for the 
**       sanity checksum.
**  (4)  4 byte integer which is the number of pages to truncate the
**       database to during a rollback.
**  (5)  4 byte big-endian integer which is the sector size.  The header
**       is this many bytes in size.
**  (6)  4 byte big-endian integer which is the page size.
**  (7)  zero padding out to the next sector size.
**  (8)  Zero or more pages instances, each as follows:
**        +  4 byte page number.
**        +  pPager->pageSize bytes of data.
**        +  4 byte checksum
**
** When we speak of the journal header, we mean the first 7 items above.
** Each entry in the journal is an instance of the 8th item.
**
** Call the value from the second bullet "nRec".  nRec is the number of
** valid page entries in the journal.  In most cases, you can compute the
** value of nRec from the size of the journal file.  But if a power
** failure occurred while the journal was being written, it could be the
** case that the size of the journal file had already been increased but
** the extra entries had not yet made it safely to disk.  In such a case,
** the value of nRec computed from the file size would be too large.  For
** that reason, we always use the nRec value in the header.
**
** If the nRec value is 0xffffffff it means that nRec should be computed
** from the file size.  This value is used when the user selects the
** no-sync option for the journal.  A power failure could lead to corruption
** in this case.  But for things like temporary table (which will be
** deleted when the power is restored) we don't care.  
**
** If the file opened as the journal file is not a well-formed
** journal file then all pages up to the first corrupted page are rolled
** back (or no pages if the journal header is corrupted). The journal file
** is then deleted and SQLITE_OK returned, just as if no corruption had
** been encountered.
**
** If an I/O or malloc() error occurs, the journal-file is not deleted
** and an error code is returned.
**
** The isHot parameter indicates that we are trying to rollback a journal
** that might be a hot journal.  Or, it could be that the journal is 
** preserved because of JOURNALMODE_PERSIST or JOURNALMODE_TRUNCATE.
** If the journal really is hot, reset the pager cache prior rolling
** back any content.  If the journal is merely persistent, no reset is
** needed.
*/
static int pager_playback(Pager *pPager, int isHot){
  sqlite3_vfs *pVfs = pPager->pVfs;
  i64 szJ;                 /* Size of the journal file in bytes */
  u32 nRec;                /* Number of Records in the journal */
  u32 u;                   /* Unsigned loop counter */
  Pgno mxPg = 0;           /* Size of the original file in pages */
  int rc;                  /* Result code of a subroutine */
  int res = 1;             /* Value returned by sqlite3OsAccess() */
  char *zMaster = 0;       /* Name of master journal file if any */
  int needPagerReset;      /* True to reset page prior to first page rollback */
  int nPlayback = 0;       /* Total number of pages restored from journal */
  u32 savedPageSize = pPager->pageSize;

  /* Figure out how many records are in the journal.  Abort early if
  ** the journal is empty.
  */
  assert( isOpen(pPager->jfd) );
  rc = sqlite3OsFileSize(pPager->jfd, &szJ);
  if( rc!=SQLITE_OK ){
    goto end_playback;
  }

  /* Read the master journal name from the journal, if it is present.
  ** If a master journal file name is specified, but the file is not
  ** present on disk, then the journal is not hot and does not need to be
  ** played back.
  **
  ** TODO: Technically the following is an error because it assumes that
  ** buffer Pager.pTmpSpace is (mxPathname+1) bytes or larger. i.e. that
  ** (pPager->pageSize >= pPager->pVfs->mxPathname+1). Using os_unix.c,
  ** mxPathname is 512, which is the same as the minimum allowable value
  ** for pageSize.
  */
  zMaster = pPager->pTmpSpace;
  rc = readMasterJournal(pPager->jfd, zMaster, pPager->pVfs->mxPathname+1);
  if( rc==SQLITE_OK && zMaster[0] ){
    rc = sqlite3OsAccess(pVfs, zMaster, SQLITE_ACCESS_EXISTS, &res);
  }
  zMaster = 0;
  if( rc!=SQLITE_OK || !res ){
    goto end_playback;
  }
  pPager->journalOff = 0;
  needPagerReset = isHot;

  /* This loop terminates either when a readJournalHdr() or 
  ** pager_playback_one_page() call returns SQLITE_DONE or an IO error 
  ** occurs. 
  */
  while( 1 ){
    /* Read the next journal header from the journal file.  If there are
    ** not enough bytes left in the journal file for a complete header, or
    ** it is corrupted, then a process must have failed while writing it.
    ** This indicates nothing more needs to be rolled back.
    */
    rc = readJournalHdr(pPager, isHot, szJ, &nRec, &mxPg);
    if( rc!=SQLITE_OK ){ 
      if( rc==SQLITE_DONE ){
        rc = SQLITE_OK;
      }
      goto end_playback;
    }

    /* If nRec is 0xffffffff, then this journal was created by a process
    ** working in no-sync mode. This means that the rest of the journal
    ** file consists of pages, there are no more journal headers. Compute
    ** the value of nRec based on this assumption.
    */
    if( nRec==0xffffffff ){
      assert( pPager->journalOff==JOURNAL_HDR_SZ(pPager) );
      nRec = (int)((szJ - JOURNAL_HDR_SZ(pPager))/JOURNAL_PG_SZ(pPager));
    }

    /* If nRec is 0 and this rollback is of a transaction created by this
    ** process and if this is the final header in the journal, then it means
    ** that this part of the journal was being filled but has not yet been
    ** synced to disk.  Compute the number of pages based on the remaining
    ** size of the file.
    **
    ** The third term of the test was added to fix ticket #2565.
    ** When rolling back a hot journal, nRec==0 always means that the next
    ** chunk of the journal contains zero pages to be rolled back.  But
    ** when doing a ROLLBACK and the nRec==0 chunk is the last chunk in
    ** the journal, it means that the journal might contain additional
    ** pages that need to be rolled back and that the number of pages 
    ** should be computed based on the journal file size.
    */
    if( nRec==0 && !isHot &&
        pPager->journalHdr+JOURNAL_HDR_SZ(pPager)==pPager->journalOff ){
      nRec = (int)((szJ - pPager->journalOff) / JOURNAL_PG_SZ(pPager));
    }

    /* If this is the first header read from the journal, truncate the
    ** database file back to its original size.
    */
    if( pPager->journalOff==JOURNAL_HDR_SZ(pPager) ){
      rc = pager_truncate(pPager, mxPg);
      if( rc!=SQLITE_OK ){
        goto end_playback;
      }
      pPager->dbSize = mxPg;
    }

    /* Copy original pages out of the journal and back into the 
    ** database file and/or page cache.
    */
    for(u=0; u<nRec; u++){
      if( needPagerReset ){
        pager_reset(pPager);
        needPagerReset = 0;
      }
      rc = pager_playback_one_page(pPager,&pPager->journalOff,0,1,0);
      if( rc==SQLITE_OK ){
        nPlayback++;
      }else{
        if( rc==SQLITE_DONE ){
          pPager->journalOff = szJ;
          break;
        }else if( rc==SQLITE_IOERR_SHORT_READ ){
          /* If the journal has been truncated, simply stop reading and
          ** processing the journal. This might happen if the journal was
          ** not completely written and synced prior to a crash.  In that
          ** case, the database should have never been written in the
          ** first place so it is OK to simply abandon the rollback. */
          rc = SQLITE_OK;
          goto end_playback;
        }else{
          /* If we are unable to rollback, quit and return the error
          ** code.  This will cause the pager to enter the error state
          ** so that no further harm will be done.  Perhaps the next
          ** process to come along will be able to rollback the database.
          */
          goto end_playback;
        }
      }
    }
  }
  /*NOTREACHED*/
  assert( 0 );

end_playback:
  if( rc==SQLITE_OK ){
    rc = sqlite3PagerSetPagesize(pPager, &savedPageSize, -1);
  }
  /* Following a rollback, the database file should be back in its original
  ** state prior to the start of the transaction, so invoke the
  ** SQLITE_FCNTL_DB_UNCHANGED file-control method to disable the
  ** assertion that the transaction counter was modified.
  */
#ifdef SQLITE_DEBUG
  sqlite3OsFileControlHint(pPager->fd,SQLITE_FCNTL_DB_UNCHANGED,0);
#endif

  /* If this playback is happening automatically as a result of an IO or 
  ** malloc error that occurred after the change-counter was updated but 
  ** before the transaction was committed, then the change-counter 
  ** modification may just have been reverted. If this happens in exclusive 
  ** mode, then subsequent transactions performed by the connection will not
  ** update the change-counter at all. This may lead to cache inconsistency
  ** problems for other processes at some point in the future. So, just
  ** in case this has happened, clear the changeCountDone flag now.
  */
  pPager->changeCountDone = pPager->tempFile;

  if( rc==SQLITE_OK ){
    zMaster = pPager->pTmpSpace;
    rc = readMasterJournal(pPager->jfd, zMaster, pPager->pVfs->mxPathname+1);
    testcase( rc!=SQLITE_OK );
  }
  if( rc==SQLITE_OK
   && (pPager->eState>=PAGER_WRITER_DBMOD || pPager->eState==PAGER_OPEN)
  ){
    rc = sqlite3PagerSync(pPager, 0);
  }
  if( rc==SQLITE_OK ){
    rc = pager_end_transaction(pPager, zMaster[0]!='\0', 0);
    testcase( rc!=SQLITE_OK );
  }
  if( rc==SQLITE_OK && zMaster[0] && res ){
    /* If there was a master journal and this routine will return success,
    ** see if it is possible to delete the master journal.
    */
    rc = pager_delmaster(pPager, zMaster);
    testcase( rc!=SQLITE_OK );
  }
  if( isHot && nPlayback ){
    sqlite3_log(SQLITE_NOTICE_RECOVER_ROLLBACK, "recovered %d pages from %s",
                nPlayback, pPager->zJournal);
  }

  /* The Pager.sectorSize variable may have been updated while rolling
  ** back a journal created by a process with a different sector size
  ** value. Reset it to the correct value for this process.
  */
  setSectorSize(pPager);
  return rc;
}


/*
** Read the content for page pPg out of the database file (or out of
** the WAL if that is where the most recent copy if found) into 
** pPg->pData. A shared lock or greater must be held on the database
** file before this function is called.
**
** If page 1 is read, then the value of Pager.dbFileVers[] is set to
** the value read from the database file.
**
** If an IO error occurs, then the IO error is returned to the caller.
** Otherwise, SQLITE_OK is returned.
*/
static int readDbPage(PgHdr *pPg){
  Pager *pPager = pPg->pPager; /* Pager object associated with page pPg */
  int rc = SQLITE_OK;          /* Return code */

#ifndef SQLITE_OMIT_WAL
  u32 iFrame = 0;              /* Frame of WAL containing pgno */

  assert( pPager->eState>=PAGER_READER && !MEMDB );
  assert( isOpen(pPager->fd) );

  if( pagerUseWal(pPager) ){
    rc = sqlite3WalFindFrame(pPager->pWal, pPg->pgno, &iFrame);
    if( rc ) return rc;
  }
  if( iFrame ){
    rc = sqlite3WalReadFrame(pPager->pWal, iFrame,pPager->pageSize,pPg->pData);
  }else
#endif
  {
    i64 iOffset = (pPg->pgno-1)*(i64)pPager->pageSize;
    rc = sqlite3OsRead(pPager->fd, pPg->pData, pPager->pageSize, iOffset);
    if( rc==SQLITE_IOERR_SHORT_READ ){
      rc = SQLITE_OK;
    }
  }

  if( pPg->pgno==1 ){
    if( rc ){
      /* If the read is unsuccessful, set the dbFileVers[] to something
      ** that will never be a valid file version.  dbFileVers[] is a copy
      ** of bytes 24..39 of the database.  Bytes 28..31 should always be
      ** zero or the size of the database in page. Bytes 32..35 and 35..39
      ** should be page numbers which are never 0xffffffff.  So filling
      ** pPager->dbFileVers[] with all 0xff bytes should suffice.
      **
      ** For an encrypted database, the situation is more complex:  bytes
      ** 24..39 of the database are white noise.  But the probability of
      ** white noise equaling 16 bytes of 0xff is vanishingly small so
      ** we should still be ok.
      */
      memset(pPager->dbFileVers, 0xff, sizeof(pPager->dbFileVers));
    }else{
      u8 *dbFileVers = &((u8*)pPg->pData)[24];
      memcpy(&pPager->dbFileVers, dbFileVers, sizeof(pPager->dbFileVers));
    }
  }
  CODEC1(pPager, pPg->pData, pPg->pgno, 3, rc = SQLITE_NOMEM_BKPT);

  PAGER_INCR(sqlite3_pager_readdb_count);
  PAGER_INCR(pPager->nRead);
  IOTRACE(("PGIN %p %d\n", pPager, pPg->pgno));
  PAGERTRACE(("FETCH %d page %d hash(%08x)\n",
               PAGERID(pPager), pPg->pgno, pager_pagehash(pPg)));

  return rc;
}

/*
** Update the value of the change-counter at offsets 24 and 92 in
** the header and the sqlite version number at offset 96.
**
** This is an unconditional update.  See also the pager_incr_changecounter()
** routine which only updates the change-counter if the update is actually
** needed, as determined by the pPager->changeCountDone state variable.
*/
static void pager_write_changecounter(PgHdr *pPg){
  u32 change_counter;

  /* Increment the value just read and write it back to byte 24. */
  change_counter = sqlite3Get4byte((u8*)pPg->pPager->dbFileVers)+1;
  put32bits(((char*)pPg->pData)+24, change_counter);

  /* Also store the SQLite version number in bytes 96..99 and in
  ** bytes 92..95 store the change counter for which the version number
  ** is valid. */
  put32bits(((char*)pPg->pData)+92, change_counter);
  put32bits(((char*)pPg->pData)+96, SQLITE_VERSION_NUMBER);
}

#ifndef SQLITE_OMIT_WAL
/*
** This function is invoked once for each page that has already been 
** written into the log file when a WAL transaction is rolled back.
** Parameter iPg is the page number of said page. The pCtx argument 
** is actually a pointer to the Pager structure.
**
** If page iPg is present in the cache, and has no outstanding references,
** it is discarded. Otherwise, if there are one or more outstanding
** references, the page content is reloaded from the database. If the
** attempt to reload content from the database is required and fails, 
** return an SQLite error code. Otherwise, SQLITE_OK.
*/
static int pagerUndoCallback(void *pCtx, Pgno iPg){
  int rc = SQLITE_OK;
  Pager *pPager = (Pager *)pCtx;
  PgHdr *pPg;

  assert( pagerUseWal(pPager) );
  pPg = sqlite3PagerLookup(pPager, iPg);
  if( pPg ){
    if( sqlite3PcachePageRefcount(pPg)==1 ){
      sqlite3PcacheDrop(pPg);
    }else{
      rc = readDbPage(pPg);
      if( rc==SQLITE_OK ){
        pPager->xReiniter(pPg);
      }
      sqlite3PagerUnrefNotNull(pPg);
    }
  }

  /* Normally, if a transaction is rolled back, any backup processes are
  ** updated as data is copied out of the rollback journal and into the
  ** database. This is not generally possible with a WAL database, as
  ** rollback involves simply truncating the log file. Therefore, if one
  ** or more frames have already been written to the log (and therefore 
  ** also copied into the backup databases) as part of this transaction,
  ** the backups must be restarted.
  */
  sqlite3BackupRestart(pPager->pBackup);

  return rc;
}

/*
** This function is called to rollback a transaction on a WAL database.
*/
static int pagerRollbackWal(Pager *pPager){
  int rc;                         /* Return Code */
  PgHdr *pList;                   /* List of dirty pages to revert */

  /* For all pages in the cache that are currently dirty or have already
  ** been written (but not committed) to the log file, do one of the 
  ** following:
  **
  **   + Discard the cached page (if refcount==0), or
  **   + Reload page content from the database (if refcount>0).
  */
  pPager->dbSize = pPager->dbOrigSize;
  rc = sqlite3WalUndo(pPager->pWal, pagerUndoCallback, (void *)pPager);
  pList = sqlite3PcacheDirtyList(pPager->pPCache);

#ifndef SQLITE_OMIT_CONCURRENT
  /* If this is an CONCURRENT transaction, then page 1 must be reread from 
  ** the db file, even if it is not dirty. This is because the b-tree layer 
  ** may have already zeroed the nFree and iTrunk header fields.  */
  if( rc==SQLITE_OK && (pList==0 || pList->pgno!=1) && pPager->pAllRead ){
    rc = pagerUndoCallback((void*)pPager, 1);
  }
#endif

  while( pList && rc==SQLITE_OK ){
    PgHdr *pNext = pList->pDirty;
    rc = pagerUndoCallback((void *)pPager, pList->pgno);
    pList = pNext;
  }

  return rc;
}

/*
** This function is a wrapper around sqlite3WalFrames(). As well as logging
** the contents of the list of pages headed by pList (connected by pDirty),
** this function notifies any active backup processes that the pages have
** changed. 
**
** The list of pages passed into this routine is always sorted by page number.
** Hence, if page 1 appears anywhere on the list, it will be the first page.
*/ 
static int pagerWalFrames(
  Pager *pPager,                  /* Pager object */
  PgHdr *pList,                   /* List of frames to log */
  Pgno nTruncate,                 /* Database size after this commit */
  int isCommit                    /* True if this is a commit */
){
  int rc;                         /* Return code */
  int nList;                      /* Number of pages in pList */
  PgHdr *p;                       /* For looping over pages */

  assert( pPager->pWal );
  assert( pList );
#ifdef SQLITE_DEBUG
  /* Verify that the page list is in accending order */
  for(p=pList; p && p->pDirty; p=p->pDirty){
    assert( p->pgno < p->pDirty->pgno );
  }
#endif

  assert( pList->pDirty==0 || isCommit );
  if( isCommit ){
    /* If a WAL transaction is being committed, there is no point in writing
    ** any pages with page numbers greater than nTruncate into the WAL file.
    ** They will never be read by any client. So remove them from the pDirty
    ** list here. */
    PgHdr **ppNext = &pList;
    nList = 0;
    for(p=pList; (*ppNext = p)!=0; p=p->pDirty){
      if( p->pgno<=nTruncate ){
        ppNext = &p->pDirty;
        nList++;
        PAGERTRACE(("TO-WAL %d page %d hash(%08x)\n",
                     PAGERID(pPager), p->pgno, pager_pagehash(p)));
      }
    }
    assert( pList );
  }else{
    nList = 1;
  }
  pPager->aStat[PAGER_STAT_WRITE] += nList;

  if( pList->pgno==1 ) pager_write_changecounter(pList);
  rc = sqlite3WalFrames(pPager->pWal, 
      pPager->pageSize, pList, nTruncate, isCommit, pPager->walSyncFlags
  );
  if( rc==SQLITE_OK && pPager->pBackup ){
    for(p=pList; p; p=p->pDirty){
      sqlite3BackupUpdate(pPager->pBackup, p->pgno, (u8 *)p->pData);
    }
  }

#ifdef SQLITE_CHECK_PAGES
  pList = sqlite3PcacheDirtyList(pPager->pPCache);
  for(p=pList; p; p=p->pDirty){
    pager_set_pagehash(p);
  }
#endif

  return rc;
}

/*
** Begin a read transaction on the WAL.
**
** This routine used to be called "pagerOpenSnapshot()" because it essentially
** makes a snapshot of the database at the current point in time and preserves
** that snapshot for use by the reader in spite of concurrently changes by
** other writers or checkpointers.
*/
static int pagerBeginReadTransaction(Pager *pPager){
  int rc;                         /* Return code */
  int changed = 0;                /* True if cache must be reset */

  assert( pagerUseWal(pPager) );
  assert( pPager->eState==PAGER_OPEN || pPager->eState==PAGER_READER );

  /* sqlite3WalEndReadTransaction() was not called for the previous
  ** transaction in locking_mode=EXCLUSIVE.  So call it now.  If we
  ** are in locking_mode=NORMAL and EndRead() was previously called,
  ** the duplicate call is harmless.
  */
  sqlite3WalEndReadTransaction(pPager->pWal);

  rc = sqlite3WalBeginReadTransaction(pPager->pWal, &changed);
  if( rc!=SQLITE_OK || changed ){
    pager_reset(pPager);
    if( USEFETCH(pPager) ) sqlite3OsUnfetch(pPager->fd, 0, 0);
    assert( pPager->journalMode==PAGER_JOURNALMODE_WAL
         || pPager->journalMode==PAGER_JOURNALMODE_WAL2
    );
    pPager->journalMode = sqlite3WalJournalMode(pPager->pWal);
  }

  return rc;
}
#endif

/*
** This function is called as part of the transition from PAGER_OPEN
** to PAGER_READER state to determine the size of the database file
** in pages (assuming the page size currently stored in Pager.pageSize).
**
** If no error occurs, SQLITE_OK is returned and the size of the database
** in pages is stored in *pnPage. Otherwise, an error code (perhaps
** SQLITE_IOERR_FSTAT) is returned and *pnPage is left unmodified.
*/
static int pagerPagecount(Pager *pPager, Pgno *pnPage){
  Pgno nPage;                     /* Value to return via *pnPage */

  /* Query the WAL sub-system for the database size. The WalDbsize()
  ** function returns zero if the WAL is not open (i.e. Pager.pWal==0), or
  ** if the database size is not available. The database size is not
  ** available from the WAL sub-system if the log file is empty or
  ** contains no valid committed transactions.
  */
  assert( pPager->eState==PAGER_OPEN );
  assert( pPager->eLock>=SHARED_LOCK );
  assert( isOpen(pPager->fd) );
  assert( pPager->tempFile==0 );
  nPage = sqlite3WalDbsize(pPager->pWal);

  /* If the number of pages in the database is not available from the
  ** WAL sub-system, determine the page count based on the size of
  ** the database file.  If the size of the database file is not an
  ** integer multiple of the page-size, round up the result.
  */
  if( nPage==0 && ALWAYS(isOpen(pPager->fd)) ){
    i64 n = 0;                    /* Size of db file in bytes */
    int rc = sqlite3OsFileSize(pPager->fd, &n);
    if( rc!=SQLITE_OK ){
      return rc;
    }
    nPage = (Pgno)((n+pPager->pageSize-1) / pPager->pageSize);
  }

  /* If the current number of pages in the file is greater than the
  ** configured maximum pager number, increase the allowed limit so
  ** that the file can be read.
  */
  if( nPage>pPager->mxPgno ){
    pPager->mxPgno = (Pgno)nPage;
  }

  *pnPage = nPage;
  return SQLITE_OK;
}

#ifndef SQLITE_OMIT_WAL
/*
** Check if the *-wal file that corresponds to the database opened by pPager
** exists if the database is not empy, or verify that the *-wal file does
** not exist (by deleting it) if the database file is empty.
**
** If the database is not empty and the *-wal file exists, open the pager
** in WAL mode.  If the database is empty or if no *-wal file exists and
** if no error occurs, make sure Pager.journalMode is not set to
** PAGER_JOURNALMODE_WAL.
**
** Return SQLITE_OK or an error code.
**
** The caller must hold a SHARED lock on the database file to call this
** function. Because an EXCLUSIVE lock on the db file is required to delete 
** a WAL on a none-empty database, this ensures there is no race condition 
** between the xAccess() below and an xDelete() being executed by some 
** other connection.
*/
static int pagerOpenWalIfPresent(Pager *pPager){
  int rc = SQLITE_OK;
  assert( pPager->eState==PAGER_OPEN );
  assert( pPager->eLock>=SHARED_LOCK );

  if( !pPager->tempFile ){
    int isWal;                    /* True if WAL file exists */
    rc = sqlite3OsAccess(
        pPager->pVfs, pPager->zWal, SQLITE_ACCESS_EXISTS, &isWal
    );
    if( rc==SQLITE_OK ){
      if( isWal ){
        Pgno nPage;                   /* Size of the database file */

        rc = pagerPagecount(pPager, &nPage);
        if( rc ) return rc;
        if( nPage==0 ){
          rc = sqlite3OsDelete(pPager->pVfs, pPager->zWal, 0);
        }else{
          testcase( sqlite3PcachePagecount(pPager->pPCache)==0 );
          rc = sqlite3PagerOpenWal(pPager, 0, 0);
        }
      }else if( pPager->journalMode>=PAGER_JOURNALMODE_WAL ){
        pPager->journalMode = PAGER_JOURNALMODE_DELETE;
      }
    }
  }
  return rc;
}
#endif

/*
** Playback savepoint pSavepoint. Or, if pSavepoint==NULL, then playback
** the entire master journal file. The case pSavepoint==NULL occurs when 
** a ROLLBACK TO command is invoked on a SAVEPOINT that is a transaction 
** savepoint.
**
** When pSavepoint is not NULL (meaning a non-transaction savepoint is 
** being rolled back), then the rollback consists of up to three stages,
** performed in the order specified:
**
**   * Pages are played back from the main journal starting at byte
**     offset PagerSavepoint.iOffset and continuing to 
**     PagerSavepoint.iHdrOffset, or to the end of the main journal
**     file if PagerSavepoint.iHdrOffset is zero.
**
**   * If PagerSavepoint.iHdrOffset is not zero, then pages are played
**     back starting from the journal header immediately following 
**     PagerSavepoint.iHdrOffset to the end of the main journal file.
**
**   * Pages are then played back from the sub-journal file, starting
**     with the PagerSavepoint.iSubRec and continuing to the end of
**     the journal file.
**
** Throughout the rollback process, each time a page is rolled back, the
** corresponding bit is set in a bitvec structure (variable pDone in the
** implementation below). This is used to ensure that a page is only
** rolled back the first time it is encountered in either journal.
**
** If pSavepoint is NULL, then pages are only played back from the main
** journal file. There is no need for a bitvec in this case.
**
** In either case, before playback commences the Pager.dbSize variable
** is reset to the value that it held at the start of the savepoint 
** (or transaction). No page with a page-number greater than this value
** is played back. If one is encountered it is simply skipped.
*/
static int pagerPlaybackSavepoint(Pager *pPager, PagerSavepoint *pSavepoint){
  i64 szJ;                 /* Effective size of the main journal */
  i64 iHdrOff;             /* End of first segment of main-journal records */
  int rc = SQLITE_OK;      /* Return code */
  Bitvec *pDone = 0;       /* Bitvec to ensure pages played back only once */

  assert( pPager->eState!=PAGER_ERROR );
  assert( pPager->eState>=PAGER_WRITER_LOCKED );

  /* Allocate a bitvec to use to store the set of pages rolled back */
  if( pSavepoint ){
    pDone = sqlite3BitvecCreate(pSavepoint->nOrig);
    if( !pDone ){
      return SQLITE_NOMEM_BKPT;
    }
  }

  /* Set the database size back to the value it was before the savepoint 
  ** being reverted was opened.
  */
  pPager->dbSize = pSavepoint ? pSavepoint->nOrig : pPager->dbOrigSize;
  pPager->changeCountDone = pPager->tempFile;

  if( !pSavepoint && pagerUseWal(pPager) ){
    return pagerRollbackWal(pPager);
  }

  /* Use pPager->journalOff as the effective size of the main rollback
  ** journal.  The actual file might be larger than this in
  ** PAGER_JOURNALMODE_TRUNCATE or PAGER_JOURNALMODE_PERSIST.  But anything
  ** past pPager->journalOff is off-limits to us.
  */
  szJ = pPager->journalOff;
  assert( pagerUseWal(pPager)==0 || szJ==0 );

  /* Begin by rolling back records from the main journal starting at
  ** PagerSavepoint.iOffset and continuing to the next journal header.
  ** There might be records in the main journal that have a page number
  ** greater than the current database size (pPager->dbSize) but those
  ** will be skipped automatically.  Pages are added to pDone as they
  ** are played back.
  */
  if( pSavepoint && !pagerUseWal(pPager) ){
    iHdrOff = pSavepoint->iHdrOffset ? pSavepoint->iHdrOffset : szJ;
    pPager->journalOff = pSavepoint->iOffset;
    while( rc==SQLITE_OK && pPager->journalOff<iHdrOff ){
      rc = pager_playback_one_page(pPager, &pPager->journalOff, pDone, 1, 1);
    }
    assert( rc!=SQLITE_DONE );
  }else{
    pPager->journalOff = 0;
  }

  /* Continue rolling back records out of the main journal starting at
  ** the first journal header seen and continuing until the effective end
  ** of the main journal file.  Continue to skip out-of-range pages and
  ** continue adding pages rolled back to pDone.
  */
  while( rc==SQLITE_OK && pPager->journalOff<szJ ){
    u32 ii;            /* Loop counter */
    u32 nJRec = 0;     /* Number of Journal Records */
    u32 dummy;
    rc = readJournalHdr(pPager, 0, szJ, &nJRec, &dummy);
    assert( rc!=SQLITE_DONE );

    /*
    ** The "pPager->journalHdr+JOURNAL_HDR_SZ(pPager)==pPager->journalOff"
    ** test is related to ticket #2565.  See the discussion in the
    ** pager_playback() function for additional information.
    */
    if( nJRec==0 
     && pPager->journalHdr+JOURNAL_HDR_SZ(pPager)==pPager->journalOff
    ){
      nJRec = (u32)((szJ - pPager->journalOff)/JOURNAL_PG_SZ(pPager));
    }
    for(ii=0; rc==SQLITE_OK && ii<nJRec && pPager->journalOff<szJ; ii++){
      rc = pager_playback_one_page(pPager, &pPager->journalOff, pDone, 1, 1);
    }
    assert( rc!=SQLITE_DONE );
  }
  assert( rc!=SQLITE_OK || pPager->journalOff>=szJ );

  /* Finally,  rollback pages from the sub-journal.  Page that were
  ** previously rolled back out of the main journal (and are hence in pDone)
  ** will be skipped.  Out-of-range pages are also skipped.
  */
  if( pSavepoint ){
    u32 ii;            /* Loop counter */
    i64 offset = (i64)pSavepoint->iSubRec*(4+pPager->pageSize);

    if( pagerUseWal(pPager) ){
      rc = sqlite3WalSavepointUndo(pPager->pWal, pSavepoint->aWalData);
    }
    for(ii=pSavepoint->iSubRec; rc==SQLITE_OK && ii<pPager->nSubRec; ii++){
      assert( offset==(i64)ii*(4+pPager->pageSize) );
      rc = pager_playback_one_page(pPager, &offset, pDone, 0, 1);
    }
    assert( rc!=SQLITE_DONE );
  }

  sqlite3BitvecDestroy(pDone);
  if( rc==SQLITE_OK ){
    pPager->journalOff = szJ;
  }

  return rc;
}

/*
** Change the maximum number of in-memory pages that are allowed
** before attempting to recycle clean and unused pages.
*/
void sqlite3PagerSetCachesize(Pager *pPager, int mxPage){
  sqlite3PcacheSetCachesize(pPager->pPCache, mxPage);
}

/*
** Change the maximum number of in-memory pages that are allowed
** before attempting to spill pages to journal.
*/
int sqlite3PagerSetSpillsize(Pager *pPager, int mxPage){
  return sqlite3PcacheSetSpillsize(pPager->pPCache, mxPage);
}

/*
** Invoke SQLITE_FCNTL_MMAP_SIZE based on the current value of szMmap.
*/
static void pagerFixMaplimit(Pager *pPager){
#if SQLITE_MAX_MMAP_SIZE>0
  sqlite3_file *fd = pPager->fd;
  if( isOpen(fd) && fd->pMethods->iVersion>=3 ){
    sqlite3_int64 sz;
    sz = pPager->szMmap;
    pPager->bUseFetch = (sz>0);
    setGetterMethod(pPager);
    sqlite3OsFileControlHint(pPager->fd, SQLITE_FCNTL_MMAP_SIZE, &sz);
  }
#endif
}

/*
** Change the maximum size of any memory mapping made of the database file.
*/
void sqlite3PagerSetMmapLimit(Pager *pPager, sqlite3_int64 szMmap){
  pPager->szMmap = szMmap;
  pagerFixMaplimit(pPager);
}

/*
** Free as much memory as possible from the pager.
*/
void sqlite3PagerShrink(Pager *pPager){
  sqlite3PcacheShrink(pPager->pPCache);
}

/*
** Adjust settings of the pager to those specified in the pgFlags parameter.
**
** The "level" in pgFlags & PAGER_SYNCHRONOUS_MASK sets the robustness
** of the database to damage due to OS crashes or power failures by
** changing the number of syncs()s when writing the journals.
** There are four levels:
**
**    OFF       sqlite3OsSync() is never called.  This is the default
**              for temporary and transient files.
**
**    NORMAL    The journal is synced once before writes begin on the
**              database.  This is normally adequate protection, but
**              it is theoretically possible, though very unlikely,
**              that an inopertune power failure could leave the journal
**              in a state which would cause damage to the database
**              when it is rolled back.
**
**    FULL      The journal is synced twice before writes begin on the
**              database (with some additional information - the nRec field
**              of the journal header - being written in between the two
**              syncs).  If we assume that writing a
**              single disk sector is atomic, then this mode provides
**              assurance that the journal will not be corrupted to the
**              point of causing damage to the database during rollback.
**
**    EXTRA     This is like FULL except that is also syncs the directory
**              that contains the rollback journal after the rollback
**              journal is unlinked.
**
** The above is for a rollback-journal mode.  For WAL mode, OFF continues
** to mean that no syncs ever occur.  NORMAL means that the WAL is synced
** prior to the start of checkpoint and that the database file is synced
** at the conclusion of the checkpoint if the entire content of the WAL
** was written back into the database.  But no sync operations occur for
** an ordinary commit in NORMAL mode with WAL.  FULL means that the WAL
** file is synced following each commit operation, in addition to the
** syncs associated with NORMAL.  There is no difference between FULL
** and EXTRA for WAL mode.
**
** Do not confuse synchronous=FULL with SQLITE_SYNC_FULL.  The
** SQLITE_SYNC_FULL macro means to use the MacOSX-style full-fsync
** using fcntl(F_FULLFSYNC).  SQLITE_SYNC_NORMAL means to do an
** ordinary fsync() call.  There is no difference between SQLITE_SYNC_FULL
** and SQLITE_SYNC_NORMAL on platforms other than MacOSX.  But the
** synchronous=FULL versus synchronous=NORMAL setting determines when
** the xSync primitive is called and is relevant to all platforms.
**
** Numeric values associated with these states are OFF==1, NORMAL=2,
** and FULL=3.
*/
#ifndef SQLITE_OMIT_PAGER_PRAGMAS
void sqlite3PagerSetFlags(
  Pager *pPager,        /* The pager to set safety level for */
  unsigned pgFlags      /* Various flags */
){
  unsigned level = pgFlags & PAGER_SYNCHRONOUS_MASK;
  if( pPager->tempFile ){
    pPager->noSync = 1;
    pPager->fullSync = 0;
    pPager->extraSync = 0;
  }else{
    pPager->noSync =  level==PAGER_SYNCHRONOUS_OFF ?1:0;
    pPager->fullSync = level>=PAGER_SYNCHRONOUS_FULL ?1:0;
    pPager->extraSync = level==PAGER_SYNCHRONOUS_EXTRA ?1:0;
  }
  if( pPager->noSync ){
    pPager->syncFlags = 0;
  }else if( pgFlags & PAGER_FULLFSYNC ){
    pPager->syncFlags = SQLITE_SYNC_FULL;
  }else{
    pPager->syncFlags = SQLITE_SYNC_NORMAL;
  }
  pPager->walSyncFlags = (pPager->syncFlags<<2);
  if( pPager->fullSync ){
    pPager->walSyncFlags |= pPager->syncFlags;
  }
  if( (pgFlags & PAGER_CKPT_FULLFSYNC) && !pPager->noSync ){
    pPager->walSyncFlags |= (SQLITE_SYNC_FULL<<2);
  }
  if( pgFlags & PAGER_CACHESPILL ){
    pPager->doNotSpill &= ~SPILLFLAG_OFF;
  }else{
    pPager->doNotSpill |= SPILLFLAG_OFF;
  }
}
#endif

/*
** The following global variable is incremented whenever the library
** attempts to open a temporary file.  This information is used for
** testing and analysis only.  
*/
#ifdef SQLITE_TEST
int sqlite3_opentemp_count = 0;
#endif

/*
** Open a temporary file.
**
** Write the file descriptor into *pFile. Return SQLITE_OK on success 
** or some other error code if we fail. The OS will automatically 
** delete the temporary file when it is closed.
**
** The flags passed to the VFS layer xOpen() call are those specified
** by parameter vfsFlags ORed with the following:
**
**     SQLITE_OPEN_READWRITE
**     SQLITE_OPEN_CREATE
**     SQLITE_OPEN_EXCLUSIVE
**     SQLITE_OPEN_DELETEONCLOSE
*/
static int pagerOpentemp(
  Pager *pPager,        /* The pager object */
  sqlite3_file *pFile,  /* Write the file descriptor here */
  int vfsFlags          /* Flags passed through to the VFS */
){
  int rc;               /* Return code */

#ifdef SQLITE_TEST
  sqlite3_opentemp_count++;  /* Used for testing and analysis only */
#endif

  vfsFlags |=  SQLITE_OPEN_READWRITE | SQLITE_OPEN_CREATE |
            SQLITE_OPEN_EXCLUSIVE | SQLITE_OPEN_DELETEONCLOSE;
  rc = sqlite3OsOpen(pPager->pVfs, 0, pFile, vfsFlags, 0);
  assert( rc!=SQLITE_OK || isOpen(pFile) );
  return rc;
}

/*
** Set the busy handler function.
**
** The pager invokes the busy-handler if sqlite3OsLock() returns 
** SQLITE_BUSY when trying to upgrade from no-lock to a SHARED lock,
** or when trying to upgrade from a RESERVED lock to an EXCLUSIVE 
** lock. It does *not* invoke the busy handler when upgrading from
** SHARED to RESERVED, or when upgrading from SHARED to EXCLUSIVE
** (which occurs during hot-journal rollback). Summary:
**
**   Transition                        | Invokes xBusyHandler
**   --------------------------------------------------------
**   NO_LOCK       -> SHARED_LOCK      | Yes
**   SHARED_LOCK   -> RESERVED_LOCK    | No
**   SHARED_LOCK   -> EXCLUSIVE_LOCK   | No
**   RESERVED_LOCK -> EXCLUSIVE_LOCK   | Yes
**
** If the busy-handler callback returns non-zero, the lock is 
** retried. If it returns zero, then the SQLITE_BUSY error is
** returned to the caller of the pager API function.
*/
void sqlite3PagerSetBusyHandler(
  Pager *pPager,                       /* Pager object */
  int (*xBusyHandler)(void *),         /* Pointer to busy-handler function */
  void *pBusyHandlerArg                /* Argument to pass to xBusyHandler */
){
  void **ap;
  pPager->xBusyHandler = xBusyHandler;
  pPager->pBusyHandlerArg = pBusyHandlerArg;
  ap = (void **)&pPager->xBusyHandler;
  assert( ((int(*)(void *))(ap[0]))==xBusyHandler );
  assert( ap[1]==pBusyHandlerArg );
  sqlite3OsFileControlHint(pPager->fd, SQLITE_FCNTL_BUSYHANDLER, (void *)ap);
}

/*
** Change the page size used by the Pager object. The new page size 
** is passed in *pPageSize.
**
** If the pager is in the error state when this function is called, it
** is a no-op. The value returned is the error state error code (i.e. 
** one of SQLITE_IOERR, an SQLITE_IOERR_xxx sub-code or SQLITE_FULL).
**
** Otherwise, if all of the following are true:
**
**   * the new page size (value of *pPageSize) is valid (a power 
**     of two between 512 and SQLITE_MAX_PAGE_SIZE, inclusive), and
**
**   * there are no outstanding page references, and
**
**   * the database is either not an in-memory database or it is
**     an in-memory database that currently consists of zero pages.
**
** then the pager object page size is set to *pPageSize.
**
** If the page size is changed, then this function uses sqlite3PagerMalloc() 
** to obtain a new Pager.pTmpSpace buffer. If this allocation attempt 
** fails, SQLITE_NOMEM is returned and the page size remains unchanged. 
** In all other cases, SQLITE_OK is returned.
**
** If the page size is not changed, either because one of the enumerated
** conditions above is not true, the pager was in error state when this
** function was called, or because the memory allocation attempt failed, 
** then *pPageSize is set to the old, retained page size before returning.
*/
int sqlite3PagerSetPagesize(Pager *pPager, u32 *pPageSize, int nReserve){
  int rc = SQLITE_OK;

  /* It is not possible to do a full assert_pager_state() here, as this
  ** function may be called from within PagerOpen(), before the state
  ** of the Pager object is internally consistent.
  **
  ** At one point this function returned an error if the pager was in 
  ** PAGER_ERROR state. But since PAGER_ERROR state guarantees that
  ** there is at least one outstanding page reference, this function
  ** is a no-op for that case anyhow.
  */

  u32 pageSize = *pPageSize;
  assert( pageSize==0 || (pageSize>=512 && pageSize<=SQLITE_MAX_PAGE_SIZE) );
  if( (pPager->memDb==0 || pPager->dbSize==0)
   && sqlite3PcacheRefCount(pPager->pPCache)==0 
   && pageSize && pageSize!=(u32)pPager->pageSize 
  ){
    char *pNew = NULL;             /* New temp space */
    i64 nByte = 0;

    if( pPager->eState>PAGER_OPEN && isOpen(pPager->fd) ){
      rc = sqlite3OsFileSize(pPager->fd, &nByte);
    }
    if( rc==SQLITE_OK ){
      pNew = (char *)sqlite3PageMalloc(pageSize);
      if( !pNew ) rc = SQLITE_NOMEM_BKPT;
    }

    if( rc==SQLITE_OK ){
      pager_reset(pPager);
      rc = sqlite3PcacheSetPageSize(pPager->pPCache, pageSize);
    }
    if( rc==SQLITE_OK ){
      sqlite3PageFree(pPager->pTmpSpace);
      pPager->pTmpSpace = pNew;
      pPager->dbSize = (Pgno)((nByte+pageSize-1)/pageSize);
      pPager->pageSize = pageSize;
    }else{
      sqlite3PageFree(pNew);
    }
  }

  *pPageSize = pPager->pageSize;
  if( rc==SQLITE_OK ){
    if( nReserve<0 ) nReserve = pPager->nReserve;
    assert( nReserve>=0 && nReserve<1000 );
    pPager->nReserve = (i16)nReserve;
    pagerReportSize(pPager);
    pagerFixMaplimit(pPager);
  }
  return rc;
}

/*
** Return a pointer to the "temporary page" buffer held internally
** by the pager.  This is a buffer that is big enough to hold the
** entire content of a database page.  This buffer is used internally
** during rollback and will be overwritten whenever a rollback
** occurs.  But other modules are free to use it too, as long as
** no rollbacks are happening.
*/
void *sqlite3PagerTempSpace(Pager *pPager){
  return pPager->pTmpSpace;
}

/*
** Attempt to set the maximum database page count if mxPage is positive. 
** Make no changes if mxPage is zero or negative.  And never reduce the
** maximum page count below the current size of the database.
**
** Regardless of mxPage, return the current maximum page count.
*/
int sqlite3PagerMaxPageCount(Pager *pPager, int mxPage){
  if( mxPage>0 ){
    pPager->mxPgno = mxPage;
  }
  assert( pPager->eState!=PAGER_OPEN );      /* Called only by OP_MaxPgcnt */
  assert( pPager->mxPgno>=pPager->dbSize );  /* OP_MaxPgcnt enforces this */
  return pPager->mxPgno;
}

/*
** The following set of routines are used to disable the simulated
** I/O error mechanism.  These routines are used to avoid simulated
** errors in places where we do not care about errors.
**
** Unless -DSQLITE_TEST=1 is used, these routines are all no-ops
** and generate no code.
*/
#ifdef SQLITE_TEST
extern int sqlite3_io_error_pending;
extern int sqlite3_io_error_hit;
static int saved_cnt;
void disable_simulated_io_errors(void){
  saved_cnt = sqlite3_io_error_pending;
  sqlite3_io_error_pending = -1;
}
void enable_simulated_io_errors(void){
  sqlite3_io_error_pending = saved_cnt;
}
#else
# define disable_simulated_io_errors()
# define enable_simulated_io_errors()
#endif

/*
** Read the first N bytes from the beginning of the file into memory
** that pDest points to. 
**
** If the pager was opened on a transient file (zFilename==""), or
** opened on a file less than N bytes in size, the output buffer is
** zeroed and SQLITE_OK returned. The rationale for this is that this 
** function is used to read database headers, and a new transient or
** zero sized database has a header than consists entirely of zeroes.
**
** If any IO error apart from SQLITE_IOERR_SHORT_READ is encountered,
** the error code is returned to the caller and the contents of the
** output buffer undefined.
*/
int sqlite3PagerReadFileheader(Pager *pPager, int N, unsigned char *pDest){
  int rc = SQLITE_OK;
  memset(pDest, 0, N);
  assert( isOpen(pPager->fd) || pPager->tempFile );

  /* This routine is only called by btree immediately after creating
  ** the Pager object.  There has not been an opportunity to transition
  ** to WAL mode yet.
  */
  assert( !pagerUseWal(pPager) );

  if( isOpen(pPager->fd) ){
    IOTRACE(("DBHDR %p 0 %d\n", pPager, N))
    rc = sqlite3OsRead(pPager->fd, pDest, N, 0);
    if( rc==SQLITE_IOERR_SHORT_READ ){
      rc = SQLITE_OK;
    }
  }
  return rc;
}

/*
** This function may only be called when a read-transaction is open on
** the pager. It returns the total number of pages in the database.
**
** However, if the file is between 1 and <page-size> bytes in size, then 
** this is considered a 1 page file.
*/
void sqlite3PagerPagecount(Pager *pPager, int *pnPage){
  assert( pPager->eState>=PAGER_READER );
  assert( pPager->eState!=PAGER_WRITER_FINISHED );
  *pnPage = (int)pPager->dbSize;
}


/*
** Try to obtain a lock of type locktype on the database file. If
** a similar or greater lock is already held, this function is a no-op
** (returning SQLITE_OK immediately).
**
** Otherwise, attempt to obtain the lock using sqlite3OsLock(). Invoke 
** the busy callback if the lock is currently not available. Repeat 
** until the busy callback returns false or until the attempt to 
** obtain the lock succeeds.
**
** Return SQLITE_OK on success and an error code if we cannot obtain
** the lock. If the lock is obtained successfully, set the Pager.state 
** variable to locktype before returning.
*/
static int pager_wait_on_lock(Pager *pPager, int locktype){
  int rc;                              /* Return code */

  /* Check that this is either a no-op (because the requested lock is 
  ** already held), or one of the transitions that the busy-handler
  ** may be invoked during, according to the comment above
  ** sqlite3PagerSetBusyhandler().
  */
  assert( (pPager->eLock>=locktype)
       || (pPager->eLock==NO_LOCK && locktype==SHARED_LOCK)
       || (pPager->eLock==RESERVED_LOCK && locktype==EXCLUSIVE_LOCK)
  );

  do {
    rc = pagerLockDb(pPager, locktype);
  }while( rc==SQLITE_BUSY && pPager->xBusyHandler(pPager->pBusyHandlerArg) );
  return rc;
}

/*
** Function assertTruncateConstraint(pPager) checks that one of the 
** following is true for all dirty pages currently in the page-cache:
**
**   a) The page number is less than or equal to the size of the 
**      current database image, in pages, OR
**
**   b) if the page content were written at this time, it would not
**      be necessary to write the current content out to the sub-journal
**      (as determined by function subjRequiresPage()).
**
** If the condition asserted by this function were not true, and the
** dirty page were to be discarded from the cache via the pagerStress()
** routine, pagerStress() would not write the current page content to
** the database file. If a savepoint transaction were rolled back after
** this happened, the correct behavior would be to restore the current
** content of the page. However, since this content is not present in either
** the database file or the portion of the rollback journal and 
** sub-journal rolled back the content could not be restored and the
** database image would become corrupt. It is therefore fortunate that 
** this circumstance cannot arise.
*/
#if defined(SQLITE_DEBUG)
static void assertTruncateConstraintCb(PgHdr *pPg){
  assert( pPg->flags&PGHDR_DIRTY );
  assert( !subjRequiresPage(pPg) || pPg->pgno<=pPg->pPager->dbSize );
}
static void assertTruncateConstraint(Pager *pPager){
  sqlite3PcacheIterateDirty(pPager->pPCache, assertTruncateConstraintCb);
}
#else
# define assertTruncateConstraint(pPager)
#endif

/*
** Truncate the in-memory database file image to nPage pages. This 
** function does not actually modify the database file on disk. It 
** just sets the internal state of the pager object so that the 
** truncation will be done when the current transaction is committed.
**
** This function is only called right before committing a transaction.
** Once this function has been called, the transaction must either be
** rolled back or committed. It is not safe to call this function and
** then continue writing to the database.
*/
void sqlite3PagerTruncateImage(Pager *pPager, Pgno nPage){
  assert( pPager->dbSize>=nPage );
  assert( pPager->eState>=PAGER_WRITER_CACHEMOD );
  pPager->dbSize = nPage;

  /* At one point the code here called assertTruncateConstraint() to
  ** ensure that all pages being truncated away by this operation are,
  ** if one or more savepoints are open, present in the savepoint 
  ** journal so that they can be restored if the savepoint is rolled
  ** back. This is no longer necessary as this function is now only
  ** called right before committing a transaction. So although the 
  ** Pager object may still have open savepoints (Pager.nSavepoint!=0), 
  ** they cannot be rolled back. So the assertTruncateConstraint() call
  ** is no longer correct. */
}


/*
** This function is called before attempting a hot-journal rollback. It
** syncs the journal file to disk, then sets pPager->journalHdr to the
** size of the journal file so that the pager_playback() routine knows
** that the entire journal file has been synced.
**
** Syncing a hot-journal to disk before attempting to roll it back ensures 
** that if a power-failure occurs during the rollback, the process that
** attempts rollback following system recovery sees the same journal
** content as this process.
**
** If everything goes as planned, SQLITE_OK is returned. Otherwise, 
** an SQLite error code.
*/
static int pagerSyncHotJournal(Pager *pPager){
  int rc = SQLITE_OK;
  if( !pPager->noSync ){
    rc = sqlite3OsSync(pPager->jfd, SQLITE_SYNC_NORMAL);
  }
  if( rc==SQLITE_OK ){
    rc = sqlite3OsFileSize(pPager->jfd, &pPager->journalHdr);
  }
  return rc;
}

#if SQLITE_MAX_MMAP_SIZE>0
/*
** Obtain a reference to a memory mapped page object for page number pgno. 
** The new object will use the pointer pData, obtained from xFetch().
** If successful, set *ppPage to point to the new page reference
** and return SQLITE_OK. Otherwise, return an SQLite error code and set
** *ppPage to zero.
**
** Page references obtained by calling this function should be released
** by calling pagerReleaseMapPage().
*/
static int pagerAcquireMapPage(
  Pager *pPager,                  /* Pager object */
  Pgno pgno,                      /* Page number */
  void *pData,                    /* xFetch()'d data for this page */
  PgHdr **ppPage                  /* OUT: Acquired page object */
){
  PgHdr *p;                       /* Memory mapped page to return */
  
  if( pPager->pMmapFreelist ){
    *ppPage = p = pPager->pMmapFreelist;
    pPager->pMmapFreelist = p->pDirty;
    p->pDirty = 0;
    assert( pPager->nExtra>=8 );
    memset(p->pExtra, 0, 8);
  }else{
    *ppPage = p = (PgHdr *)sqlite3MallocZero(sizeof(PgHdr) + pPager->nExtra);
    if( p==0 ){
      sqlite3OsUnfetch(pPager->fd, (i64)(pgno-1) * pPager->pageSize, pData);
      return SQLITE_NOMEM_BKPT;
    }
    p->pExtra = (void *)&p[1];
    p->flags = PGHDR_MMAP;
    p->nRef = 1;
    p->pPager = pPager;
  }

  assert( p->pExtra==(void *)&p[1] );
  assert( p->pPage==0 );
  assert( p->flags==PGHDR_MMAP );
  assert( p->pPager==pPager );
  assert( p->nRef==1 );

  p->pgno = pgno;
  p->pData = pData;
  pPager->nMmapOut++;

  return SQLITE_OK;
}
#endif

/*
** Release a reference to page pPg. pPg must have been returned by an 
** earlier call to pagerAcquireMapPage().
*/
static void pagerReleaseMapPage(PgHdr *pPg){
  Pager *pPager = pPg->pPager;
  pPager->nMmapOut--;
  pPg->pDirty = pPager->pMmapFreelist;
  pPager->pMmapFreelist = pPg;

  assert( pPager->fd->pMethods->iVersion>=3 );
  sqlite3OsUnfetch(pPager->fd, (i64)(pPg->pgno-1)*pPager->pageSize, pPg->pData);
}

/*
** Free all PgHdr objects stored in the Pager.pMmapFreelist list.
*/
static void pagerFreeMapHdrs(Pager *pPager){
  PgHdr *p;
  PgHdr *pNext;
  for(p=pPager->pMmapFreelist; p; p=pNext){
    pNext = p->pDirty;
    sqlite3_free(p);
  }
}

/* Verify that the database file has not be deleted or renamed out from
** under the pager.  Return SQLITE_OK if the database is still where it ought
** to be on disk.  Return non-zero (SQLITE_READONLY_DBMOVED or some other error
** code from sqlite3OsAccess()) if the database has gone missing.
*/
static int databaseIsUnmoved(Pager *pPager){
  int bHasMoved = 0;
  int rc;

  if( pPager->tempFile ) return SQLITE_OK;
  if( pPager->dbSize==0 ) return SQLITE_OK;
  assert( pPager->zFilename && pPager->zFilename[0] );
  rc = sqlite3OsFileControl(pPager->fd, SQLITE_FCNTL_HAS_MOVED, &bHasMoved);
  if( rc==SQLITE_NOTFOUND ){
    /* If the HAS_MOVED file-control is unimplemented, assume that the file
    ** has not been moved.  That is the historical behavior of SQLite: prior to
    ** version 3.8.3, it never checked */
    rc = SQLITE_OK;
  }else if( rc==SQLITE_OK && bHasMoved ){
    rc = SQLITE_READONLY_DBMOVED;
  }
  return rc;
}


/*
** Shutdown the page cache.  Free all memory and close all files.
**
** If a transaction was in progress when this routine is called, that
** transaction is rolled back.  All outstanding pages are invalidated
** and their memory is freed.  Any attempt to use a page associated
** with this page cache after this function returns will likely
** result in a coredump.
**
** This function always succeeds. If a transaction is active an attempt
** is made to roll it back. If an error occurs during the rollback 
** a hot journal may be left in the filesystem but no error is returned
** to the caller.
*/
int sqlite3PagerClose(Pager *pPager, sqlite3 *db){
  u8 *pTmp = (u8*)pPager->pTmpSpace;
  assert( db || pagerUseWal(pPager)==0 );
  assert( assert_pager_state(pPager) );
  disable_simulated_io_errors();
  sqlite3BeginBenignMalloc();
  pagerFreeMapHdrs(pPager);
  /* pPager->errCode = 0; */
  pPager->exclusiveMode = 0;
#ifndef SQLITE_OMIT_WAL
  {
    u8 *a = 0;
    assert( db || pPager->pWal==0 );
    if( db && 0==(db->flags & SQLITE_NoCkptOnClose) 
     && SQLITE_OK==databaseIsUnmoved(pPager)
    ){
      a = pTmp;
    }
    sqlite3WalClose(pPager->pWal, db, pPager->walSyncFlags, pPager->pageSize,a);
    pPager->pWal = 0;
  }
#endif
  pager_reset(pPager);
  if( MEMDB ){
    pager_unlock(pPager);
  }else{
    /* If it is open, sync the journal file before calling UnlockAndRollback.
    ** If this is not done, then an unsynced portion of the open journal 
    ** file may be played back into the database. If a power failure occurs 
    ** while this is happening, the database could become corrupt.
    **
    ** If an error occurs while trying to sync the journal, shift the pager
    ** into the ERROR state. This causes UnlockAndRollback to unlock the
    ** database and close the journal file without attempting to roll it
    ** back or finalize it. The next database user will have to do hot-journal
    ** rollback before accessing the database file.
    */
    if( isOpen(pPager->jfd) ){
      pager_error(pPager, pagerSyncHotJournal(pPager));
    }
    pagerUnlockAndRollback(pPager);
  }
  sqlite3EndBenignMalloc();
  enable_simulated_io_errors();
  PAGERTRACE(("CLOSE %d\n", PAGERID(pPager)));
  IOTRACE(("CLOSE %p\n", pPager))
  sqlite3OsClose(pPager->jfd);
  sqlite3OsClose(pPager->fd);
  sqlite3PageFree(pTmp);
  sqlite3PcacheClose(pPager->pPCache);

#ifdef SQLITE_HAS_CODEC
  if( pPager->xCodecFree ) pPager->xCodecFree(pPager->pCodec);
#endif

  assert( !pPager->aSavepoint && !pPager->pInJournal );
  assert( !isOpen(pPager->jfd) && !isOpen(pPager->sjfd) );

  sqlite3_free(pPager);
  return SQLITE_OK;
}

#if !defined(NDEBUG) || defined(SQLITE_TEST)
/*
** Return the page number for page pPg.
*/
Pgno sqlite3PagerPagenumber(DbPage *pPg){
  return pPg->pgno;
}
#endif

/*
** Increment the reference count for page pPg.
*/
void sqlite3PagerRef(DbPage *pPg){
  sqlite3PcacheRef(pPg);
}

/*
** Sync the journal. In other words, make sure all the pages that have
** been written to the journal have actually reached the surface of the
** disk and can be restored in the event of a hot-journal rollback.
**
** If the Pager.noSync flag is set, then this function is a no-op.
** Otherwise, the actions required depend on the journal-mode and the 
** device characteristics of the file-system, as follows:
**
**   * If the journal file is an in-memory journal file, no action need
**     be taken.
**
**   * Otherwise, if the device does not support the SAFE_APPEND property,
**     then the nRec field of the most recently written journal header
**     is updated to contain the number of journal records that have
**     been written following it. If the pager is operating in full-sync
**     mode, then the journal file is synced before this field is updated.
**
**   * If the device does not support the SEQUENTIAL property, then 
**     journal file is synced.
**
** Or, in pseudo-code:
**
**   if( NOT <in-memory journal> ){
**     if( NOT SAFE_APPEND ){
**       if( <full-sync mode> ) xSync(<journal file>);
**       <update nRec field>
**     } 
**     if( NOT SEQUENTIAL ) xSync(<journal file>);
**   }
**
** If successful, this routine clears the PGHDR_NEED_SYNC flag of every 
** page currently held in memory before returning SQLITE_OK. If an IO
** error is encountered, then the IO error code is returned to the caller.
*/
static int syncJournal(Pager *pPager, int newHdr){
  int rc;                         /* Return code */

  assert( pPager->eState==PAGER_WRITER_CACHEMOD
       || pPager->eState==PAGER_WRITER_DBMOD
  );
  assert( assert_pager_state(pPager) );
  assert( !pagerUseWal(pPager) );

  rc = sqlite3PagerExclusiveLock(pPager, 0, 0);
  if( rc!=SQLITE_OK ) return rc;

  if( !pPager->noSync ){
    assert( !pPager->tempFile );
    if( isOpen(pPager->jfd) && pPager->journalMode!=PAGER_JOURNALMODE_MEMORY ){
      const int iDc = sqlite3OsDeviceCharacteristics(pPager->fd);
      assert( isOpen(pPager->jfd) );

      if( 0==(iDc&SQLITE_IOCAP_SAFE_APPEND) ){
        /* This block deals with an obscure problem. If the last connection
        ** that wrote to this database was operating in persistent-journal
        ** mode, then the journal file may at this point actually be larger
        ** than Pager.journalOff bytes. If the next thing in the journal
        ** file happens to be a journal-header (written as part of the
        ** previous connection's transaction), and a crash or power-failure 
        ** occurs after nRec is updated but before this connection writes 
        ** anything else to the journal file (or commits/rolls back its 
        ** transaction), then SQLite may become confused when doing the 
        ** hot-journal rollback following recovery. It may roll back all
        ** of this connections data, then proceed to rolling back the old,
        ** out-of-date data that follows it. Database corruption.
        **
        ** To work around this, if the journal file does appear to contain
        ** a valid header following Pager.journalOff, then write a 0x00
        ** byte to the start of it to prevent it from being recognized.
        **
        ** Variable iNextHdrOffset is set to the offset at which this
        ** problematic header will occur, if it exists. aMagic is used 
        ** as a temporary buffer to inspect the first couple of bytes of
        ** the potential journal header.
        */
        i64 iNextHdrOffset;
        u8 aMagic[8];
        u8 zHeader[sizeof(aJournalMagic)+4];

        memcpy(zHeader, aJournalMagic, sizeof(aJournalMagic));
        put32bits(&zHeader[sizeof(aJournalMagic)], pPager->nRec);

        iNextHdrOffset = journalHdrOffset(pPager);
        rc = sqlite3OsRead(pPager->jfd, aMagic, 8, iNextHdrOffset);
        if( rc==SQLITE_OK && 0==memcmp(aMagic, aJournalMagic, 8) ){
          static const u8 zerobyte = 0;
          rc = sqlite3OsWrite(pPager->jfd, &zerobyte, 1, iNextHdrOffset);
        }
        if( rc!=SQLITE_OK && rc!=SQLITE_IOERR_SHORT_READ ){
          return rc;
        }

        /* Write the nRec value into the journal file header. If in
        ** full-synchronous mode, sync the journal first. This ensures that
        ** all data has really hit the disk before nRec is updated to mark
        ** it as a candidate for rollback.
        **
        ** This is not required if the persistent media supports the
        ** SAFE_APPEND property. Because in this case it is not possible 
        ** for garbage data to be appended to the file, the nRec field
        ** is populated with 0xFFFFFFFF when the journal header is written
        ** and never needs to be updated.
        */
        if( pPager->fullSync && 0==(iDc&SQLITE_IOCAP_SEQUENTIAL) ){
          PAGERTRACE(("SYNC journal of %d\n", PAGERID(pPager)));
          IOTRACE(("JSYNC %p\n", pPager))
          rc = sqlite3OsSync(pPager->jfd, pPager->syncFlags);
          if( rc!=SQLITE_OK ) return rc;
        }
        IOTRACE(("JHDR %p %lld\n", pPager, pPager->journalHdr));
        rc = sqlite3OsWrite(
            pPager->jfd, zHeader, sizeof(zHeader), pPager->journalHdr
        );
        if( rc!=SQLITE_OK ) return rc;
      }
      if( 0==(iDc&SQLITE_IOCAP_SEQUENTIAL) ){
        PAGERTRACE(("SYNC journal of %d\n", PAGERID(pPager)));
        IOTRACE(("JSYNC %p\n", pPager))
        rc = sqlite3OsSync(pPager->jfd, pPager->syncFlags| 
          (pPager->syncFlags==SQLITE_SYNC_FULL?SQLITE_SYNC_DATAONLY:0)
        );
        if( rc!=SQLITE_OK ) return rc;
      }

      pPager->journalHdr = pPager->journalOff;
      if( newHdr && 0==(iDc&SQLITE_IOCAP_SAFE_APPEND) ){
        pPager->nRec = 0;
        rc = writeJournalHdr(pPager);
        if( rc!=SQLITE_OK ) return rc;
      }
    }else{
      pPager->journalHdr = pPager->journalOff;
    }
  }

  /* Unless the pager is in noSync mode, the journal file was just 
  ** successfully synced. Either way, clear the PGHDR_NEED_SYNC flag on 
  ** all pages.
  */
  sqlite3PcacheClearSyncFlags(pPager->pPCache);
  pPager->eState = PAGER_WRITER_DBMOD;
  assert( assert_pager_state(pPager) );
  return SQLITE_OK;
}

/*
** The argument is the first in a linked list of dirty pages connected
** by the PgHdr.pDirty pointer. This function writes each one of the
** in-memory pages in the list to the database file. The argument may
** be NULL, representing an empty list. In this case this function is
** a no-op.
**
** The pager must hold at least a RESERVED lock when this function
** is called. Before writing anything to the database file, this lock
** is upgraded to an EXCLUSIVE lock. If the lock cannot be obtained,
** SQLITE_BUSY is returned and no data is written to the database file.
** 
** If the pager is a temp-file pager and the actual file-system file
** is not yet open, it is created and opened before any data is 
** written out.
**
** Once the lock has been upgraded and, if necessary, the file opened,
** the pages are written out to the database file in list order. Writing
** a page is skipped if it meets either of the following criteria:
**
**   * The page number is greater than Pager.dbSize, or
**   * The PGHDR_DONT_WRITE flag is set on the page.
**
** If writing out a page causes the database file to grow, Pager.dbFileSize
** is updated accordingly. If page 1 is written out, then the value cached
** in Pager.dbFileVers[] is updated to match the new value stored in
** the database file.
**
** If everything is successful, SQLITE_OK is returned. If an IO error 
** occurs, an IO error code is returned. Or, if the EXCLUSIVE lock cannot
** be obtained, SQLITE_BUSY is returned.
*/
static int pager_write_pagelist(Pager *pPager, PgHdr *pList){
  int rc = SQLITE_OK;                  /* Return code */

  /* This function is only called for rollback pagers in WRITER_DBMOD state. */
  assert( !pagerUseWal(pPager) );
  assert( pPager->tempFile || pPager->eState==PAGER_WRITER_DBMOD );
  assert( pPager->eLock==EXCLUSIVE_LOCK );
  assert( isOpen(pPager->fd) || pList->pDirty==0 );

  /* If the file is a temp-file has not yet been opened, open it now. It
  ** is not possible for rc to be other than SQLITE_OK if this branch
  ** is taken, as pager_wait_on_lock() is a no-op for temp-files.
  */
  if( !isOpen(pPager->fd) ){
    assert( pPager->tempFile && rc==SQLITE_OK );
    rc = pagerOpentemp(pPager, pPager->fd, pPager->vfsFlags);
  }

  /* Before the first write, give the VFS a hint of what the final
  ** file size will be.
  */
  assert( rc!=SQLITE_OK || isOpen(pPager->fd) );
  if( rc==SQLITE_OK 
   && pPager->dbHintSize<pPager->dbSize
   && (pList->pDirty || pList->pgno>pPager->dbHintSize)
  ){
    sqlite3_int64 szFile = pPager->pageSize * (sqlite3_int64)pPager->dbSize;
    sqlite3OsFileControlHint(pPager->fd, SQLITE_FCNTL_SIZE_HINT, &szFile);
    pPager->dbHintSize = pPager->dbSize;
  }

  while( rc==SQLITE_OK && pList ){
    Pgno pgno = pList->pgno;

    /* If there are dirty pages in the page cache with page numbers greater
    ** than Pager.dbSize, this means sqlite3PagerTruncateImage() was called to
    ** make the file smaller (presumably by auto-vacuum code). Do not write
    ** any such pages to the file.
    **
    ** Also, do not write out any page that has the PGHDR_DONT_WRITE flag
    ** set (set by sqlite3PagerDontWrite()).
    */
    if( pgno<=pPager->dbSize && 0==(pList->flags&PGHDR_DONT_WRITE) ){
      i64 offset = (pgno-1)*(i64)pPager->pageSize;   /* Offset to write */
      char *pData;                                   /* Data to write */    

      assert( (pList->flags&PGHDR_NEED_SYNC)==0 );
      if( pList->pgno==1 ) pager_write_changecounter(pList);

      /* Encode the database */
      CODEC2(pPager, pList->pData, pgno, 6, return SQLITE_NOMEM_BKPT, pData);

      /* Write out the page data. */
      rc = sqlite3OsWrite(pPager->fd, pData, pPager->pageSize, offset);

      /* If page 1 was just written, update Pager.dbFileVers to match
      ** the value now stored in the database file. If writing this 
      ** page caused the database file to grow, update dbFileSize. 
      */
      if( pgno==1 ){
        memcpy(&pPager->dbFileVers, &pData[24], sizeof(pPager->dbFileVers));
      }
      if( pgno>pPager->dbFileSize ){
        pPager->dbFileSize = pgno;
      }
      pPager->aStat[PAGER_STAT_WRITE]++;

      /* Update any backup objects copying the contents of this pager. */
      sqlite3BackupUpdate(pPager->pBackup, pgno, (u8*)pList->pData);

      PAGERTRACE(("STORE %d page %d hash(%08x)\n",
                   PAGERID(pPager), pgno, pager_pagehash(pList)));
      IOTRACE(("PGOUT %p %d\n", pPager, pgno));
      PAGER_INCR(sqlite3_pager_writedb_count);
    }else{
      PAGERTRACE(("NOSTORE %d page %d\n", PAGERID(pPager), pgno));
    }
    pager_set_pagehash(pList);
    pList = pList->pDirty;
  }

  return rc;
}

/*
** Ensure that the sub-journal file is open. If it is already open, this 
** function is a no-op.
**
** SQLITE_OK is returned if everything goes according to plan. An 
** SQLITE_IOERR_XXX error code is returned if a call to sqlite3OsOpen() 
** fails.
*/
static int openSubJournal(Pager *pPager){
  int rc = SQLITE_OK;
  if( !isOpen(pPager->sjfd) ){
    const int flags =  SQLITE_OPEN_SUBJOURNAL | SQLITE_OPEN_READWRITE 
      | SQLITE_OPEN_CREATE | SQLITE_OPEN_EXCLUSIVE 
      | SQLITE_OPEN_DELETEONCLOSE;
    int nStmtSpill = sqlite3Config.nStmtSpill;
    if( pPager->journalMode==PAGER_JOURNALMODE_MEMORY || pPager->subjInMemory ){
      nStmtSpill = -1;
    }
    rc = sqlite3JournalOpen(pPager->pVfs, 0, pPager->sjfd, flags, nStmtSpill);
  }
  return rc;
}

/*
** Append a record of the current state of page pPg to the sub-journal. 
**
** If successful, set the bit corresponding to pPg->pgno in the bitvecs
** for all open savepoints before returning.
**
** This function returns SQLITE_OK if everything is successful, an IO
** error code if the attempt to write to the sub-journal fails, or 
** SQLITE_NOMEM if a malloc fails while setting a bit in a savepoint
** bitvec.
*/
static int subjournalPage(PgHdr *pPg){
  int rc = SQLITE_OK;
  Pager *pPager = pPg->pPager;
  if( pPager->journalMode!=PAGER_JOURNALMODE_OFF ){

    /* Open the sub-journal, if it has not already been opened */
    assert( pPager->useJournal );
    assert( isOpen(pPager->jfd) || pagerUseWal(pPager) );
    assert( isOpen(pPager->sjfd) || pPager->nSubRec==0 );
    assert( pagerUseWal(pPager) 
         || pageInJournal(pPager, pPg) 
         || pPg->pgno>pPager->dbOrigSize 
    );
    rc = openSubJournal(pPager);

    /* If the sub-journal was opened successfully (or was already open),
    ** write the journal record into the file.  */
    if( rc==SQLITE_OK ){
      void *pData = pPg->pData;
      i64 offset = (i64)pPager->nSubRec*(4+pPager->pageSize);
      char *pData2;

#if SQLITE_HAS_CODEC   
      if( !pPager->subjInMemory ){
        CODEC2(pPager, pData, pPg->pgno, 7, return SQLITE_NOMEM_BKPT, pData2);
      }else
#endif
      pData2 = pData;
      PAGERTRACE(("STMT-JOURNAL %d page %d\n", PAGERID(pPager), pPg->pgno));
      rc = write32bits(pPager->sjfd, offset, pPg->pgno);
      if( rc==SQLITE_OK ){
        rc = sqlite3OsWrite(pPager->sjfd, pData2, pPager->pageSize, offset+4);
      }
    }
  }
  if( rc==SQLITE_OK ){
    pPager->nSubRec++;
    assert( pPager->nSavepoint>0 );
    rc = addToSavepointBitvecs(pPager, pPg->pgno);
  }
  return rc;
}
static int subjournalPageIfRequired(PgHdr *pPg){
  if( subjRequiresPage(pPg) ){
    return subjournalPage(pPg);
  }else{
    return SQLITE_OK;
  }
}

/*
** This function is called by the pcache layer when it has reached some
** soft memory limit. The first argument is a pointer to a Pager object
** (cast as a void*). The pager is always 'purgeable' (not an in-memory
** database). The second argument is a reference to a page that is 
** currently dirty but has no outstanding references. The page
** is always associated with the Pager object passed as the first 
** argument.
**
** The job of this function is to make pPg clean by writing its contents
** out to the database file, if possible. This may involve syncing the
** journal file. 
**
** If successful, sqlite3PcacheMakeClean() is called on the page and
** SQLITE_OK returned. If an IO error occurs while trying to make the
** page clean, the IO error code is returned. If the page cannot be
** made clean for some other reason, but no error occurs, then SQLITE_OK
** is returned by sqlite3PcacheMakeClean() is not called.
*/
static int pagerStress(void *p, PgHdr *pPg){
  Pager *pPager = (Pager *)p;
  int rc = SQLITE_OK;

  assert( pPg->pPager==pPager );
  assert( pPg->flags&PGHDR_DIRTY );

  /* The doNotSpill NOSYNC bit is set during times when doing a sync of
  ** journal (and adding a new header) is not allowed.  This occurs
  ** during calls to sqlite3PagerWrite() while trying to journal multiple
  ** pages belonging to the same sector.
  **
  ** The doNotSpill ROLLBACK and OFF bits inhibits all cache spilling
  ** regardless of whether or not a sync is required.  This is set during
  ** a rollback or by user request, respectively.
  **
  ** Spilling is also prohibited when in an error state since that could
  ** lead to database corruption.   In the current implementation it 
  ** is impossible for sqlite3PcacheFetch() to be called with createFlag==3
  ** while in the error state, hence it is impossible for this routine to
  ** be called in the error state.  Nevertheless, we include a NEVER()
  ** test for the error state as a safeguard against future changes.
  */
  if( NEVER(pPager->errCode) ) return SQLITE_OK;
  testcase( pPager->doNotSpill & SPILLFLAG_ROLLBACK );
  testcase( pPager->doNotSpill & SPILLFLAG_OFF );
  testcase( pPager->doNotSpill & SPILLFLAG_NOSYNC );
  if( pPager->doNotSpill
   && ((pPager->doNotSpill & (SPILLFLAG_ROLLBACK|SPILLFLAG_OFF))!=0
      || (pPg->flags & PGHDR_NEED_SYNC)!=0)
  ){
    return SQLITE_OK;
  }

  pPager->aStat[PAGER_STAT_SPILL]++;
  pPg->pDirty = 0;
  if( pagerUseWal(pPager) ){
#ifndef SQLITE_OMIT_CONCURRENT
    /* If the transaction is a "BEGIN CONCURRENT" transaction, the page 
    ** cannot be flushed to disk. Return early in this case. */
    if( pPager->pAllRead ) return SQLITE_OK;
#endif

    /* Write a single frame for this page to the log. */
    rc = subjournalPageIfRequired(pPg); 
    if( rc==SQLITE_OK ){
      rc = pagerWalFrames(pPager, pPg, 0, 0);
    }
  }else{
    
#ifdef SQLITE_ENABLE_BATCH_ATOMIC_WRITE
    if( pPager->tempFile==0 ){
      rc = sqlite3JournalCreate(pPager->jfd);
      if( rc!=SQLITE_OK ) return pager_error(pPager, rc);
    }
#endif
  
    /* Sync the journal file if required. */
    if( pPg->flags&PGHDR_NEED_SYNC 
     || pPager->eState==PAGER_WRITER_CACHEMOD
    ){
      rc = syncJournal(pPager, 1);
    }
  
    /* Write the contents of the page out to the database file. */
    if( rc==SQLITE_OK ){
      assert( (pPg->flags&PGHDR_NEED_SYNC)==0 );
      rc = pager_write_pagelist(pPager, pPg);
    }
  }

  /* Mark the page as clean. */
  if( rc==SQLITE_OK ){
    PAGERTRACE(("STRESS %d page %d\n", PAGERID(pPager), pPg->pgno));
    sqlite3PcacheMakeClean(pPg);
  }

  return pager_error(pPager, rc); 
}

/*
** Flush all unreferenced dirty pages to disk.
*/
int sqlite3PagerFlush(Pager *pPager){
  int rc = pPager->errCode;
  if( !MEMDB ){
    PgHdr *pList = sqlite3PcacheDirtyList(pPager->pPCache);
    assert( assert_pager_state(pPager) );
    while( rc==SQLITE_OK && pList ){
      PgHdr *pNext = pList->pDirty;
      if( pList->nRef==0 ){
        rc = pagerStress((void*)pPager, pList);
      }
      pList = pNext;
    }
  }

  return rc;
}

/*
** Allocate and initialize a new Pager object and put a pointer to it
** in *ppPager. The pager should eventually be freed by passing it
** to sqlite3PagerClose().
**
** The zFilename argument is the path to the database file to open.
** If zFilename is NULL then a randomly-named temporary file is created
** and used as the file to be cached. Temporary files are be deleted
** automatically when they are closed. If zFilename is ":memory:" then 
** all information is held in cache. It is never written to disk. 
** This can be used to implement an in-memory database.
**
** The nExtra parameter specifies the number of bytes of space allocated
** along with each page reference. This space is available to the user
** via the sqlite3PagerGetExtra() API.  When a new page is allocated, the
** first 8 bytes of this space are zeroed but the remainder is uninitialized.
** (The extra space is used by btree as the MemPage object.)
**
** The flags argument is used to specify properties that affect the
** operation of the pager. It should be passed some bitwise combination
** of the PAGER_* flags.
**
** The vfsFlags parameter is a bitmask to pass to the flags parameter
** of the xOpen() method of the supplied VFS when opening files. 
**
** If the pager object is allocated and the specified file opened 
** successfully, SQLITE_OK is returned and *ppPager set to point to
** the new pager object. If an error occurs, *ppPager is set to NULL
** and error code returned. This function may return SQLITE_NOMEM
** (sqlite3Malloc() is used to allocate memory), SQLITE_CANTOPEN or 
** various SQLITE_IO_XXX errors.
*/
int sqlite3PagerOpen(
  sqlite3_vfs *pVfs,       /* The virtual file system to use */
  Pager **ppPager,         /* OUT: Return the Pager structure here */
  const char *zFilename,   /* Name of the database file to open */
  int nExtra,              /* Extra bytes append to each in-memory page */
  int flags,               /* flags controlling this file */
  int vfsFlags,            /* flags passed through to sqlite3_vfs.xOpen() */
  void (*xReinit)(DbPage*) /* Function to reinitialize pages */
){
  u8 *pPtr;
  Pager *pPager = 0;       /* Pager object to allocate and return */
  int rc = SQLITE_OK;      /* Return code */
  int tempFile = 0;        /* True for temp files (incl. in-memory files) */
  int memDb = 0;           /* True if this is an in-memory file */
#ifdef SQLITE_ENABLE_DESERIALIZE
  int memJM = 0;           /* Memory journal mode */
#else
# define memJM 0
#endif
  int readOnly = 0;        /* True if this is a read-only file */
  int journalFileSize;     /* Bytes to allocate for each journal fd */
  char *zPathname = 0;     /* Full path to database file */
  int nPathname = 0;       /* Number of bytes in zPathname */
  int useJournal = (flags & PAGER_OMIT_JOURNAL)==0; /* False to omit journal */
  int pcacheSize = sqlite3PcacheSize();       /* Bytes to allocate for PCache */
  u32 szPageDflt = SQLITE_DEFAULT_PAGE_SIZE;  /* Default page size */
  const char *zUri = 0;    /* URI args to copy */
  int nUri = 0;            /* Number of bytes of URI args at *zUri */

  /* Figure out how much space is required for each journal file-handle
  ** (there are two of them, the main journal and the sub-journal).  */
  journalFileSize = ROUND8(sqlite3JournalSize(pVfs));

  /* Set the output variable to NULL in case an error occurs. */
  *ppPager = 0;

#ifndef SQLITE_OMIT_MEMORYDB
  if( flags & PAGER_MEMORY ){
    memDb = 1;
    if( zFilename && zFilename[0] ){
      zPathname = sqlite3DbStrDup(0, zFilename);
      if( zPathname==0  ) return SQLITE_NOMEM_BKPT;
      nPathname = sqlite3Strlen30(zPathname);
      zFilename = 0;
    }
  }
#endif

  /* Compute and store the full pathname in an allocated buffer pointed
  ** to by zPathname, length nPathname. Or, if this is a temporary file,
  ** leave both nPathname and zPathname set to 0.
  */
  if( zFilename && zFilename[0] ){
    const char *z;
    nPathname = pVfs->mxPathname+1;
    zPathname = sqlite3DbMallocRaw(0, nPathname*2);
    if( zPathname==0 ){
      return SQLITE_NOMEM_BKPT;
    }
    zPathname[0] = 0; /* Make sure initialized even if FullPathname() fails */
    rc = sqlite3OsFullPathname(pVfs, zFilename, nPathname, zPathname);
    nPathname = sqlite3Strlen30(zPathname);
    z = zUri = &zFilename[sqlite3Strlen30(zFilename)+1];
    while( *z ){
      z += sqlite3Strlen30(z)+1;
      z += sqlite3Strlen30(z)+1;
    }
    nUri = (int)(&z[1] - zUri);
    assert( nUri>=0 );
    if( rc==SQLITE_OK && nPathname+8>pVfs->mxPathname ){
      /* This branch is taken when the journal path required by
      ** the database being opened will be more than pVfs->mxPathname
      ** bytes in length. This means the database cannot be opened,
      ** as it will not be possible to open the journal file or even
      ** check for a hot-journal before reading.
      */
      rc = SQLITE_CANTOPEN_BKPT;
    }
    if( rc!=SQLITE_OK ){
      sqlite3DbFree(0, zPathname);
      return rc;
    }
  }

  /* Allocate memory for the Pager structure, PCache object, the
  ** three file descriptors, the database file name and the journal 
  ** file name. The layout in memory is as follows:
  **
  **     Pager object                    (sizeof(Pager) bytes)
  **     PCache object                   (sqlite3PcacheSize() bytes)
  **     Database file handle            (pVfs->szOsFile bytes)
  **     Sub-journal file handle         (journalFileSize bytes)
  **     Main journal file handle        (journalFileSize bytes)
  **     Database file name              (nPathname+1 bytes)
  **     Journal file name               (nPathname+8+1 bytes)
  */
  pPtr = (u8 *)sqlite3MallocZero(
    ROUND8(sizeof(*pPager)) +      /* Pager structure */
    ROUND8(pcacheSize) +           /* PCache object */
    ROUND8(pVfs->szOsFile) +       /* The main db file */
    journalFileSize * 2 +          /* The two journal files */ 
    nPathname + 1 + nUri +         /* zFilename */
    nPathname + 8 + 2              /* zJournal */
#ifndef SQLITE_OMIT_WAL
    + nPathname + 4 + 2            /* zWal */
#endif
  );
  assert( EIGHT_BYTE_ALIGNMENT(SQLITE_INT_TO_PTR(journalFileSize)) );
  if( !pPtr ){
    sqlite3DbFree(0, zPathname);
    return SQLITE_NOMEM_BKPT;
  }
  pPager =              (Pager*)(pPtr);
  pPager->pPCache =    (PCache*)(pPtr += ROUND8(sizeof(*pPager)));
  pPager->fd =   (sqlite3_file*)(pPtr += ROUND8(pcacheSize));
  pPager->sjfd = (sqlite3_file*)(pPtr += ROUND8(pVfs->szOsFile));
  pPager->jfd =  (sqlite3_file*)(pPtr += journalFileSize);
  pPager->zFilename =    (char*)(pPtr += journalFileSize);
  assert( EIGHT_BYTE_ALIGNMENT(pPager->jfd) );

  /* Fill in the Pager.zFilename and Pager.zJournal buffers, if required. */
  if( zPathname ){
    assert( nPathname>0 );
    pPager->zJournal =   (char*)(pPtr += nPathname + 1 + nUri);
    memcpy(pPager->zFilename, zPathname, nPathname);
    if( nUri ) memcpy(&pPager->zFilename[nPathname+1], zUri, nUri);
    memcpy(pPager->zJournal, zPathname, nPathname);
    memcpy(&pPager->zJournal[nPathname], "-journal\000", 8+2);
    sqlite3FileSuffix3(pPager->zFilename, pPager->zJournal);
#ifndef SQLITE_OMIT_WAL
    pPager->zWal = &pPager->zJournal[nPathname+8+1];
    memcpy(pPager->zWal, zPathname, nPathname);
    memcpy(&pPager->zWal[nPathname], "-wal\000", 4+1);
    sqlite3FileSuffix3(pPager->zFilename, pPager->zWal);
#endif
    sqlite3DbFree(0, zPathname);
  }
  pPager->pVfs = pVfs;
  pPager->vfsFlags = vfsFlags;

  /* Open the pager file.
  */
  if( zFilename && zFilename[0] ){
    int fout = 0;                    /* VFS flags returned by xOpen() */
    rc = sqlite3OsOpen(pVfs, pPager->zFilename, pPager->fd, vfsFlags, &fout);
    assert( !memDb );
#ifdef SQLITE_ENABLE_DESERIALIZE
    memJM = (fout&SQLITE_OPEN_MEMORY)!=0;
#endif
    readOnly = (fout&SQLITE_OPEN_READONLY)!=0;

    /* If the file was successfully opened for read/write access,
    ** choose a default page size in case we have to create the
    ** database file. The default page size is the maximum of:
    **
    **    + SQLITE_DEFAULT_PAGE_SIZE,
    **    + The value returned by sqlite3OsSectorSize()
    **    + The largest page size that can be written atomically.
    */
    if( rc==SQLITE_OK ){
      int iDc = sqlite3OsDeviceCharacteristics(pPager->fd);
      if( !readOnly ){
        setSectorSize(pPager);
        assert(SQLITE_DEFAULT_PAGE_SIZE<=SQLITE_MAX_DEFAULT_PAGE_SIZE);
        if( szPageDflt<pPager->sectorSize ){
          if( pPager->sectorSize>SQLITE_MAX_DEFAULT_PAGE_SIZE ){
            szPageDflt = SQLITE_MAX_DEFAULT_PAGE_SIZE;
          }else{
            szPageDflt = (u32)pPager->sectorSize;
          }
        }
#ifdef SQLITE_ENABLE_ATOMIC_WRITE
        {
          int ii;
          assert(SQLITE_IOCAP_ATOMIC512==(512>>8));
          assert(SQLITE_IOCAP_ATOMIC64K==(65536>>8));
          assert(SQLITE_MAX_DEFAULT_PAGE_SIZE<=65536);
          for(ii=szPageDflt; ii<=SQLITE_MAX_DEFAULT_PAGE_SIZE; ii=ii*2){
            if( iDc&(SQLITE_IOCAP_ATOMIC|(ii>>8)) ){
              szPageDflt = ii;
            }
          }
        }
#endif
      }
      pPager->noLock = sqlite3_uri_boolean(zFilename, "nolock", 0);
      if( (iDc & SQLITE_IOCAP_IMMUTABLE)!=0
       || sqlite3_uri_boolean(zFilename, "immutable", 0) ){
          vfsFlags |= SQLITE_OPEN_READONLY;
          goto act_like_temp_file;
      }
    }
  }else{
    /* If a temporary file is requested, it is not opened immediately.
    ** In this case we accept the default page size and delay actually
    ** opening the file until the first call to OsWrite().
    **
    ** This branch is also run for an in-memory database. An in-memory
    ** database is the same as a temp-file that is never written out to
    ** disk and uses an in-memory rollback journal.
    **
    ** This branch also runs for files marked as immutable.
    */ 
act_like_temp_file:
    tempFile = 1;
    pPager->eState = PAGER_READER;     /* Pretend we already have a lock */
    pPager->eLock = EXCLUSIVE_LOCK;    /* Pretend we are in EXCLUSIVE mode */
    pPager->noLock = 1;                /* Do no locking */
    readOnly = (vfsFlags&SQLITE_OPEN_READONLY);
  }

  /* The following call to PagerSetPagesize() serves to set the value of 
  ** Pager.pageSize and to allocate the Pager.pTmpSpace buffer.
  */
  if( rc==SQLITE_OK ){
    assert( pPager->memDb==0 );
    rc = sqlite3PagerSetPagesize(pPager, &szPageDflt, -1);
    testcase( rc!=SQLITE_OK );
  }

  /* Initialize the PCache object. */
  if( rc==SQLITE_OK ){
    nExtra = ROUND8(nExtra);
    assert( nExtra>=8 && nExtra<1000 );
    rc = sqlite3PcacheOpen(szPageDflt, nExtra, !memDb,
                       !memDb?pagerStress:0, (void *)pPager, pPager->pPCache);
  }

  /* If an error occurred above, free the  Pager structure and close the file.
  */
  if( rc!=SQLITE_OK ){
    sqlite3OsClose(pPager->fd);
    sqlite3PageFree(pPager->pTmpSpace);
    sqlite3_free(pPager);
    return rc;
  }

  PAGERTRACE(("OPEN %d %s\n", FILEHANDLEID(pPager->fd), pPager->zFilename));
  IOTRACE(("OPEN %p %s\n", pPager, pPager->zFilename))

  pPager->useJournal = (u8)useJournal;
  /* pPager->stmtOpen = 0; */
  /* pPager->stmtInUse = 0; */
  /* pPager->nRef = 0; */
  /* pPager->stmtSize = 0; */
  /* pPager->stmtJSize = 0; */
  /* pPager->nPage = 0; */
  pPager->mxPgno = SQLITE_MAX_PAGE_COUNT;
  /* pPager->state = PAGER_UNLOCK; */
  /* pPager->errMask = 0; */
  pPager->tempFile = (u8)tempFile;
  assert( tempFile==PAGER_LOCKINGMODE_NORMAL 
          || tempFile==PAGER_LOCKINGMODE_EXCLUSIVE );
  assert( PAGER_LOCKINGMODE_EXCLUSIVE==1 );
  pPager->exclusiveMode = (u8)tempFile; 
  pPager->changeCountDone = pPager->tempFile;
  pPager->memDb = (u8)memDb;
  pPager->readOnly = (u8)readOnly;
  assert( useJournal || pPager->tempFile );
  pPager->noSync = pPager->tempFile;
  if( pPager->noSync ){
    assert( pPager->fullSync==0 );
    assert( pPager->extraSync==0 );
    assert( pPager->syncFlags==0 );
    assert( pPager->walSyncFlags==0 );
  }else{
    pPager->fullSync = 1;
    pPager->extraSync = 0;
    pPager->syncFlags = SQLITE_SYNC_NORMAL;
    pPager->walSyncFlags = SQLITE_SYNC_NORMAL | (SQLITE_SYNC_NORMAL<<2);
  }
  /* pPager->pFirst = 0; */
  /* pPager->pFirstSynced = 0; */
  /* pPager->pLast = 0; */
  pPager->nExtra = (u16)nExtra;
  pPager->journalSizeLimit = SQLITE_DEFAULT_JOURNAL_SIZE_LIMIT;
  assert( isOpen(pPager->fd) || tempFile );
  setSectorSize(pPager);
  if( !useJournal ){
    pPager->journalMode = PAGER_JOURNALMODE_OFF;
  }else if( memDb || memJM ){
    pPager->journalMode = PAGER_JOURNALMODE_MEMORY;
  }
  /* pPager->xBusyHandler = 0; */
  /* pPager->pBusyHandlerArg = 0; */
  pPager->xReiniter = xReinit;
  setGetterMethod(pPager);
  /* memset(pPager->aHash, 0, sizeof(pPager->aHash)); */
  /* pPager->szMmap = SQLITE_DEFAULT_MMAP_SIZE // will be set by btree.c */

  *ppPager = pPager;
  return SQLITE_OK;
}



/*
** This function is called after transitioning from PAGER_UNLOCK to
** PAGER_SHARED state. It tests if there is a hot journal present in
** the file-system for the given pager. A hot journal is one that 
** needs to be played back. According to this function, a hot-journal
** file exists if the following criteria are met:
**
**   * The journal file exists in the file system, and
**   * No process holds a RESERVED or greater lock on the database file, and
**   * The database file itself is greater than 0 bytes in size, and
**   * The first byte of the journal file exists and is not 0x00.
**
** If the current size of the database file is 0 but a journal file
** exists, that is probably an old journal left over from a prior
** database with the same name. In this case the journal file is
** just deleted using OsDelete, *pExists is set to 0 and SQLITE_OK
** is returned.
**
** This routine does not check if there is a master journal filename
** at the end of the file. If there is, and that master journal file
** does not exist, then the journal file is not really hot. In this
** case this routine will return a false-positive. The pager_playback()
** routine will discover that the journal file is not really hot and 
** will not roll it back. 
**
** If a hot-journal file is found to exist, *pExists is set to 1 and 
** SQLITE_OK returned. If no hot-journal file is present, *pExists is
** set to 0 and SQLITE_OK returned. If an IO error occurs while trying
** to determine whether or not a hot-journal file exists, the IO error
** code is returned and the value of *pExists is undefined.
*/
static int hasHotJournal(Pager *pPager, int *pExists){
  sqlite3_vfs * const pVfs = pPager->pVfs;
  int rc = SQLITE_OK;           /* Return code */
  int exists = 1;               /* True if a journal file is present */
  int jrnlOpen = !!isOpen(pPager->jfd);

  assert( pPager->useJournal );
  assert( isOpen(pPager->fd) );
  assert( pPager->eState==PAGER_OPEN );

  assert( jrnlOpen==0 || ( sqlite3OsDeviceCharacteristics(pPager->jfd) &
    SQLITE_IOCAP_UNDELETABLE_WHEN_OPEN
  ));

  *pExists = 0;
  if( !jrnlOpen ){
    rc = sqlite3OsAccess(pVfs, pPager->zJournal, SQLITE_ACCESS_EXISTS, &exists);
  }
  if( rc==SQLITE_OK && exists ){
    int locked = 0;             /* True if some process holds a RESERVED lock */

    /* Race condition here:  Another process might have been holding the
    ** the RESERVED lock and have a journal open at the sqlite3OsAccess() 
    ** call above, but then delete the journal and drop the lock before
    ** we get to the following sqlite3OsCheckReservedLock() call.  If that
    ** is the case, this routine might think there is a hot journal when
    ** in fact there is none.  This results in a false-positive which will
    ** be dealt with by the playback routine.  Ticket #3883.
    */
    rc = sqlite3OsCheckReservedLock(pPager->fd, &locked);
    if( rc==SQLITE_OK && !locked ){
      Pgno nPage;                 /* Number of pages in database file */

      assert( pPager->tempFile==0 );
      rc = pagerPagecount(pPager, &nPage);
      if( rc==SQLITE_OK ){
        /* If the database is zero pages in size, that means that either (1) the
        ** journal is a remnant from a prior database with the same name where
        ** the database file but not the journal was deleted, or (2) the initial
        ** transaction that populates a new database is being rolled back.
        ** In either case, the journal file can be deleted.  However, take care
        ** not to delete the journal file if it is already open due to
        ** journal_mode=PERSIST.
        */
        if( nPage==0 && !jrnlOpen ){
          sqlite3BeginBenignMalloc();
          if( pagerLockDb(pPager, RESERVED_LOCK)==SQLITE_OK ){
            sqlite3OsDelete(pVfs, pPager->zJournal, 0);
            if( !pPager->exclusiveMode ) pagerUnlockDb(pPager, SHARED_LOCK);
          }
          sqlite3EndBenignMalloc();
        }else{
          /* The journal file exists and no other connection has a reserved
          ** or greater lock on the database file. Now check that there is
          ** at least one non-zero bytes at the start of the journal file.
          ** If there is, then we consider this journal to be hot. If not, 
          ** it can be ignored.
          */
          if( !jrnlOpen ){
            int f = SQLITE_OPEN_READONLY|SQLITE_OPEN_MAIN_JOURNAL;
            rc = sqlite3OsOpen(pVfs, pPager->zJournal, pPager->jfd, f, &f);
          }
          if( rc==SQLITE_OK ){
            u8 first = 0;
            rc = sqlite3OsRead(pPager->jfd, (void *)&first, 1, 0);
            if( rc==SQLITE_IOERR_SHORT_READ ){
              rc = SQLITE_OK;
            }
            if( !jrnlOpen ){
              sqlite3OsClose(pPager->jfd);
            }
            *pExists = (first!=0);
          }else if( rc==SQLITE_CANTOPEN ){
            /* If we cannot open the rollback journal file in order to see if
            ** it has a zero header, that might be due to an I/O error, or
            ** it might be due to the race condition described above and in
            ** ticket #3883.  Either way, assume that the journal is hot.
            ** This might be a false positive.  But if it is, then the
            ** automatic journal playback and recovery mechanism will deal
            ** with it under an EXCLUSIVE lock where we do not need to
            ** worry so much with race conditions.
            */
            *pExists = 1;
            rc = SQLITE_OK;
          }
        }
      }
    }
  }

  return rc;
}

/*
** This function is called to obtain a shared lock on the database file.
** It is illegal to call sqlite3PagerGet() until after this function
** has been successfully called. If a shared-lock is already held when
** this function is called, it is a no-op.
**
** The following operations are also performed by this function.
**
**   1) If the pager is currently in PAGER_OPEN state (no lock held
**      on the database file), then an attempt is made to obtain a
**      SHARED lock on the database file. Immediately after obtaining
**      the SHARED lock, the file-system is checked for a hot-journal,
**      which is played back if present. Following any hot-journal 
**      rollback, the contents of the cache are validated by checking
**      the 'change-counter' field of the database file header and
**      discarded if they are found to be invalid.
**
**   2) If the pager is running in exclusive-mode, and there are currently
**      no outstanding references to any pages, and is in the error state,
**      then an attempt is made to clear the error state by discarding
**      the contents of the page cache and rolling back any open journal
**      file.
**
** If everything is successful, SQLITE_OK is returned. If an IO error 
** occurs while locking the database, checking for a hot-journal file or 
** rolling back a journal file, the IO error code is returned.
*/
int sqlite3PagerSharedLock(Pager *pPager){
  int rc = SQLITE_OK;                /* Return code */

  /* This routine is only called from b-tree and only when there are no
  ** outstanding pages. This implies that the pager state should either
  ** be OPEN or READER. READER is only possible if the pager is or was in 
  ** exclusive access mode.  */
  assert( sqlite3PcacheRefCount(pPager->pPCache)==0 );
  assert( assert_pager_state(pPager) );
  assert( pPager->eState==PAGER_OPEN || pPager->eState==PAGER_READER );
  assert( pPager->errCode==SQLITE_OK );

  if( !pagerUseWal(pPager) && pPager->eState==PAGER_OPEN ){
    int bHotJournal = 1;          /* True if there exists a hot journal-file */

    assert( !MEMDB );
    assert( pPager->tempFile==0 || pPager->eLock==EXCLUSIVE_LOCK );

    rc = pager_wait_on_lock(pPager, SHARED_LOCK);
    if( rc!=SQLITE_OK ){
      assert( pPager->eLock==NO_LOCK || pPager->eLock==UNKNOWN_LOCK );
      goto failed;
    }

    /* If a journal file exists, and there is no RESERVED lock on the
    ** database file, then it either needs to be played back or deleted.
    */
    if( pPager->eLock<=SHARED_LOCK ){
      rc = hasHotJournal(pPager, &bHotJournal);
    }
    if( rc!=SQLITE_OK ){
      goto failed;
    }
    if( bHotJournal ){
      if( pPager->readOnly ){
        rc = SQLITE_READONLY_ROLLBACK;
        goto failed;
      }

      /* Get an EXCLUSIVE lock on the database file. At this point it is
      ** important that a RESERVED lock is not obtained on the way to the
      ** EXCLUSIVE lock. If it were, another process might open the
      ** database file, detect the RESERVED lock, and conclude that the
      ** database is safe to read while this process is still rolling the 
      ** hot-journal back.
      ** 
      ** Because the intermediate RESERVED lock is not requested, any
      ** other process attempting to access the database file will get to 
      ** this point in the code and fail to obtain its own EXCLUSIVE lock 
      ** on the database file.
      **
      ** Unless the pager is in locking_mode=exclusive mode, the lock is
      ** downgraded to SHARED_LOCK before this function returns.
      */
      rc = pagerLockDb(pPager, EXCLUSIVE_LOCK);
      if( rc!=SQLITE_OK ){
        goto failed;
      }
 
      /* If it is not already open and the file exists on disk, open the 
      ** journal for read/write access. Write access is required because 
      ** in exclusive-access mode the file descriptor will be kept open 
      ** and possibly used for a transaction later on. Also, write-access 
      ** is usually required to finalize the journal in journal_mode=persist 
      ** mode (and also for journal_mode=truncate on some systems).
      **
      ** If the journal does not exist, it usually means that some 
      ** other connection managed to get in and roll it back before 
      ** this connection obtained the exclusive lock above. Or, it 
      ** may mean that the pager was in the error-state when this
      ** function was called and the journal file does not exist.
      */
      if( !isOpen(pPager->jfd) ){
        sqlite3_vfs * const pVfs = pPager->pVfs;
        int bExists;              /* True if journal file exists */
        rc = sqlite3OsAccess(
            pVfs, pPager->zJournal, SQLITE_ACCESS_EXISTS, &bExists);
        if( rc==SQLITE_OK && bExists ){
          int fout = 0;
          int f = SQLITE_OPEN_READWRITE|SQLITE_OPEN_MAIN_JOURNAL;
          assert( !pPager->tempFile );
          rc = sqlite3OsOpen(pVfs, pPager->zJournal, pPager->jfd, f, &fout);
          assert( rc!=SQLITE_OK || isOpen(pPager->jfd) );
          if( rc==SQLITE_OK && fout&SQLITE_OPEN_READONLY ){
            rc = SQLITE_CANTOPEN_BKPT;
            sqlite3OsClose(pPager->jfd);
          }
        }
      }
 
      /* Playback and delete the journal.  Drop the database write
      ** lock and reacquire the read lock. Purge the cache before
      ** playing back the hot-journal so that we don't end up with
      ** an inconsistent cache.  Sync the hot journal before playing
      ** it back since the process that crashed and left the hot journal
      ** probably did not sync it and we are required to always sync
      ** the journal before playing it back.
      */
      if( isOpen(pPager->jfd) ){
        assert( rc==SQLITE_OK );
        rc = pagerSyncHotJournal(pPager);
        if( rc==SQLITE_OK ){
          rc = pager_playback(pPager, !pPager->tempFile);
          pPager->eState = PAGER_OPEN;
        }
      }else if( !pPager->exclusiveMode ){
        pagerUnlockDb(pPager, SHARED_LOCK);
      }

      if( rc!=SQLITE_OK ){
        /* This branch is taken if an error occurs while trying to open
        ** or roll back a hot-journal while holding an EXCLUSIVE lock. The
        ** pager_unlock() routine will be called before returning to unlock
        ** the file. If the unlock attempt fails, then Pager.eLock must be
        ** set to UNKNOWN_LOCK (see the comment above the #define for 
        ** UNKNOWN_LOCK above for an explanation). 
        **
        ** In order to get pager_unlock() to do this, set Pager.eState to
        ** PAGER_ERROR now. This is not actually counted as a transition
        ** to ERROR state in the state diagram at the top of this file,
        ** since we know that the same call to pager_unlock() will very
        ** shortly transition the pager object to the OPEN state. Calling
        ** assert_pager_state() would fail now, as it should not be possible
        ** to be in ERROR state when there are zero outstanding page 
        ** references.
        */
        pager_error(pPager, rc);
        goto failed;
      }

      assert( pPager->eState==PAGER_OPEN );
      assert( (pPager->eLock==SHARED_LOCK)
           || (pPager->exclusiveMode && pPager->eLock>SHARED_LOCK)
      );
    }

    if( !pPager->tempFile && pPager->hasHeldSharedLock ){
      /* The shared-lock has just been acquired then check to
      ** see if the database has been modified.  If the database has changed,
      ** flush the cache.  The hasHeldSharedLock flag prevents this from
      ** occurring on the very first access to a file, in order to save a
      ** single unnecessary sqlite3OsRead() call at the start-up.
      **
      ** Database changes are detected by looking at 15 bytes beginning
      ** at offset 24 into the file.  The first 4 of these 16 bytes are
      ** a 32-bit counter that is incremented with each change.  The
      ** other bytes change randomly with each file change when
      ** a codec is in use.
      ** 
      ** There is a vanishingly small chance that a change will not be 
      ** detected.  The chance of an undetected change is so small that
      ** it can be neglected.
      */
      char dbFileVers[sizeof(pPager->dbFileVers)];

      IOTRACE(("CKVERS %p %d\n", pPager, sizeof(dbFileVers)));
      rc = sqlite3OsRead(pPager->fd, &dbFileVers, sizeof(dbFileVers), 24);
      if( rc!=SQLITE_OK ){
        if( rc!=SQLITE_IOERR_SHORT_READ ){
          goto failed;
        }
        memset(dbFileVers, 0, sizeof(dbFileVers));
      }

      if( memcmp(pPager->dbFileVers, dbFileVers, sizeof(dbFileVers))!=0 ){
        pager_reset(pPager);

        /* Unmap the database file. It is possible that external processes
        ** may have truncated the database file and then extended it back
        ** to its original size while this process was not holding a lock.
        ** In this case there may exist a Pager.pMap mapping that appears
        ** to be the right size but is not actually valid. Avoid this
        ** possibility by unmapping the db here. */
        if( USEFETCH(pPager) ){
          sqlite3OsUnfetch(pPager->fd, 0, 0);
        }
      }
    }

    /* If there is a WAL file in the file-system, open this database in WAL
    ** mode. Otherwise, the following function call is a no-op.
    */
    rc = pagerOpenWalIfPresent(pPager);
#ifndef SQLITE_OMIT_WAL
    assert( pPager->pWal==0 || rc==SQLITE_OK );
#endif
  }

  if( pagerUseWal(pPager) ){
    assert( rc==SQLITE_OK );
    rc = pagerBeginReadTransaction(pPager);
  }

  if( pPager->tempFile==0 && pPager->eState==PAGER_OPEN && rc==SQLITE_OK ){
    rc = pagerPagecount(pPager, &pPager->dbSize);
  }

 failed:
  if( rc!=SQLITE_OK ){
    assert( !MEMDB );
    pager_unlock(pPager);
    assert( pPager->eState==PAGER_OPEN );
  }else{
    pPager->eState = PAGER_READER;
    pPager->hasHeldSharedLock = 1;
  }
  return rc;
}

/*
** If the reference count has reached zero, rollback any active
** transaction and unlock the pager.
**
** Except, in locking_mode=EXCLUSIVE when there is nothing to in
** the rollback journal, the unlock is not performed and there is
** nothing to rollback, so this routine is a no-op.
*/ 
static void pagerUnlockIfUnused(Pager *pPager){
  if( sqlite3PcacheRefCount(pPager->pPCache)==0 ){
    assert( pPager->nMmapOut==0 ); /* because page1 is never memory mapped */
    pagerUnlockAndRollback(pPager);
  }
}

/*
** The page getter methods each try to acquire a reference to a
** page with page number pgno. If the requested reference is 
** successfully obtained, it is copied to *ppPage and SQLITE_OK returned.
**
** There are different implementations of the getter method depending
** on the current state of the pager.
**
**     getPageNormal()         --  The normal getter
**     getPageError()          --  Used if the pager is in an error state
**     getPageMmap()           --  Used if memory-mapped I/O is enabled
**
** If the requested page is already in the cache, it is returned. 
** Otherwise, a new page object is allocated and populated with data
** read from the database file. In some cases, the pcache module may
** choose not to allocate a new page object and may reuse an existing
** object with no outstanding references.
**
** The extra data appended to a page is always initialized to zeros the 
** first time a page is loaded into memory. If the page requested is 
** already in the cache when this function is called, then the extra
** data is left as it was when the page object was last used.
**
** If the database image is smaller than the requested page or if 
** the flags parameter contains the PAGER_GET_NOCONTENT bit and the 
** requested page is not already stored in the cache, then no 
** actual disk read occurs. In this case the memory image of the 
** page is initialized to all zeros. 
**
** If PAGER_GET_NOCONTENT is true, it means that we do not care about
** the contents of the page. This occurs in two scenarios:
**
**   a) When reading a free-list leaf page from the database, and
**
**   b) When a savepoint is being rolled back and we need to load
**      a new page into the cache to be filled with the data read
**      from the savepoint journal.
**
** If PAGER_GET_NOCONTENT is true, then the data returned is zeroed instead
** of being read from the database. Additionally, the bits corresponding
** to pgno in Pager.pInJournal (bitvec of pages already written to the
** journal file) and the PagerSavepoint.pInSavepoint bitvecs of any open
** savepoints are set. This means if the page is made writable at any
** point in the future, using a call to sqlite3PagerWrite(), its contents
** will not be journaled. This saves IO.
**
** The acquisition might fail for several reasons.  In all cases,
** an appropriate error code is returned and *ppPage is set to NULL.
**
** See also sqlite3PagerLookup().  Both this routine and Lookup() attempt
** to find a page in the in-memory cache first.  If the page is not already
** in memory, this routine goes to disk to read it in whereas Lookup()
** just returns 0.  This routine acquires a read-lock the first time it
** has to go to disk, and could also playback an old journal if necessary.
** Since Lookup() never goes to disk, it never has to deal with locks
** or journal files.
*/
static int getPageNormal(
  Pager *pPager,      /* The pager open on the database file */
  Pgno pgno,          /* Page number to fetch */
  DbPage **ppPage,    /* Write a pointer to the page here */
  int flags           /* PAGER_GET_XXX flags */
){
  int rc = SQLITE_OK;
  PgHdr *pPg;
  u8 noContent;                   /* True if PAGER_GET_NOCONTENT is set */
  sqlite3_pcache_page *pBase;

  assert( pPager->errCode==SQLITE_OK );
  assert( pPager->eState>=PAGER_READER );
  assert( assert_pager_state(pPager) );
  assert( pPager->hasHeldSharedLock==1 );

#ifndef SQLITE_OMIT_CONCURRENT
  /* If this is an CONCURRENT transaction and the page being read was
  ** present in the database file when the transaction was opened,
  ** mark it as read in the pAllRead vector.  */
  pPg = 0;
  if( pPager->pAllRead && pgno<=pPager->dbOrigSize ){
    PAGERTRACE(("USING page %d\n", pgno));
    rc = sqlite3BitvecSet(pPager->pAllRead, pgno);
    if( rc!=SQLITE_OK ) goto pager_acquire_err;
  }
#endif

  if( pgno==0 ) return SQLITE_CORRUPT_BKPT;
  pBase = sqlite3PcacheFetch(pPager->pPCache, pgno, 3);
  if( pBase==0 ){
    pPg = 0;
    rc = sqlite3PcacheFetchStress(pPager->pPCache, pgno, &pBase);
    if( rc!=SQLITE_OK ) goto pager_acquire_err;
    if( pBase==0 ){
      rc = SQLITE_NOMEM_BKPT;
      goto pager_acquire_err;
    }
  }
  pPg = *ppPage = sqlite3PcacheFetchFinish(pPager->pPCache, pgno, pBase);
  assert( pPg==(*ppPage) );
  assert( pPg->pgno==pgno );
  assert( pPg->pPager==pPager || pPg->pPager==0 );

  noContent = (flags & PAGER_GET_NOCONTENT)!=0;
  if( pPg->pPager && !noContent ){
    /* In this case the pcache already contains an initialized copy of
    ** the page. Return without further ado.  */
    assert( pgno<=PAGER_MAX_PGNO && pgno!=PAGER_MJ_PGNO(pPager) );
    pPager->aStat[PAGER_STAT_HIT]++;
    return SQLITE_OK;

  }else{
    /* The pager cache has created a new page. Its content needs to 
    ** be initialized. But first some error checks:
    **
    ** (1) The maximum page number is 2^31
    ** (2) Never try to fetch the locking page
    */
    if( pgno>PAGER_MAX_PGNO || pgno==PAGER_MJ_PGNO(pPager) ){
      rc = SQLITE_CORRUPT_BKPT;
      goto pager_acquire_err;
    }

    pPg->pPager = pPager;

    assert( !isOpen(pPager->fd) || !MEMDB );
    if( !isOpen(pPager->fd) || pPager->dbSize<pgno || noContent ){
      if( pgno>pPager->mxPgno ){
        rc = SQLITE_FULL;
        goto pager_acquire_err;
      }
      if( noContent ){
        /* Failure to set the bits in the InJournal bit-vectors is benign.
        ** It merely means that we might do some extra work to journal a 
        ** page that does not need to be journaled.  Nevertheless, be sure 
        ** to test the case where a malloc error occurs while trying to set 
        ** a bit in a bit vector.
        */
        sqlite3BeginBenignMalloc();
        if( pgno<=pPager->dbOrigSize ){
          TESTONLY( rc = ) sqlite3BitvecSet(pPager->pInJournal, pgno);
          testcase( rc==SQLITE_NOMEM );
        }
        TESTONLY( rc = ) addToSavepointBitvecs(pPager, pgno);
        testcase( rc==SQLITE_NOMEM );
        sqlite3EndBenignMalloc();
      }
      memset(pPg->pData, 0, pPager->pageSize);
      IOTRACE(("ZERO %p %d\n", pPager, pgno));
    }else{
      assert( pPg->pPager==pPager );
      pPager->aStat[PAGER_STAT_MISS]++;
      rc = readDbPage(pPg);
      if( rc!=SQLITE_OK ){
        goto pager_acquire_err;
      }
    }
    pager_set_pagehash(pPg);
  }
  return SQLITE_OK;

pager_acquire_err:
  assert( rc!=SQLITE_OK );
  if( pPg ){
    sqlite3PcacheDrop(pPg);
  }
  pagerUnlockIfUnused(pPager);
  *ppPage = 0;
  return rc;
}

#if SQLITE_MAX_MMAP_SIZE>0
/* The page getter for when memory-mapped I/O is enabled */
static int getPageMMap(
  Pager *pPager,      /* The pager open on the database file */
  Pgno pgno,          /* Page number to fetch */
  DbPage **ppPage,    /* Write a pointer to the page here */
  int flags           /* PAGER_GET_XXX flags */
){
  int rc = SQLITE_OK;
  PgHdr *pPg = 0;
  u32 iFrame = 0;                 /* Frame to read from WAL file */

  /* It is acceptable to use a read-only (mmap) page for any page except
  ** page 1 if there is no write-transaction open or the ACQUIRE_READONLY
  ** flag was specified by the caller. And so long as the db is not a 
  ** temporary or in-memory database.  */
  const int bMmapOk = (pgno>1
   && (pPager->eState==PAGER_READER || (flags & PAGER_GET_READONLY))
  );

  assert( USEFETCH(pPager) );
#ifdef SQLITE_HAS_CODEC
  assert( pPager->xCodec==0 );
#endif

  /* Optimization note:  Adding the "pgno<=1" term before "pgno==0" here
  ** allows the compiler optimizer to reuse the results of the "pgno>1"
  ** test in the previous statement, and avoid testing pgno==0 in the
  ** common case where pgno is large. */
  if( pgno<=1 && pgno==0 ){
    return SQLITE_CORRUPT_BKPT;
  }
  assert( pPager->eState>=PAGER_READER );
  assert( assert_pager_state(pPager) );
  assert( pPager->hasHeldSharedLock==1 );
  assert( pPager->errCode==SQLITE_OK );

  if( bMmapOk && pagerUseWal(pPager) ){
    rc = sqlite3WalFindFrame(pPager->pWal, pgno, &iFrame);
    if( rc!=SQLITE_OK ){
      *ppPage = 0;
      return rc;
    }
  }
  if( bMmapOk && iFrame==0 ){
    void *pData = 0;
    rc = sqlite3OsFetch(pPager->fd, 
        (i64)(pgno-1) * pPager->pageSize, pPager->pageSize, &pData
    );
    if( rc==SQLITE_OK && pData ){
      if( pPager->eState>PAGER_READER || pPager->tempFile ){
        pPg = sqlite3PagerLookup(pPager, pgno);
      }
      if( pPg==0 ){
        rc = pagerAcquireMapPage(pPager, pgno, pData, &pPg);
      }else{
        sqlite3OsUnfetch(pPager->fd, (i64)(pgno-1)*pPager->pageSize, pData);
      }
      if( pPg ){
        assert( rc==SQLITE_OK );
        *ppPage = pPg;
        return SQLITE_OK;
      }
    }
    if( rc!=SQLITE_OK ){
      *ppPage = 0;
      return rc;
    }
  }
  return getPageNormal(pPager, pgno, ppPage, flags);
}
#endif /* SQLITE_MAX_MMAP_SIZE>0 */

/* The page getter method for when the pager is an error state */
static int getPageError(
  Pager *pPager,      /* The pager open on the database file */
  Pgno pgno,          /* Page number to fetch */
  DbPage **ppPage,    /* Write a pointer to the page here */
  int flags           /* PAGER_GET_XXX flags */
){
  UNUSED_PARAMETER(pgno);
  UNUSED_PARAMETER(flags);
  assert( pPager->errCode!=SQLITE_OK );
  *ppPage = 0;
  return pPager->errCode;
}


/* Dispatch all page fetch requests to the appropriate getter method.
*/
int sqlite3PagerGet(
  Pager *pPager,      /* The pager open on the database file */
  Pgno pgno,          /* Page number to fetch */
  DbPage **ppPage,    /* Write a pointer to the page here */
  int flags           /* PAGER_GET_XXX flags */
){
  return pPager->xGet(pPager, pgno, ppPage, flags);
}

/*
** Acquire a page if it is already in the in-memory cache.  Do
** not read the page from disk.  Return a pointer to the page,
** or 0 if the page is not in cache. 
**
** See also sqlite3PagerGet().  The difference between this routine
** and sqlite3PagerGet() is that _get() will go to the disk and read
** in the page if the page is not already in cache.  This routine
** returns NULL if the page is not in cache or if a disk I/O error 
** has ever happened.
*/
DbPage *sqlite3PagerLookup(Pager *pPager, Pgno pgno){
  sqlite3_pcache_page *pPage;
  assert( pPager!=0 );
  assert( pgno!=0 );
  assert( pPager->pPCache!=0 );
  pPage = sqlite3PcacheFetch(pPager->pPCache, pgno, 0);
  assert( pPage==0 || pPager->hasHeldSharedLock );
  if( pPage==0 ) return 0;
  return sqlite3PcacheFetchFinish(pPager->pPCache, pgno, pPage);
}

/*
** Release a page reference.
**
** The sqlite3PagerUnref() and sqlite3PagerUnrefNotNull() may only be
** used if we know that the page being released is not the last page.
** The btree layer always holds page1 open until the end, so these first
** to routines can be used to release any page other than BtShared.pPage1.
**
** Use sqlite3PagerUnrefPageOne() to release page1.  This latter routine
** checks the total number of outstanding pages and if the number of
** pages reaches zero it drops the database lock.
*/
void sqlite3PagerUnrefNotNull(DbPage *pPg){
  TESTONLY( Pager *pPager = pPg->pPager; )
  assert( pPg!=0 );
  if( pPg->flags & PGHDR_MMAP ){
    assert( pPg->pgno!=1 );  /* Page1 is never memory mapped */
    pagerReleaseMapPage(pPg);
  }else{
    sqlite3PcacheRelease(pPg);
  }
  /* Do not use this routine to release the last reference to page1 */
  assert( sqlite3PcacheRefCount(pPager->pPCache)>0 );
}
void sqlite3PagerUnref(DbPage *pPg){
  if( pPg ) sqlite3PagerUnrefNotNull(pPg);
}
void sqlite3PagerUnrefPageOne(DbPage *pPg){
  Pager *pPager;
  assert( pPg!=0 );
  assert( pPg->pgno==1 );
  assert( (pPg->flags & PGHDR_MMAP)==0 ); /* Page1 is never memory mapped */
  pPager = pPg->pPager;
  sqlite3PagerResetLockTimeout(pPager);
  sqlite3PcacheRelease(pPg);
  pagerUnlockIfUnused(pPager);
}

/*
** This function is called at the start of every write transaction.
** There must already be a RESERVED or EXCLUSIVE lock on the database 
** file when this routine is called.
**
** Open the journal file for pager pPager and write a journal header
** to the start of it. If there are active savepoints, open the sub-journal
** as well. This function is only used when the journal file is being 
** opened to write a rollback log for a transaction. It is not used 
** when opening a hot journal file to roll it back.
**
** If the journal file is already open (as it may be in exclusive mode),
** then this function just writes a journal header to the start of the
** already open file. 
**
** Whether or not the journal file is opened by this function, the
** Pager.pInJournal bitvec structure is allocated.
**
** Return SQLITE_OK if everything is successful. Otherwise, return 
** SQLITE_NOMEM if the attempt to allocate Pager.pInJournal fails, or 
** an IO error code if opening or writing the journal file fails.
*/
static int pager_open_journal(Pager *pPager){
  int rc = SQLITE_OK;                        /* Return code */
  sqlite3_vfs * const pVfs = pPager->pVfs;   /* Local cache of vfs pointer */

  assert( pPager->eState==PAGER_WRITER_LOCKED );
  assert( assert_pager_state(pPager) );
  assert( pPager->pInJournal==0 );
  
  /* If already in the error state, this function is a no-op.  But on
  ** the other hand, this routine is never called if we are already in
  ** an error state. */
  if( NEVER(pPager->errCode) ) return pPager->errCode;

  if( !pagerUseWal(pPager) && pPager->journalMode!=PAGER_JOURNALMODE_OFF ){
    pPager->pInJournal = sqlite3BitvecCreate(pPager->dbSize);
    if( pPager->pInJournal==0 ){
      return SQLITE_NOMEM_BKPT;
    }
  
    /* Open the journal file if it is not already open. */
    if( !isOpen(pPager->jfd) ){
      if( pPager->journalMode==PAGER_JOURNALMODE_MEMORY ){
        sqlite3MemJournalOpen(pPager->jfd);
      }else{
        int flags = SQLITE_OPEN_READWRITE|SQLITE_OPEN_CREATE;
        int nSpill;

        if( pPager->tempFile ){
          flags |= (SQLITE_OPEN_DELETEONCLOSE|SQLITE_OPEN_TEMP_JOURNAL);
          nSpill = sqlite3Config.nStmtSpill;
        }else{
          flags |= SQLITE_OPEN_MAIN_JOURNAL;
          nSpill = jrnlBufferSize(pPager);
        }
          
        /* Verify that the database still has the same name as it did when
        ** it was originally opened. */
        rc = databaseIsUnmoved(pPager);
        if( rc==SQLITE_OK ){
          rc = sqlite3JournalOpen (
              pVfs, pPager->zJournal, pPager->jfd, flags, nSpill
          );
        }
      }
      assert( rc!=SQLITE_OK || isOpen(pPager->jfd) );
    }
  
  
    /* Write the first journal header to the journal file and open 
    ** the sub-journal if necessary.
    */
    if( rc==SQLITE_OK ){
      /* TODO: Check if all of these are really required. */
      pPager->nRec = 0;
      pPager->journalOff = 0;
      pPager->setMaster = 0;
      pPager->journalHdr = 0;
      rc = writeJournalHdr(pPager);
    }
  }

  if( rc!=SQLITE_OK ){
    sqlite3BitvecDestroy(pPager->pInJournal);
    pPager->pInJournal = 0;
  }else{
    assert( pPager->eState==PAGER_WRITER_LOCKED );
    pPager->eState = PAGER_WRITER_CACHEMOD;
  }

  return rc;
}

/*
** Begin a write-transaction on the specified pager object. If a 
** write-transaction has already been opened, this function is a no-op.
**
** If the exFlag argument is 0, then acquire at least a RESERVED
** lock on the database file. If exFlag is >0, then acquire at least
** an EXCLUSIVE lock. If such a lock is already held, no locking 
** functions need be called.
**
** If (exFlag<0) and the database is in WAL mode, do not take any locks.
** The transaction will run in CONCURRENT mode instead.
**
** If the subjInMemory argument is non-zero, then any sub-journal opened
** within this transaction will be opened as an in-memory file. This
** has no effect if the sub-journal is already opened (as it may be when
** running in exclusive mode) or if the transaction does not require a
** sub-journal. If the subjInMemory argument is zero, then any required
** sub-journal is implemented in-memory if pPager is an in-memory database, 
** or using a temporary file otherwise.
*/
int sqlite3PagerBegin(Pager *pPager, int exFlag, int subjInMemory){
  int rc = SQLITE_OK;

  if( pPager->errCode ) return pPager->errCode;
  assert( pPager->eState>=PAGER_READER && pPager->eState<PAGER_ERROR );
  pPager->subjInMemory = (u8)subjInMemory;

  if( ALWAYS(pPager->eState==PAGER_READER) ){
    assert( pPager->pInJournal==0 );
    if( pagerUseWal(pPager) ){
      /* If the pager is configured to use locking_mode=exclusive, and an
      ** exclusive lock on the database is not already held, obtain it now.
      */
      if( pPager->exclusiveMode && sqlite3WalExclusiveMode(pPager->pWal, -1) ){
        rc = pagerLockDb(pPager, EXCLUSIVE_LOCK);
        if( rc!=SQLITE_OK ){
          return rc;
        }
        (void)sqlite3WalExclusiveMode(pPager->pWal, 1);
      }

      /* Grab the write lock on the log file. If successful, upgrade to
      ** PAGER_RESERVED state. Otherwise, return an error code to the caller.
      ** The busy-handler is not invoked if another connection already
      ** holds the write-lock. If possible, the upper layer will call it.  */
      if( exFlag>=0 ){
        rc = sqlite3WalBeginWriteTransaction(pPager->pWal);
      }
    }else{
      /* Obtain a RESERVED lock on the database file. If the exFlag parameter
      ** is true, then immediately upgrade this to an EXCLUSIVE lock. The
      ** busy-handler callback can be used when upgrading to the EXCLUSIVE
      ** lock, but not when obtaining the RESERVED lock.
      */
      rc = pagerLockDb(pPager, RESERVED_LOCK);
      if( rc==SQLITE_OK && exFlag>0 ){
        rc = pager_wait_on_lock(pPager, EXCLUSIVE_LOCK);
      }
    }

    if( rc==SQLITE_OK ){
      /* Change to WRITER_LOCKED state.
      **
      ** WAL mode sets Pager.eState to PAGER_WRITER_LOCKED or CACHEMOD
      ** when it has an open transaction, but never to DBMOD or FINISHED.
      ** This is because in those states the code to roll back savepoint 
      ** transactions may copy data from the sub-journal into the database 
      ** file as well as into the page cache. Which would be incorrect in 
      ** WAL mode.
      */
      pPager->eState = PAGER_WRITER_LOCKED;
      pPager->dbHintSize = pPager->dbSize;
      pPager->dbFileSize = pPager->dbSize;
      pPager->dbOrigSize = pPager->dbSize;
      pPager->journalOff = 0;
    }

    assert( rc==SQLITE_OK || pPager->eState==PAGER_READER );
    assert( rc!=SQLITE_OK || pPager->eState==PAGER_WRITER_LOCKED );
    assert( assert_pager_state(pPager) );
  }

  PAGERTRACE(("TRANSACTION %d\n", PAGERID(pPager)));
  return rc;
}

/*
** Write page pPg onto the end of the rollback journal.
*/
static SQLITE_NOINLINE int pagerAddPageToRollbackJournal(PgHdr *pPg){
  Pager *pPager = pPg->pPager;
  int rc;
  u32 cksum;
  char *pData2;
  i64 iOff = pPager->journalOff;

  /* We should never write to the journal file the page that
  ** contains the database locks.  The following assert verifies
  ** that we do not. */
  assert( pPg->pgno!=PAGER_MJ_PGNO(pPager) );

  assert( pPager->journalHdr<=pPager->journalOff );
  CODEC2(pPager, pPg->pData, pPg->pgno, 7, return SQLITE_NOMEM_BKPT, pData2);
  cksum = pager_cksum(pPager, (u8*)pData2);

  /* Even if an IO or diskfull error occurs while journalling the
  ** page in the block above, set the need-sync flag for the page.
  ** Otherwise, when the transaction is rolled back, the logic in
  ** playback_one_page() will think that the page needs to be restored
  ** in the database file. And if an IO error occurs while doing so,
  ** then corruption may follow.
  */
  pPg->flags |= PGHDR_NEED_SYNC;

  rc = write32bits(pPager->jfd, iOff, pPg->pgno);
  if( rc!=SQLITE_OK ) return rc;
  rc = sqlite3OsWrite(pPager->jfd, pData2, pPager->pageSize, iOff+4);
  if( rc!=SQLITE_OK ) return rc;
  rc = write32bits(pPager->jfd, iOff+pPager->pageSize+4, cksum);
  if( rc!=SQLITE_OK ) return rc;

  IOTRACE(("JOUT %p %d %lld %d\n", pPager, pPg->pgno, 
           pPager->journalOff, pPager->pageSize));
  PAGER_INCR(sqlite3_pager_writej_count);
  PAGERTRACE(("JOURNAL %d page %d needSync=%d hash(%08x)\n",
       PAGERID(pPager), pPg->pgno, 
       ((pPg->flags&PGHDR_NEED_SYNC)?1:0), pager_pagehash(pPg)));

  pPager->journalOff += 8 + pPager->pageSize;
  pPager->nRec++;
  assert( pPager->pInJournal!=0 );
  rc = sqlite3BitvecSet(pPager->pInJournal, pPg->pgno);
  testcase( rc==SQLITE_NOMEM );
  assert( rc==SQLITE_OK || rc==SQLITE_NOMEM );
  rc |= addToSavepointBitvecs(pPager, pPg->pgno);
  assert( rc==SQLITE_OK || rc==SQLITE_NOMEM );
  return rc;
}

/*
** Mark a single data page as writeable. The page is written into the 
** main journal or sub-journal as required. If the page is written into
** one of the journals, the corresponding bit is set in the 
** Pager.pInJournal bitvec and the PagerSavepoint.pInSavepoint bitvecs
** of any open savepoints as appropriate.
*/
static int pager_write(PgHdr *pPg){
  Pager *pPager = pPg->pPager;
  int rc = SQLITE_OK;

  /* This routine is not called unless a write-transaction has already 
  ** been started. The journal file may or may not be open at this point.
  ** It is never called in the ERROR state.
  */
  assert( pPager->eState==PAGER_WRITER_LOCKED
       || pPager->eState==PAGER_WRITER_CACHEMOD
       || pPager->eState==PAGER_WRITER_DBMOD
  );
  assert( assert_pager_state(pPager) );
  assert( pPager->errCode==0 );
  assert( pPager->readOnly==0 );
  CHECK_PAGE(pPg);

  /* The journal file needs to be opened. Higher level routines have already
  ** obtained the necessary locks to begin the write-transaction, but the
  ** rollback journal might not yet be open. Open it now if this is the case.
  **
  ** This is done before calling sqlite3PcacheMakeDirty() on the page. 
  ** Otherwise, if it were done after calling sqlite3PcacheMakeDirty(), then
  ** an error might occur and the pager would end up in WRITER_LOCKED state
  ** with pages marked as dirty in the cache.
  */
  if( pPager->eState==PAGER_WRITER_LOCKED ){
    rc = pager_open_journal(pPager);
    if( rc!=SQLITE_OK ) return rc;
  }
  assert( pPager->eState>=PAGER_WRITER_CACHEMOD );
  assert( assert_pager_state(pPager) );

  /* Mark the page that is about to be modified as dirty. */
  sqlite3PcacheMakeDirty(pPg);

  /* If a rollback journal is in use, them make sure the page that is about
  ** to change is in the rollback journal, or if the page is a new page off
  ** then end of the file, make sure it is marked as PGHDR_NEED_SYNC.
  */
  assert( (pPager->pInJournal!=0) == isOpen(pPager->jfd) );
  if( pPager->pInJournal!=0
   && sqlite3BitvecTestNotNull(pPager->pInJournal, pPg->pgno)==0
  ){
    assert( pagerUseWal(pPager)==0 );
    if( pPg->pgno<=pPager->dbOrigSize ){
      rc = pagerAddPageToRollbackJournal(pPg);
      if( rc!=SQLITE_OK ){
        return rc;
      }
    }else{
      if( pPager->eState!=PAGER_WRITER_DBMOD ){
        pPg->flags |= PGHDR_NEED_SYNC;
      }
      PAGERTRACE(("APPEND %d page %d needSync=%d\n",
              PAGERID(pPager), pPg->pgno,
             ((pPg->flags&PGHDR_NEED_SYNC)?1:0)));
    }
  }

  /* The PGHDR_DIRTY bit is set above when the page was added to the dirty-list
  ** and before writing the page into the rollback journal.  Wait until now,
  ** after the page has been successfully journalled, before setting the
  ** PGHDR_WRITEABLE bit that indicates that the page can be safely modified.
  */
  pPg->flags |= PGHDR_WRITEABLE;
  
  /* If the statement journal is open and the page is not in it,
  ** then write the page into the statement journal.
  */
  if( pPager->nSavepoint>0 ){
    rc = subjournalPageIfRequired(pPg);
  }

  /* Update the database size and return. */
  if( pPager->dbSize<pPg->pgno ){
    pPager->dbSize = pPg->pgno;
  }
  return rc;
}

/*
** This is a variant of sqlite3PagerWrite() that runs when the sector size
** is larger than the page size.  SQLite makes the (reasonable) assumption that
** all bytes of a sector are written together by hardware.  Hence, all bytes of
** a sector need to be journalled in case of a power loss in the middle of
** a write.
**
** Usually, the sector size is less than or equal to the page size, in which
** case pages can be individually written.  This routine only runs in the
** exceptional case where the page size is smaller than the sector size.
*/
static SQLITE_NOINLINE int pagerWriteLargeSector(PgHdr *pPg){
  int rc = SQLITE_OK;          /* Return code */
  Pgno nPageCount;             /* Total number of pages in database file */
  Pgno pg1;                    /* First page of the sector pPg is located on. */
  int nPage = 0;               /* Number of pages starting at pg1 to journal */
  int ii;                      /* Loop counter */
  int needSync = 0;            /* True if any page has PGHDR_NEED_SYNC */
  Pager *pPager = pPg->pPager; /* The pager that owns pPg */
  Pgno nPagePerSector = (pPager->sectorSize/pPager->pageSize);

  /* Set the doNotSpill NOSYNC bit to 1. This is because we cannot allow
  ** a journal header to be written between the pages journaled by
  ** this function.
  */
  assert( !MEMDB );
  assert( (pPager->doNotSpill & SPILLFLAG_NOSYNC)==0 );
  pPager->doNotSpill |= SPILLFLAG_NOSYNC;

  /* This trick assumes that both the page-size and sector-size are
  ** an integer power of 2. It sets variable pg1 to the identifier
  ** of the first page of the sector pPg is located on.
  */
  pg1 = ((pPg->pgno-1) & ~(nPagePerSector-1)) + 1;

  nPageCount = pPager->dbSize;
  if( pPg->pgno>nPageCount ){
    nPage = (pPg->pgno - pg1)+1;
  }else if( (pg1+nPagePerSector-1)>nPageCount ){
    nPage = nPageCount+1-pg1;
  }else{
    nPage = nPagePerSector;
  }
  assert(nPage>0);
  assert(pg1<=pPg->pgno);
  assert((pg1+nPage)>pPg->pgno);

  for(ii=0; ii<nPage && rc==SQLITE_OK; ii++){
    Pgno pg = pg1+ii;
    PgHdr *pPage;
    if( pg==pPg->pgno || !sqlite3BitvecTest(pPager->pInJournal, pg) ){
      if( pg!=PAGER_MJ_PGNO(pPager) ){
        rc = sqlite3PagerGet(pPager, pg, &pPage, 0);
        if( rc==SQLITE_OK ){
          rc = pager_write(pPage);
          if( pPage->flags&PGHDR_NEED_SYNC ){
            needSync = 1;
          }
          sqlite3PagerUnrefNotNull(pPage);
        }
      }
    }else if( (pPage = sqlite3PagerLookup(pPager, pg))!=0 ){
      if( pPage->flags&PGHDR_NEED_SYNC ){
        needSync = 1;
      }
      sqlite3PagerUnrefNotNull(pPage);
    }
  }

  /* If the PGHDR_NEED_SYNC flag is set for any of the nPage pages 
  ** starting at pg1, then it needs to be set for all of them. Because
  ** writing to any of these nPage pages may damage the others, the
  ** journal file must contain sync()ed copies of all of them
  ** before any of them can be written out to the database file.
  */
  if( rc==SQLITE_OK && needSync ){
    assert( !MEMDB );
    for(ii=0; ii<nPage; ii++){
      PgHdr *pPage = sqlite3PagerLookup(pPager, pg1+ii);
      if( pPage ){
        pPage->flags |= PGHDR_NEED_SYNC;
        sqlite3PagerUnrefNotNull(pPage);
      }
    }
  }

  assert( (pPager->doNotSpill & SPILLFLAG_NOSYNC)!=0 );
  pPager->doNotSpill &= ~SPILLFLAG_NOSYNC;
  return rc;
}

/*
** Mark a data page as writeable. This routine must be called before 
** making changes to a page. The caller must check the return value 
** of this function and be careful not to change any page data unless 
** this routine returns SQLITE_OK.
**
** The difference between this function and pager_write() is that this
** function also deals with the special case where 2 or more pages
** fit on a single disk sector. In this case all co-resident pages
** must have been written to the journal file before returning.
**
** If an error occurs, SQLITE_NOMEM or an IO error code is returned
** as appropriate. Otherwise, SQLITE_OK.
*/
int sqlite3PagerWrite(PgHdr *pPg){
  Pager *pPager = pPg->pPager;
  assert( (pPg->flags & PGHDR_MMAP)==0 );
  assert( pPager->eState>=PAGER_WRITER_LOCKED );
  assert( assert_pager_state(pPager) );
  if( (pPg->flags & PGHDR_WRITEABLE)!=0 && pPager->dbSize>=pPg->pgno ){
    if( pPager->nSavepoint ) return subjournalPageIfRequired(pPg);
    return SQLITE_OK;
  }else if( pPager->errCode ){
    return pPager->errCode;
  }else if( pPager->sectorSize > (u32)pPager->pageSize ){
    assert( pPager->tempFile==0 );
    return pagerWriteLargeSector(pPg);
  }else{
    return pager_write(pPg);
  }
}

/*
** Return TRUE if the page given in the argument was previously passed
** to sqlite3PagerWrite().  In other words, return TRUE if it is ok
** to change the content of the page.
*/
#if !defined(SQLITE_OMIT_CONCURRENT) || !defined(NDEBUG)
int sqlite3PagerIswriteable(DbPage *pPg){
  return pPg->flags & PGHDR_WRITEABLE;
}
#endif

/*
** A call to this routine tells the pager that it is not necessary to
** write the information on page pPg back to the disk, even though
** that page might be marked as dirty.  This happens, for example, when
** the page has been added as a leaf of the freelist and so its
** content no longer matters.
**
** The overlying software layer calls this routine when all of the data
** on the given page is unused. The pager marks the page as clean so
** that it does not get written to disk.
**
** Tests show that this optimization can quadruple the speed of large 
** DELETE operations.
**
** This optimization cannot be used with a temp-file, as the page may
** have been dirty at the start of the transaction. In that case, if
** memory pressure forces page pPg out of the cache, the data does need 
** to be written out to disk so that it may be read back in if the 
** current transaction is rolled back.
*/
void sqlite3PagerDontWrite(PgHdr *pPg){
  Pager *pPager = pPg->pPager;
  if( !pPager->tempFile && (pPg->flags&PGHDR_DIRTY) && pPager->nSavepoint==0 ){
    PAGERTRACE(("DONT_WRITE page %d of %d\n", pPg->pgno, PAGERID(pPager)));
    IOTRACE(("CLEAN %p %d\n", pPager, pPg->pgno))
    pPg->flags |= PGHDR_DONT_WRITE;
    pPg->flags &= ~PGHDR_WRITEABLE;
    testcase( pPg->flags & PGHDR_NEED_SYNC );
    pager_set_pagehash(pPg);
  }
}

/*
** This routine is called to increment the value of the database file 
** change-counter, stored as a 4-byte big-endian integer starting at 
** byte offset 24 of the pager file.  The secondary change counter at
** 92 is also updated, as is the SQLite version number at offset 96.
**
** But this only happens if the pPager->changeCountDone flag is false.
** To avoid excess churning of page 1, the update only happens once.
** See also the pager_write_changecounter() routine that does an 
** unconditional update of the change counters.
**
** If the isDirectMode flag is zero, then this is done by calling 
** sqlite3PagerWrite() on page 1, then modifying the contents of the
** page data. In this case the file will be updated when the current
** transaction is committed.
**
** The isDirectMode flag may only be non-zero if the library was compiled
** with the SQLITE_ENABLE_ATOMIC_WRITE macro defined. In this case,
** if isDirect is non-zero, then the database file is updated directly
** by writing an updated version of page 1 using a call to the 
** sqlite3OsWrite() function.
*/
static int pager_incr_changecounter(Pager *pPager, int isDirectMode){
  int rc = SQLITE_OK;

  assert( pPager->eState==PAGER_WRITER_CACHEMOD
       || pPager->eState==PAGER_WRITER_DBMOD
  );
  assert( assert_pager_state(pPager) );

  /* Declare and initialize constant integer 'isDirect'. If the
  ** atomic-write optimization is enabled in this build, then isDirect
  ** is initialized to the value passed as the isDirectMode parameter
  ** to this function. Otherwise, it is always set to zero.
  **
  ** The idea is that if the atomic-write optimization is not
  ** enabled at compile time, the compiler can omit the tests of
  ** 'isDirect' below, as well as the block enclosed in the
  ** "if( isDirect )" condition.
  */
#ifndef SQLITE_ENABLE_ATOMIC_WRITE
# define DIRECT_MODE 0
  assert( isDirectMode==0 );
  UNUSED_PARAMETER(isDirectMode);
#else
# define DIRECT_MODE isDirectMode
#endif

  if( !pPager->changeCountDone && ALWAYS(pPager->dbSize>0) ){
    PgHdr *pPgHdr;                /* Reference to page 1 */

    assert( !pPager->tempFile && isOpen(pPager->fd) );

    /* Open page 1 of the file for writing. */
    rc = sqlite3PagerGet(pPager, 1, &pPgHdr, 0);
    assert( pPgHdr==0 || rc==SQLITE_OK );

    /* If page one was fetched successfully, and this function is not
    ** operating in direct-mode, make page 1 writable.  When not in 
    ** direct mode, page 1 is always held in cache and hence the PagerGet()
    ** above is always successful - hence the ALWAYS on rc==SQLITE_OK.
    */
    if( !DIRECT_MODE && ALWAYS(rc==SQLITE_OK) ){
      rc = sqlite3PagerWrite(pPgHdr);
    }

    if( rc==SQLITE_OK ){
      /* Actually do the update of the change counter */
      pager_write_changecounter(pPgHdr);

      /* If running in direct mode, write the contents of page 1 to the file. */
      if( DIRECT_MODE ){
        const void *zBuf;
        assert( pPager->dbFileSize>0 );
        CODEC2(pPager, pPgHdr->pData, 1, 6, rc=SQLITE_NOMEM_BKPT, zBuf);
        if( rc==SQLITE_OK ){
          rc = sqlite3OsWrite(pPager->fd, zBuf, pPager->pageSize, 0);
          pPager->aStat[PAGER_STAT_WRITE]++;
        }
        if( rc==SQLITE_OK ){
          /* Update the pager's copy of the change-counter. Otherwise, the
          ** next time a read transaction is opened the cache will be
          ** flushed (as the change-counter values will not match).  */
          const void *pCopy = (const void *)&((const char *)zBuf)[24];
          memcpy(&pPager->dbFileVers, pCopy, sizeof(pPager->dbFileVers));
          pPager->changeCountDone = 1;
        }
      }else{
        pPager->changeCountDone = 1;
      }
    }

    /* Release the page reference. */
    sqlite3PagerUnref(pPgHdr);
  }
  return rc;
}

/*
** Sync the database file to disk. This is a no-op for in-memory databases
** or pages with the Pager.noSync flag set.
**
** If successful, or if called on a pager for which it is a no-op, this
** function returns SQLITE_OK. Otherwise, an IO error code is returned.
*/
int sqlite3PagerSync(Pager *pPager, const char *zMaster){
  int rc = SQLITE_OK;
  void *pArg = (void*)zMaster;
  rc = sqlite3OsFileControl(pPager->fd, SQLITE_FCNTL_SYNC, pArg);
  if( rc==SQLITE_NOTFOUND ) rc = SQLITE_OK;
  if( rc==SQLITE_OK && !pPager->noSync ){
    assert( !MEMDB );
    rc = sqlite3OsSync(pPager->fd, pPager->syncFlags);
  }
  return rc;
}

/*
** This function is called to ensure that all locks required to commit the
** current write-transaction to the database file are held. If the db is
** in rollback mode, this means the EXCLUSIVE lock on the database file.
**
** Or, if this is a non-CONCURRENT transaction on a wal-mode database, this
** function is a no-op.
**
** If this is an CONCURRENT transaction on a wal-mode database, this function
** attempts to obtain the WRITER lock on the wal file and also checks to
** see that the transaction can be safely committed (does not commit with 
** any other transaction committed since it was opened).
**
** If the required locks are already held or successfully obtained and
** the transaction can be committed, SQLITE_OK is returned. If a required lock
** cannot be obtained, SQLITE_BUSY is returned. Or, if the current transaction
** is CONCURRENT and cannot be committed due to a conflict, SQLITE_BUSY_SNAPSHOT
** is returned. Otherwise, if some other error occurs (IO error, OOM etc.),
** and SQLite error code is returned.
*/
int sqlite3PagerExclusiveLock(Pager *pPager, PgHdr *pPage1, Pgno *piConflict){
  int rc = pPager->errCode;
  assert( assert_pager_state(pPager) );
  if( rc==SQLITE_OK ){
    assert( pPager->eState==PAGER_WRITER_CACHEMOD 
         || pPager->eState==PAGER_WRITER_DBMOD 
         || pPager->eState==PAGER_WRITER_LOCKED 
    );
    assert( assert_pager_state(pPager) );
    if( 0==pagerUseWal(pPager) ){
      rc = pager_wait_on_lock(pPager, EXCLUSIVE_LOCK);
    }
#ifndef SQLITE_OMIT_CONCURRENT
    else{
      if( pPager->pAllRead ){
        /* This is an CONCURRENT transaction. Attempt to lock the wal database
        ** here. If SQLITE_BUSY (but not SQLITE_BUSY_SNAPSHOT) is returned,
        ** invoke the busy-handler and try again for as long as it returns
        ** non-zero.  */
        do {
          rc = sqlite3WalLockForCommit(
              pPager->pWal, pPage1, pPager->pAllRead, piConflict
          );
        }while( rc==SQLITE_BUSY 
             && pPager->xBusyHandler(pPager->pBusyHandlerArg) 
        );
      }
    }
#endif /* SQLITE_OMIT_CONCURRENT */
<<<<<<< HEAD
  }
  return rc;
}

#ifndef SQLITE_OMIT_CONCURRENT
/*
** This function is called as part of committing an CONCURRENT transaction.
** At this point the wal WRITER lock is held, and all pages in the cache 
** except for page 1 are compatible with the snapshot at the head of the
** wal file. 
**
** This function updates the in-memory data structures and reloads the
** contents of page 1 so that the client is operating on the snapshot 
** at the head of the wal file.
**
** SQLITE_OK is returned if successful, or an SQLite error code otherwise.
*/
int sqlite3PagerUpgradeSnapshot(Pager *pPager, DbPage *pPage1){
  int rc;

  assert( pPager->pWal && pPager->pAllRead );
  rc = sqlite3WalUpgradeSnapshot(pPager->pWal);
  if( rc==SQLITE_OK ){
    rc = readDbPage(pPage1);
=======
>>>>>>> e7f92d27
  }

  return rc;
}

<<<<<<< HEAD
=======
#ifndef SQLITE_OMIT_CONCURRENT
/*
** This function is called as part of committing an CONCURRENT transaction.
** At this point the wal WRITER lock is held, and all pages in the cache 
** except for page 1 are compatible with the snapshot at the head of the
** wal file. 
**
** This function updates the in-memory data structures and reloads the
** contents of page 1 so that the client is operating on the snapshot 
** at the head of the wal file.
**
** SQLITE_OK is returned if successful, or an SQLite error code otherwise.
*/
int sqlite3PagerUpgradeSnapshot(Pager *pPager, DbPage *pPage1){
  int rc;

  assert( pPager->pWal && pPager->pAllRead );
  rc = sqlite3WalUpgradeSnapshot(pPager->pWal);
  if( rc==SQLITE_OK ){
    rc = readDbPage(pPage1);
  }

  return rc;
}

>>>>>>> e7f92d27
/* !defined(SQLITE_OMIT_CONCURRENT)
**
** Set the in-memory cache of the database file size to nSz pages.
*/
void sqlite3PagerSetDbsize(Pager *pPager, Pgno nSz){
  pPager->dbSize = nSz;
}

/* !defined(SQLITE_OMIT_CONCURRENT)
**
** If this is a WAL mode connection and the WRITER lock is currently held,
** relinquish it.
*/
void sqlite3PagerDropExclusiveLock(Pager *pPager){
  if( pagerUseWal(pPager) ){
    sqlite3WalEndWriteTransaction(pPager->pWal);
  }
}
#endif  /* SQLITE_OMIT_CONCURRENT */


/*
** Sync the database file for the pager pPager. zMaster points to the name
** of a master journal file that should be written into the individual
** journal file. zMaster may be NULL, which is interpreted as no master
** journal (a single database transaction).
**
** This routine ensures that:
**
**   * The database file change-counter is updated,
**   * the journal is synced (unless the atomic-write optimization is used),
**   * all dirty pages are written to the database file, 
**   * the database file is truncated (if required), and
**   * the database file synced. 
**
** The only thing that remains to commit the transaction is to finalize 
** (delete, truncate or zero the first part of) the journal file (or 
** delete the master journal file if specified).
**
** Note that if zMaster==NULL, this does not overwrite a previous value
** passed to an sqlite3PagerCommitPhaseOne() call.
**
** If the final parameter - noSync - is true, then the database file itself
** is not synced. The caller must call sqlite3PagerSync() directly to
** sync the database file before calling CommitPhaseTwo() to delete the
** journal file in this case.
*/
int sqlite3PagerCommitPhaseOne(
  Pager *pPager,                  /* Pager object */
  const char *zMaster,            /* If not NULL, the master journal name */
  int noSync                      /* True to omit the xSync on the db file */
){
  int rc = SQLITE_OK;             /* Return code */

  assert( pPager->eState==PAGER_WRITER_LOCKED
       || pPager->eState==PAGER_WRITER_CACHEMOD
       || pPager->eState==PAGER_WRITER_DBMOD
       || pPager->eState==PAGER_ERROR
  );
  assert( assert_pager_state(pPager) );

  /* If a prior error occurred, report that error again. */
  if( NEVER(pPager->errCode) ) return pPager->errCode;

  /* Provide the ability to easily simulate an I/O error during testing */
  if( sqlite3FaultSim(400) ) return SQLITE_IOERR;

  PAGERTRACE(("DATABASE SYNC: File=%s zMaster=%s nSize=%d\n", 
      pPager->zFilename, zMaster, pPager->dbSize));

  /* If no database changes have been made, return early. */
  if( pPager->eState<PAGER_WRITER_CACHEMOD ) return SQLITE_OK;

  assert( MEMDB==0 || pPager->tempFile );
  assert( isOpen(pPager->fd) || pPager->tempFile );
  if( 0==pagerFlushOnCommit(pPager, 1) ){
    /* If this is an in-memory db, or no pages have been written to, or this
    ** function has already been called, it is mostly a no-op.  However, any
    ** backup in progress needs to be restarted.  */
    sqlite3BackupRestart(pPager->pBackup);
  }else{
    PgHdr *pList;
    if( pagerUseWal(pPager) ){
      PgHdr *pPageOne = 0;
      pList = sqlite3PcacheDirtyList(pPager->pPCache);
      if( pList==0 ){
        /* Must have at least one page for the WAL commit flag.
        ** Ticket [2d1a5c67dfc2363e44f29d9bbd57f] 2011-05-18 */
        rc = sqlite3PagerGet(pPager, 1, &pPageOne, 0);
        pList = pPageOne;
        pList->pDirty = 0;
      }
      assert( rc==SQLITE_OK );
      if( ALWAYS(pList) ){
        rc = pagerWalFrames(pPager, pList, pPager->dbSize, 1);
      }
      sqlite3PagerUnref(pPageOne);
      if( rc==SQLITE_OK ){
        sqlite3PcacheCleanAll(pPager->pPCache);
      }
    }else{
      /* The bBatch boolean is true if the batch-atomic-write commit method
      ** should be used.  No rollback journal is created if batch-atomic-write
      ** is enabled.
      */
#ifdef SQLITE_ENABLE_BATCH_ATOMIC_WRITE
      sqlite3_file *fd = pPager->fd;
      int bBatch = zMaster==0    /* An SQLITE_IOCAP_BATCH_ATOMIC commit */
        && (sqlite3OsDeviceCharacteristics(fd) & SQLITE_IOCAP_BATCH_ATOMIC)
        && !pPager->noSync
        && sqlite3JournalIsInMemory(pPager->jfd);
#else
#     define bBatch 0
#endif

#ifdef SQLITE_ENABLE_ATOMIC_WRITE
      /* The following block updates the change-counter. Exactly how it
      ** does this depends on whether or not the atomic-update optimization
      ** was enabled at compile time, and if this transaction meets the 
      ** runtime criteria to use the operation: 
      **
      **    * The file-system supports the atomic-write property for
      **      blocks of size page-size, and 
      **    * This commit is not part of a multi-file transaction, and
      **    * Exactly one page has been modified and store in the journal file.
      **
      ** If the optimization was not enabled at compile time, then the
      ** pager_incr_changecounter() function is called to update the change
      ** counter in 'indirect-mode'. If the optimization is compiled in but
      ** is not applicable to this transaction, call sqlite3JournalCreate()
      ** to make sure the journal file has actually been created, then call
      ** pager_incr_changecounter() to update the change-counter in indirect
      ** mode. 
      **
      ** Otherwise, if the optimization is both enabled and applicable,
      ** then call pager_incr_changecounter() to update the change-counter
      ** in 'direct' mode. In this case the journal file will never be
      ** created for this transaction.
      */
      if( bBatch==0 ){
        PgHdr *pPg;
        assert( isOpen(pPager->jfd) 
            || pPager->journalMode==PAGER_JOURNALMODE_OFF 
            || pPager->journalMode==PAGER_JOURNALMODE_WAL 
            );
        if( !zMaster && isOpen(pPager->jfd) 
         && pPager->journalOff==jrnlBufferSize(pPager) 
         && pPager->dbSize>=pPager->dbOrigSize
         && (!(pPg = sqlite3PcacheDirtyList(pPager->pPCache)) || 0==pPg->pDirty)
        ){
          /* Update the db file change counter via the direct-write method. The 
          ** following call will modify the in-memory representation of page 1 
          ** to include the updated change counter and then write page 1 
          ** directly to the database file. Because of the atomic-write 
          ** property of the host file-system, this is safe.
          */
          rc = pager_incr_changecounter(pPager, 1);
        }else{
          rc = sqlite3JournalCreate(pPager->jfd);
          if( rc==SQLITE_OK ){
            rc = pager_incr_changecounter(pPager, 0);
          }
        }
      }
#else  /* SQLITE_ENABLE_ATOMIC_WRITE */
#ifdef SQLITE_ENABLE_BATCH_ATOMIC_WRITE
      if( zMaster ){
        rc = sqlite3JournalCreate(pPager->jfd);
        if( rc!=SQLITE_OK ) goto commit_phase_one_exit;
        assert( bBatch==0 );
      }
#endif
      rc = pager_incr_changecounter(pPager, 0);
#endif /* !SQLITE_ENABLE_ATOMIC_WRITE */
      if( rc!=SQLITE_OK ) goto commit_phase_one_exit;
  
      /* Write the master journal name into the journal file. If a master 
      ** journal file name has already been written to the journal file, 
      ** or if zMaster is NULL (no master journal), then this call is a no-op.
      */
      rc = writeMasterJournal(pPager, zMaster);
      if( rc!=SQLITE_OK ) goto commit_phase_one_exit;
  
      /* Sync the journal file and write all dirty pages to the database.
      ** If the atomic-update optimization is being used, this sync will not 
      ** create the journal file or perform any real IO.
      **
      ** Because the change-counter page was just modified, unless the
      ** atomic-update optimization is used it is almost certain that the
      ** journal requires a sync here. However, in locking_mode=exclusive
      ** on a system under memory pressure it is just possible that this is 
      ** not the case. In this case it is likely enough that the redundant
      ** xSync() call will be changed to a no-op by the OS anyhow. 
      */
      rc = syncJournal(pPager, 0);
      if( rc!=SQLITE_OK ) goto commit_phase_one_exit;

      pList = sqlite3PcacheDirtyList(pPager->pPCache);
#ifdef SQLITE_ENABLE_BATCH_ATOMIC_WRITE
      if( bBatch ){
        rc = sqlite3OsFileControl(fd, SQLITE_FCNTL_BEGIN_ATOMIC_WRITE, 0);
        if( rc==SQLITE_OK ){
          rc = pager_write_pagelist(pPager, pList);
          if( rc==SQLITE_OK ){
            rc = sqlite3OsFileControl(fd, SQLITE_FCNTL_COMMIT_ATOMIC_WRITE, 0);
          }
          if( rc!=SQLITE_OK ){
            sqlite3OsFileControlHint(fd, SQLITE_FCNTL_ROLLBACK_ATOMIC_WRITE, 0);
          }
        }

        if( (rc&0xFF)==SQLITE_IOERR && rc!=SQLITE_IOERR_NOMEM ){
          rc = sqlite3JournalCreate(pPager->jfd);
          if( rc!=SQLITE_OK ){
            sqlite3OsClose(pPager->jfd);
            goto commit_phase_one_exit;
          }
          bBatch = 0;
        }else{
          sqlite3OsClose(pPager->jfd);
        }
      }
#endif /* SQLITE_ENABLE_BATCH_ATOMIC_WRITE */

      if( bBatch==0 ){
        rc = pager_write_pagelist(pPager, pList);
      }
      if( rc!=SQLITE_OK ){
        assert( rc!=SQLITE_IOERR_BLOCKED );
        goto commit_phase_one_exit;
      }
      sqlite3PcacheCleanAll(pPager->pPCache);

      /* If the file on disk is smaller than the database image, use 
      ** pager_truncate to grow the file here. This can happen if the database
      ** image was extended as part of the current transaction and then the
      ** last page in the db image moved to the free-list. In this case the
      ** last page is never written out to disk, leaving the database file
      ** undersized. Fix this now if it is the case.  */
      if( pPager->dbSize>pPager->dbFileSize ){
        Pgno nNew = pPager->dbSize - (pPager->dbSize==PAGER_MJ_PGNO(pPager));
        assert( pPager->eState==PAGER_WRITER_DBMOD );
        rc = pager_truncate(pPager, nNew);
        if( rc!=SQLITE_OK ) goto commit_phase_one_exit;
      }
  
      /* Finally, sync the database file. */
      if( !noSync ){
        rc = sqlite3PagerSync(pPager, zMaster);
      }
      IOTRACE(("DBSYNC %p\n", pPager))
    }
  }

commit_phase_one_exit:
  if( rc==SQLITE_OK && !pagerUseWal(pPager) ){
    pPager->eState = PAGER_WRITER_FINISHED;
  }
  return rc;
}


/*
** When this function is called, the database file has been completely
** updated to reflect the changes made by the current transaction and
** synced to disk. The journal file still exists in the file-system 
** though, and if a failure occurs at this point it will eventually
** be used as a hot-journal and the current transaction rolled back.
**
** This function finalizes the journal file, either by deleting, 
** truncating or partially zeroing it, so that it cannot be used 
** for hot-journal rollback. Once this is done the transaction is
** irrevocably committed.
**
** If an error occurs, an IO error code is returned and the pager
** moves into the error state. Otherwise, SQLITE_OK is returned.
*/
int sqlite3PagerCommitPhaseTwo(Pager *pPager){
  int rc = SQLITE_OK;                  /* Return code */

  /* This routine should not be called if a prior error has occurred.
  ** But if (due to a coding error elsewhere in the system) it does get
  ** called, just return the same error code without doing anything. */
  if( NEVER(pPager->errCode) ) return pPager->errCode;

  assert( pPager->eState==PAGER_WRITER_LOCKED
       || pPager->eState==PAGER_WRITER_FINISHED
       || (pagerUseWal(pPager) && pPager->eState==PAGER_WRITER_CACHEMOD)
  );
  assert( assert_pager_state(pPager) );

  /* An optimization. If the database was not actually modified during
  ** this transaction, the pager is running in exclusive-mode and is
  ** using persistent journals, then this function is a no-op.
  **
  ** The start of the journal file currently contains a single journal 
  ** header with the nRec field set to 0. If such a journal is used as
  ** a hot-journal during hot-journal rollback, 0 changes will be made
  ** to the database file. So there is no need to zero the journal 
  ** header. Since the pager is in exclusive mode, there is no need
  ** to drop any locks either.
  */
  if( pPager->eState==PAGER_WRITER_LOCKED 
   && pPager->exclusiveMode 
   && pPager->journalMode==PAGER_JOURNALMODE_PERSIST
  ){
    assert( pPager->journalOff==JOURNAL_HDR_SZ(pPager) || !pPager->journalOff );
    pPager->eState = PAGER_READER;
    return SQLITE_OK;
  }

  PAGERTRACE(("COMMIT %d\n", PAGERID(pPager)));
  pPager->iDataVersion++;
  rc = pager_end_transaction(pPager, pPager->setMaster, 1);
  return pager_error(pPager, rc);
}

/*
** If a write transaction is open, then all changes made within the 
** transaction are reverted and the current write-transaction is closed.
** The pager falls back to PAGER_READER state if successful, or PAGER_ERROR
** state if an error occurs.
**
** If the pager is already in PAGER_ERROR state when this function is called,
** it returns Pager.errCode immediately. No work is performed in this case.
**
** Otherwise, in rollback mode, this function performs two functions:
**
**   1) It rolls back the journal file, restoring all database file and 
**      in-memory cache pages to the state they were in when the transaction
**      was opened, and
**
**   2) It finalizes the journal file, so that it is not used for hot
**      rollback at any point in the future.
**
** Finalization of the journal file (task 2) is only performed if the 
** rollback is successful.
**
** In WAL mode, all cache-entries containing data modified within the
** current transaction are either expelled from the cache or reverted to
** their pre-transaction state by re-reading data from the database or
** WAL files. The WAL transaction is then closed.
*/
int sqlite3PagerRollback(Pager *pPager){
  int rc = SQLITE_OK;                  /* Return code */
  PAGERTRACE(("ROLLBACK %d\n", PAGERID(pPager)));

  /* PagerRollback() is a no-op if called in READER or OPEN state. If
  ** the pager is already in the ERROR state, the rollback is not 
  ** attempted here. Instead, the error code is returned to the caller.
  */
  assert( assert_pager_state(pPager) );
  if( pPager->eState==PAGER_ERROR ) return pPager->errCode;
  if( pPager->eState<=PAGER_READER ) return SQLITE_OK;

  if( pagerUseWal(pPager) ){
    int rc2;
    rc = sqlite3PagerSavepoint(pPager, SAVEPOINT_ROLLBACK, -1);
    rc2 = pager_end_transaction(pPager, pPager->setMaster, 0);
    if( rc==SQLITE_OK ) rc = rc2;
  }else if( !isOpen(pPager->jfd) || pPager->eState==PAGER_WRITER_LOCKED ){
    int eState = pPager->eState;
    rc = pager_end_transaction(pPager, 0, 0);
    if( !MEMDB && eState>PAGER_WRITER_LOCKED ){
      /* This can happen using journal_mode=off. Move the pager to the error 
      ** state to indicate that the contents of the cache may not be trusted.
      ** Any active readers will get SQLITE_ABORT.
      */
      pPager->errCode = SQLITE_ABORT;
      pPager->eState = PAGER_ERROR;
      setGetterMethod(pPager);
      return rc;
    }
  }else{
    rc = pager_playback(pPager, 0);
  }

  assert( pPager->eState==PAGER_READER || rc!=SQLITE_OK );
  assert( rc==SQLITE_OK || rc==SQLITE_FULL || rc==SQLITE_CORRUPT
          || rc==SQLITE_NOMEM || (rc&0xFF)==SQLITE_IOERR 
          || rc==SQLITE_CANTOPEN
  );

  /* If an error occurs during a ROLLBACK, we can no longer trust the pager
  ** cache. So call pager_error() on the way out to make any error persistent.
  */
  return pager_error(pPager, rc);
}

/*
** Return TRUE if the database file is opened read-only.  Return FALSE
** if the database is (in theory) writable.
*/
u8 sqlite3PagerIsreadonly(Pager *pPager){
  return pPager->readOnly;
}

#ifdef SQLITE_DEBUG
/*
** Return the sum of the reference counts for all pages held by pPager.
*/
int sqlite3PagerRefcount(Pager *pPager){
  return sqlite3PcacheRefCount(pPager->pPCache);
}
#endif

/*
** Return the approximate number of bytes of memory currently
** used by the pager and its associated cache.
*/
int sqlite3PagerMemUsed(Pager *pPager){
  int perPageSize = pPager->pageSize + pPager->nExtra + sizeof(PgHdr)
                                     + 5*sizeof(void*);
  return perPageSize*sqlite3PcachePagecount(pPager->pPCache)
           + sqlite3MallocSize(pPager)
           + pPager->pageSize;
}

/*
** Return the number of references to the specified page.
*/
int sqlite3PagerPageRefcount(DbPage *pPage){
  return sqlite3PcachePageRefcount(pPage);
}

#ifdef SQLITE_TEST
/*
** This routine is used for testing and analysis only.
*/
int *sqlite3PagerStats(Pager *pPager){
  static int a[11];
  a[0] = sqlite3PcacheRefCount(pPager->pPCache);
  a[1] = sqlite3PcachePagecount(pPager->pPCache);
  a[2] = sqlite3PcacheGetCachesize(pPager->pPCache);
  a[3] = pPager->eState==PAGER_OPEN ? -1 : (int) pPager->dbSize;
  a[4] = pPager->eState;
  a[5] = pPager->errCode;
  a[6] = pPager->aStat[PAGER_STAT_HIT];
  a[7] = pPager->aStat[PAGER_STAT_MISS];
  a[8] = 0;  /* Used to be pPager->nOvfl */
  a[9] = pPager->nRead;
  a[10] = pPager->aStat[PAGER_STAT_WRITE];
  return a;
}
#endif

/*
** Parameter eStat must be one of SQLITE_DBSTATUS_CACHE_HIT, _MISS, _WRITE,
** or _WRITE+1.  The SQLITE_DBSTATUS_CACHE_WRITE+1 case is a translation
** of SQLITE_DBSTATUS_CACHE_SPILL.  The _SPILL case is not contiguous because
** it was added later.
**
** Before returning, *pnVal is incremented by the
** current cache hit or miss count, according to the value of eStat. If the 
** reset parameter is non-zero, the cache hit or miss count is zeroed before 
** returning.
*/
void sqlite3PagerCacheStat(Pager *pPager, int eStat, int reset, int *pnVal){

  assert( eStat==SQLITE_DBSTATUS_CACHE_HIT
       || eStat==SQLITE_DBSTATUS_CACHE_MISS
       || eStat==SQLITE_DBSTATUS_CACHE_WRITE
       || eStat==SQLITE_DBSTATUS_CACHE_WRITE+1
  );

  assert( SQLITE_DBSTATUS_CACHE_HIT+1==SQLITE_DBSTATUS_CACHE_MISS );
  assert( SQLITE_DBSTATUS_CACHE_HIT+2==SQLITE_DBSTATUS_CACHE_WRITE );
  assert( PAGER_STAT_HIT==0 && PAGER_STAT_MISS==1
           && PAGER_STAT_WRITE==2 && PAGER_STAT_SPILL==3 );

  eStat -= SQLITE_DBSTATUS_CACHE_HIT;
  *pnVal += pPager->aStat[eStat];
  if( reset ){
    pPager->aStat[eStat] = 0;
  }
}

/*
** Return true if this is an in-memory or temp-file backed pager.
*/
int sqlite3PagerIsMemdb(Pager *pPager){
  return pPager->tempFile;
}

/*
** Check that there are at least nSavepoint savepoints open. If there are
** currently less than nSavepoints open, then open one or more savepoints
** to make up the difference. If the number of savepoints is already
** equal to nSavepoint, then this function is a no-op.
**
** If a memory allocation fails, SQLITE_NOMEM is returned. If an error 
** occurs while opening the sub-journal file, then an IO error code is
** returned. Otherwise, SQLITE_OK.
*/
static SQLITE_NOINLINE int pagerOpenSavepoint(Pager *pPager, int nSavepoint){
  int rc = SQLITE_OK;                       /* Return code */
  int nCurrent = pPager->nSavepoint;        /* Current number of savepoints */
  int ii;                                   /* Iterator variable */
  PagerSavepoint *aNew;                     /* New Pager.aSavepoint array */

  assert( pPager->eState>=PAGER_WRITER_LOCKED );
  assert( assert_pager_state(pPager) );
  assert( nSavepoint>nCurrent && pPager->useJournal );

  /* Grow the Pager.aSavepoint array using realloc(). Return SQLITE_NOMEM
  ** if the allocation fails. Otherwise, zero the new portion in case a 
  ** malloc failure occurs while populating it in the for(...) loop below.
  */
  aNew = (PagerSavepoint *)sqlite3Realloc(
      pPager->aSavepoint, sizeof(PagerSavepoint)*nSavepoint
  );
  if( !aNew ){
    return SQLITE_NOMEM_BKPT;
  }
  memset(&aNew[nCurrent], 0, (nSavepoint-nCurrent) * sizeof(PagerSavepoint));
  pPager->aSavepoint = aNew;

  /* Populate the PagerSavepoint structures just allocated. */
  for(ii=nCurrent; ii<nSavepoint; ii++){
    aNew[ii].nOrig = pPager->dbSize;
    if( isOpen(pPager->jfd) && pPager->journalOff>0 ){
      aNew[ii].iOffset = pPager->journalOff;
    }else{
      aNew[ii].iOffset = JOURNAL_HDR_SZ(pPager);
    }
    aNew[ii].iSubRec = pPager->nSubRec;
    aNew[ii].pInSavepoint = sqlite3BitvecCreate(pPager->dbSize);
    if( !aNew[ii].pInSavepoint ){
      return SQLITE_NOMEM_BKPT;
    }
    if( pagerUseWal(pPager) ){
      sqlite3WalSavepoint(pPager->pWal, aNew[ii].aWalData);
    }
    pPager->nSavepoint = ii+1;
  }
  assert( pPager->nSavepoint==nSavepoint );
  assertTruncateConstraint(pPager);
  return rc;
}
int sqlite3PagerOpenSavepoint(Pager *pPager, int nSavepoint){
  assert( pPager->eState>=PAGER_WRITER_LOCKED );
  assert( assert_pager_state(pPager) );

  if( nSavepoint>pPager->nSavepoint && pPager->useJournal ){
    return pagerOpenSavepoint(pPager, nSavepoint);
  }else{
    return SQLITE_OK;
  }
}


/*
** This function is called to rollback or release (commit) a savepoint.
** The savepoint to release or rollback need not be the most recently 
** created savepoint.
**
** Parameter op is always either SAVEPOINT_ROLLBACK or SAVEPOINT_RELEASE.
** If it is SAVEPOINT_RELEASE, then release and destroy the savepoint with
** index iSavepoint. If it is SAVEPOINT_ROLLBACK, then rollback all changes
** that have occurred since the specified savepoint was created.
**
** The savepoint to rollback or release is identified by parameter 
** iSavepoint. A value of 0 means to operate on the outermost savepoint
** (the first created). A value of (Pager.nSavepoint-1) means operate
** on the most recently created savepoint. If iSavepoint is greater than
** (Pager.nSavepoint-1), then this function is a no-op.
**
** If a negative value is passed to this function, then the current
** transaction is rolled back. This is different to calling 
** sqlite3PagerRollback() because this function does not terminate
** the transaction or unlock the database, it just restores the 
** contents of the database to its original state. 
**
** In any case, all savepoints with an index greater than iSavepoint 
** are destroyed. If this is a release operation (op==SAVEPOINT_RELEASE),
** then savepoint iSavepoint is also destroyed.
**
** This function may return SQLITE_NOMEM if a memory allocation fails,
** or an IO error code if an IO error occurs while rolling back a 
** savepoint. If no errors occur, SQLITE_OK is returned.
*/ 
int sqlite3PagerSavepoint(Pager *pPager, int op, int iSavepoint){
  int rc = pPager->errCode;
  
#ifdef SQLITE_ENABLE_ZIPVFS
  if( op==SAVEPOINT_RELEASE ) rc = SQLITE_OK;
#endif

  assert( op==SAVEPOINT_RELEASE || op==SAVEPOINT_ROLLBACK );
  assert( iSavepoint>=0 || op==SAVEPOINT_ROLLBACK );

  if( rc==SQLITE_OK && iSavepoint<pPager->nSavepoint ){
    int ii;            /* Iterator variable */
    int nNew;          /* Number of remaining savepoints after this op. */

    /* Figure out how many savepoints will still be active after this
    ** operation. Store this value in nNew. Then free resources associated 
    ** with any savepoints that are destroyed by this operation.
    */
    nNew = iSavepoint + (( op==SAVEPOINT_RELEASE ) ? 0 : 1);
    for(ii=nNew; ii<pPager->nSavepoint; ii++){
      sqlite3BitvecDestroy(pPager->aSavepoint[ii].pInSavepoint);
    }
    pPager->nSavepoint = nNew;

    /* If this is a release of the outermost savepoint, truncate 
    ** the sub-journal to zero bytes in size. */
    if( op==SAVEPOINT_RELEASE ){
      if( nNew==0 && isOpen(pPager->sjfd) ){
        /* Only truncate if it is an in-memory sub-journal. */
        if( sqlite3JournalIsInMemory(pPager->sjfd) ){
          rc = sqlite3OsTruncate(pPager->sjfd, 0);
          assert( rc==SQLITE_OK );
        }
        pPager->nSubRec = 0;
      }
    }
    /* Else this is a rollback operation, playback the specified savepoint.
    ** If this is a temp-file, it is possible that the journal file has
    ** not yet been opened. In this case there have been no changes to
    ** the database file, so the playback operation can be skipped.
    */
    else if( pagerUseWal(pPager) || isOpen(pPager->jfd) ){
      PagerSavepoint *pSavepoint = (nNew==0)?0:&pPager->aSavepoint[nNew-1];
      rc = pagerPlaybackSavepoint(pPager, pSavepoint);
      assert(rc!=SQLITE_DONE);
    }
    
#ifdef SQLITE_ENABLE_ZIPVFS
    /* If the cache has been modified but the savepoint cannot be rolled 
    ** back journal_mode=off, put the pager in the error state. This way,
    ** if the VFS used by this pager includes ZipVFS, the entire transaction
    ** can be rolled back at the ZipVFS level.  */
    else if( 
        pPager->journalMode==PAGER_JOURNALMODE_OFF 
     && pPager->eState>=PAGER_WRITER_CACHEMOD
    ){
      pPager->errCode = SQLITE_ABORT;
      pPager->eState = PAGER_ERROR;
      setGetterMethod(pPager);
    }
#endif
  }

  return rc;
}

/*
** Return the full pathname of the database file.
**
** Except, if the pager is in-memory only, then return an empty string if
** nullIfMemDb is true.  This routine is called with nullIfMemDb==1 when
** used to report the filename to the user, for compatibility with legacy
** behavior.  But when the Btree needs to know the filename for matching to
** shared cache, it uses nullIfMemDb==0 so that in-memory databases can
** participate in shared-cache.
*/
const char *sqlite3PagerFilename(Pager *pPager, int nullIfMemDb){
  return (nullIfMemDb && pPager->memDb) ? "" : pPager->zFilename;
}

/*
** Return the VFS structure for the pager.
*/
sqlite3_vfs *sqlite3PagerVfs(Pager *pPager){
  return pPager->pVfs;
}

/*
** Return the file handle for the database file associated
** with the pager.  This might return NULL if the file has
** not yet been opened.
*/
sqlite3_file *sqlite3PagerFile(Pager *pPager){
  return pPager->fd;
}

#ifdef SQLITE_ENABLE_SETLK_TIMEOUT
/*
** Reset the lock timeout for pager.
*/
void sqlite3PagerResetLockTimeout(Pager *pPager){
  int x = 0;
  sqlite3OsFileControl(pPager->fd, SQLITE_FCNTL_LOCK_TIMEOUT, &x);
}
#endif

/*
** Return the file handle for the journal file (if it exists).
** This will be either the rollback journal or the WAL file.
*/
sqlite3_file *sqlite3PagerJrnlFile(Pager *pPager){
#if SQLITE_OMIT_WAL
  return pPager->jfd;
#else
  return pPager->pWal ? sqlite3WalFile(pPager->pWal) : pPager->jfd;
#endif
}

/*
** Return the full pathname of the journal file.
*/
const char *sqlite3PagerJournalname(Pager *pPager){
  return pPager->zJournal;
}

#ifdef SQLITE_HAS_CODEC
/*
** Set or retrieve the codec for this pager
*/
void sqlite3PagerSetCodec(
  Pager *pPager,
  void *(*xCodec)(void*,void*,Pgno,int),
  void (*xCodecSizeChng)(void*,int,int),
  void (*xCodecFree)(void*),
  void *pCodec
){
  if( pPager->xCodecFree ){
    pPager->xCodecFree(pPager->pCodec);
  }else{
    pager_reset(pPager);
  }
  pPager->xCodec = pPager->memDb ? 0 : xCodec;
  pPager->xCodecSizeChng = xCodecSizeChng;
  pPager->xCodecFree = xCodecFree;
  pPager->pCodec = pCodec;
  setGetterMethod(pPager);
  pagerReportSize(pPager);
}
void *sqlite3PagerGetCodec(Pager *pPager){
  return pPager->pCodec;
}

/*
** This function is called by the wal module when writing page content
** into the log file.
**
** This function returns a pointer to a buffer containing the encrypted
** page content. If a malloc fails, this function may return NULL.
*/
void *sqlite3PagerCodec(PgHdr *pPg){
  void *aData = 0;
  CODEC2(pPg->pPager, pPg->pData, pPg->pgno, 6, return 0, aData);
  return aData;
}

/*
** Return the current pager state
*/
int sqlite3PagerState(Pager *pPager){
  return pPager->eState;
}
#endif /* SQLITE_HAS_CODEC */

#ifndef SQLITE_OMIT_AUTOVACUUM
/*
** Move the page pPg to location pgno in the file.
**
** There must be no references to the page previously located at
** pgno (which we call pPgOld) though that page is allowed to be
** in cache.  If the page previously located at pgno is not already
** in the rollback journal, it is not put there by by this routine.
**
** References to the page pPg remain valid. Updating any
** meta-data associated with pPg (i.e. data stored in the nExtra bytes
** allocated along with the page) is the responsibility of the caller.
**
** A transaction must be active when this routine is called. It used to be
** required that a statement transaction was not active, but this restriction
** has been removed (CREATE INDEX needs to move a page when a statement
** transaction is active).
**
** If the fourth argument, isCommit, is non-zero, then this page is being
** moved as part of a database reorganization just before the transaction 
** is being committed. In this case, it is guaranteed that the database page 
** pPg refers to will not be written to again within this transaction.
**
** This function may return SQLITE_NOMEM or an IO error code if an error
** occurs. Otherwise, it returns SQLITE_OK.
*/
int sqlite3PagerMovepage(Pager *pPager, DbPage *pPg, Pgno pgno, int isCommit){
  PgHdr *pPgOld;               /* The page being overwritten. */
  Pgno needSyncPgno = 0;       /* Old value of pPg->pgno, if sync is required */
  int rc;                      /* Return code */
  Pgno origPgno;               /* The original page number */

  assert( pPg->nRef>0 );
  assert( pPager->eState==PAGER_WRITER_CACHEMOD
       || pPager->eState==PAGER_WRITER_DBMOD
  );
  assert( assert_pager_state(pPager) );

  /* In order to be able to rollback, an in-memory database must journal
  ** the page we are moving from.
  */
  assert( pPager->tempFile || !MEMDB );
  if( pPager->tempFile ){
    rc = sqlite3PagerWrite(pPg);
    if( rc ) return rc;
  }

  /* If the page being moved is dirty and has not been saved by the latest
  ** savepoint, then save the current contents of the page into the 
  ** sub-journal now. This is required to handle the following scenario:
  **
  **   BEGIN;
  **     <journal page X, then modify it in memory>
  **     SAVEPOINT one;
  **       <Move page X to location Y>
  **     ROLLBACK TO one;
  **
  ** If page X were not written to the sub-journal here, it would not
  ** be possible to restore its contents when the "ROLLBACK TO one"
  ** statement were is processed.
  **
  ** subjournalPage() may need to allocate space to store pPg->pgno into
  ** one or more savepoint bitvecs. This is the reason this function
  ** may return SQLITE_NOMEM.
  */
  if( (pPg->flags & PGHDR_DIRTY)!=0
   && SQLITE_OK!=(rc = subjournalPageIfRequired(pPg))
  ){
    return rc;
  }

  PAGERTRACE(("MOVE %d page %d (needSync=%d) moves to %d\n", 
      PAGERID(pPager), pPg->pgno, (pPg->flags&PGHDR_NEED_SYNC)?1:0, pgno));
  IOTRACE(("MOVE %p %d %d\n", pPager, pPg->pgno, pgno))

  /* If the journal needs to be sync()ed before page pPg->pgno can
  ** be written to, store pPg->pgno in local variable needSyncPgno.
  **
  ** If the isCommit flag is set, there is no need to remember that
  ** the journal needs to be sync()ed before database page pPg->pgno 
  ** can be written to. The caller has already promised not to write to it.
  */
  if( (pPg->flags&PGHDR_NEED_SYNC) && !isCommit ){
    needSyncPgno = pPg->pgno;
    assert( pPager->journalMode==PAGER_JOURNALMODE_OFF ||
            pageInJournal(pPager, pPg) || pPg->pgno>pPager->dbOrigSize );
    assert( pPg->flags&PGHDR_DIRTY );
  }

  /* If the cache contains a page with page-number pgno, remove it
  ** from its hash chain. Also, if the PGHDR_NEED_SYNC flag was set for 
  ** page pgno before the 'move' operation, it needs to be retained 
  ** for the page moved there.
  */
  pPg->flags &= ~PGHDR_NEED_SYNC;
  pPgOld = sqlite3PagerLookup(pPager, pgno);
  assert( !pPgOld || pPgOld->nRef==1 );
  if( pPgOld ){
    pPg->flags |= (pPgOld->flags&PGHDR_NEED_SYNC);
    if( pPager->tempFile ){
      /* Do not discard pages from an in-memory database since we might
      ** need to rollback later.  Just move the page out of the way. */
      sqlite3PcacheMove(pPgOld, pPager->dbSize+1);
    }else{
      sqlite3PcacheDrop(pPgOld);
    }
  }

  origPgno = pPg->pgno;
  sqlite3PcacheMove(pPg, pgno);
  sqlite3PcacheMakeDirty(pPg);

  /* For an in-memory database, make sure the original page continues
  ** to exist, in case the transaction needs to roll back.  Use pPgOld
  ** as the original page since it has already been allocated.
  */
  if( pPager->tempFile && pPgOld ){
    sqlite3PcacheMove(pPgOld, origPgno);
    sqlite3PagerUnrefNotNull(pPgOld);
  }

  if( needSyncPgno ){
    /* If needSyncPgno is non-zero, then the journal file needs to be 
    ** sync()ed before any data is written to database file page needSyncPgno.
    ** Currently, no such page exists in the page-cache and the 
    ** "is journaled" bitvec flag has been set. This needs to be remedied by
    ** loading the page into the pager-cache and setting the PGHDR_NEED_SYNC
    ** flag.
    **
    ** If the attempt to load the page into the page-cache fails, (due
    ** to a malloc() or IO failure), clear the bit in the pInJournal[]
    ** array. Otherwise, if the page is loaded and written again in
    ** this transaction, it may be written to the database file before
    ** it is synced into the journal file. This way, it may end up in
    ** the journal file twice, but that is not a problem.
    */
    PgHdr *pPgHdr;
    rc = sqlite3PagerGet(pPager, needSyncPgno, &pPgHdr, 0);
    if( rc!=SQLITE_OK ){
      if( needSyncPgno<=pPager->dbOrigSize ){
        assert( pPager->pTmpSpace!=0 );
        sqlite3BitvecClear(pPager->pInJournal, needSyncPgno, pPager->pTmpSpace);
      }
      return rc;
    }
    pPgHdr->flags |= PGHDR_NEED_SYNC;
    sqlite3PcacheMakeDirty(pPgHdr);
    sqlite3PagerUnrefNotNull(pPgHdr);
  }

  return SQLITE_OK;
}
#endif

/*
** The page handle passed as the first argument refers to a dirty page 
** with a page number other than iNew. This function changes the page's 
** page number to iNew and sets the value of the PgHdr.flags field to 
** the value passed as the third parameter.
*/
void sqlite3PagerRekey(DbPage *pPg, Pgno iNew, u16 flags){
  assert( pPg->pgno!=iNew );
  pPg->flags = flags;
  sqlite3PcacheMove(pPg, iNew);
}

/*
** Return a pointer to the data for the specified page.
*/
void *sqlite3PagerGetData(DbPage *pPg){
  assert( pPg->nRef>0 || pPg->pPager->memDb );
  return pPg->pData;
}

/*
** Return a pointer to the Pager.nExtra bytes of "extra" space 
** allocated along with the specified page.
*/
void *sqlite3PagerGetExtra(DbPage *pPg){
  return pPg->pExtra;
}

/*
** Get/set the locking-mode for this pager. Parameter eMode must be one
** of PAGER_LOCKINGMODE_QUERY, PAGER_LOCKINGMODE_NORMAL or 
** PAGER_LOCKINGMODE_EXCLUSIVE. If the parameter is not _QUERY, then
** the locking-mode is set to the value specified.
**
** The returned value is either PAGER_LOCKINGMODE_NORMAL or
** PAGER_LOCKINGMODE_EXCLUSIVE, indicating the current (possibly updated)
** locking-mode.
*/
int sqlite3PagerLockingMode(Pager *pPager, int eMode){
  assert( eMode==PAGER_LOCKINGMODE_QUERY
            || eMode==PAGER_LOCKINGMODE_NORMAL
            || eMode==PAGER_LOCKINGMODE_EXCLUSIVE );
  assert( PAGER_LOCKINGMODE_QUERY<0 );
  assert( PAGER_LOCKINGMODE_NORMAL>=0 && PAGER_LOCKINGMODE_EXCLUSIVE>=0 );
  assert( pPager->exclusiveMode || 0==sqlite3WalHeapMemory(pPager->pWal) );
  if( eMode>=0 && !pPager->tempFile && !sqlite3WalHeapMemory(pPager->pWal) ){
    pPager->exclusiveMode = (u8)eMode;
  }
  return (int)pPager->exclusiveMode;
}

/*
** Set the journal-mode for this pager. Parameter eMode must be one of:
**
**    PAGER_JOURNALMODE_DELETE
**    PAGER_JOURNALMODE_TRUNCATE
**    PAGER_JOURNALMODE_PERSIST
**    PAGER_JOURNALMODE_OFF
**    PAGER_JOURNALMODE_MEMORY
**    PAGER_JOURNALMODE_WAL
**
** The journalmode is set to the value specified if the change is allowed.
** The change may be disallowed for the following reasons:
**
**   *  An in-memory database can only have its journal_mode set to _OFF
**      or _MEMORY.
**
**   *  Temporary databases cannot have _WAL journalmode.
**
** The returned indicate the current (possibly updated) journal-mode.
*/
int sqlite3PagerSetJournalMode(Pager *pPager, int eMode){
  u8 eOld = pPager->journalMode;    /* Prior journalmode */

  /* The eMode parameter is always valid */
  assert(      eMode==PAGER_JOURNALMODE_DELETE
            || eMode==PAGER_JOURNALMODE_TRUNCATE
            || eMode==PAGER_JOURNALMODE_PERSIST
            || eMode==PAGER_JOURNALMODE_OFF 
            || eMode==PAGER_JOURNALMODE_WAL 
            || eMode==PAGER_JOURNALMODE_WAL2
            || eMode==PAGER_JOURNALMODE_MEMORY );

  /* This routine is only called from the OP_JournalMode opcode, and
  ** the logic there will never allow a temporary file to be changed
  ** to WAL mode.
  */
  assert( pPager->tempFile==0 || eMode!=PAGER_JOURNALMODE_WAL );

  /* Do allow the journalmode of an in-memory database to be set to
  ** anything other than MEMORY or OFF
  */
  if( MEMDB ){
    assert( eOld==PAGER_JOURNALMODE_MEMORY || eOld==PAGER_JOURNALMODE_OFF );
    if( eMode!=PAGER_JOURNALMODE_MEMORY && eMode!=PAGER_JOURNALMODE_OFF ){
      eMode = eOld;
    }
  }

  if( eMode!=eOld ){

    /* Change the journal mode. */
    assert( pPager->eState!=PAGER_ERROR );
    pPager->journalMode = (u8)eMode;

    /* When transistioning from TRUNCATE or PERSIST to any other journal
    ** mode except WAL, unless the pager is in locking_mode=exclusive mode,
    ** delete the journal file.
    */
    assert( (PAGER_JOURNALMODE_TRUNCATE & 5)==1 );
    assert( (PAGER_JOURNALMODE_PERSIST & 5)==1 );
    assert( (PAGER_JOURNALMODE_DELETE & 5)==0 );
    assert( (PAGER_JOURNALMODE_MEMORY & 5)==4 );
    assert( (PAGER_JOURNALMODE_OFF & 5)==0 );
    assert( (PAGER_JOURNALMODE_WAL & 5)==5 );
    assert( (PAGER_JOURNALMODE_WAL2 & 5)==4 );

    assert( isOpen(pPager->fd) || pPager->exclusiveMode );
    if( !pPager->exclusiveMode && (eOld & 5)==1 && (eMode & 1)==0 
     && eMode!=PAGER_JOURNALMODE_WAL2       /* TODO: fix this if possible */
    ){

      /* In this case we would like to delete the journal file. If it is
      ** not possible, then that is not a problem. Deleting the journal file
      ** here is an optimization only.
      **
      ** Before deleting the journal file, obtain a RESERVED lock on the
      ** database file. This ensures that the journal file is not deleted
      ** while it is in use by some other client.
      */
      sqlite3OsClose(pPager->jfd);
      if( pPager->eLock>=RESERVED_LOCK ){
        sqlite3OsDelete(pPager->pVfs, pPager->zJournal, 0);
      }else{
        int rc = SQLITE_OK;
        int state = pPager->eState;
        assert( state==PAGER_OPEN || state==PAGER_READER );
        if( state==PAGER_OPEN ){
          rc = sqlite3PagerSharedLock(pPager);
        }
        if( pPager->eState==PAGER_READER ){
          assert( rc==SQLITE_OK );
          rc = pagerLockDb(pPager, RESERVED_LOCK);
        }
        if( rc==SQLITE_OK ){
          sqlite3OsDelete(pPager->pVfs, pPager->zJournal, 0);
        }
        if( rc==SQLITE_OK && state==PAGER_READER ){
          pagerUnlockDb(pPager, SHARED_LOCK);
        }else if( state==PAGER_OPEN ){
          pager_unlock(pPager);
        }
        assert( state==pPager->eState );
      }
    }else if( eMode==PAGER_JOURNALMODE_OFF ){
      sqlite3OsClose(pPager->jfd);
    }
  }

  /* Return the new journal mode */
  return (int)pPager->journalMode;
}

/*
** Return the current journal mode.
*/
int sqlite3PagerGetJournalMode(Pager *pPager){
  return (int)pPager->journalMode;
}

/*
** Return TRUE if the pager is in a state where it is OK to change the
** journalmode.  Journalmode changes can only happen when the database
** is unmodified.
*/
int sqlite3PagerOkToChangeJournalMode(Pager *pPager){
  assert( assert_pager_state(pPager) );
  if( pPager->eState>=PAGER_WRITER_CACHEMOD ) return 0;
  if( NEVER(isOpen(pPager->jfd) && pPager->journalOff>0) ) return 0;
  return 1;
}

/*
** Get/set the size-limit used for persistent journal files.
**
** Setting the size limit to -1 means no limit is enforced.
** An attempt to set a limit smaller than -1 is a no-op.
*/
i64 sqlite3PagerJournalSizeLimit(Pager *pPager, i64 iLimit){
  if( iLimit>=-1 ){
    pPager->journalSizeLimit = iLimit;
    sqlite3WalLimit(pPager->pWal, iLimit);
  }
  return pPager->journalSizeLimit;
}

/*
** Return a pointer to the pPager->pBackup variable. The backup module
** in backup.c maintains the content of this variable. This module
** uses it opaquely as an argument to sqlite3BackupRestart() and
** sqlite3BackupUpdate() only.
*/
sqlite3_backup **sqlite3PagerBackupPtr(Pager *pPager){
  return &pPager->pBackup;
}

#ifndef SQLITE_OMIT_VACUUM
/*
** Unless this is an in-memory or temporary database, clear the pager cache.
*/
void sqlite3PagerClearCache(Pager *pPager){
  assert( MEMDB==0 || pPager->tempFile );
  if( pPager->tempFile==0 ) pager_reset(pPager);
}
#endif


#ifndef SQLITE_OMIT_WAL
/*
** This function is called when the user invokes "PRAGMA wal_checkpoint",
** "PRAGMA wal_blocking_checkpoint" or calls the sqlite3_wal_checkpoint()
** or wal_blocking_checkpoint() API functions.
**
** Parameter eMode is one of SQLITE_CHECKPOINT_PASSIVE, FULL or RESTART.
*/
int sqlite3PagerCheckpoint(
  Pager *pPager,                  /* Checkpoint on this pager */
  sqlite3 *db,                    /* Db handle used to check for interrupts */
  int eMode,                      /* Type of checkpoint */
  int *pnLog,                     /* OUT: Final number of frames in log */
  int *pnCkpt                     /* OUT: Final number of checkpointed frames */
){
  int rc = SQLITE_OK;
  if( pPager->pWal ){
    rc = sqlite3WalCheckpoint(pPager->pWal, db, eMode,
        (eMode==SQLITE_CHECKPOINT_PASSIVE ? 0 : pPager->xBusyHandler),
        pPager->pBusyHandlerArg,
        pPager->walSyncFlags, pPager->pageSize, (u8 *)pPager->pTmpSpace,
        pnLog, pnCkpt
    );
    sqlite3PagerResetLockTimeout(pPager);
  }
  return rc;
}

int sqlite3PagerWalCallback(Pager *pPager){
  return sqlite3WalCallback(pPager->pWal);
}

/*
** Return true if the underlying VFS for the given pager supports the
** primitives necessary for write-ahead logging.
*/
int sqlite3PagerWalSupported(Pager *pPager){
  const sqlite3_io_methods *pMethods = pPager->fd->pMethods;
  if( pPager->noLock ) return 0;
  return pPager->exclusiveMode || (pMethods->iVersion>=2 && pMethods->xShmMap);
}

/*
** Attempt to take an exclusive lock on the database file. If a PENDING lock
** is obtained instead, immediately release it.
*/
static int pagerExclusiveLock(Pager *pPager){
  int rc;                         /* Return code */

  assert( pPager->eLock==SHARED_LOCK || pPager->eLock==EXCLUSIVE_LOCK );
  rc = pagerLockDb(pPager, EXCLUSIVE_LOCK);
  if( rc!=SQLITE_OK ){
    /* If the attempt to grab the exclusive lock failed, release the 
    ** pending lock that may have been obtained instead.  */
    pagerUnlockDb(pPager, SHARED_LOCK);
  }

  return rc;
}

/*
** Call sqlite3WalOpen() to open the WAL handle. If the pager is in 
** exclusive-locking mode when this function is called, take an EXCLUSIVE
** lock on the database file and use heap-memory to store the wal-index
** in. Otherwise, use the normal shared-memory.
*/
static int pagerOpenWal(Pager *pPager, int bWal2){
  int rc = SQLITE_OK;

  assert( pPager->pWal==0 && pPager->tempFile==0 );
  assert( pPager->eLock==SHARED_LOCK || pPager->eLock==EXCLUSIVE_LOCK );

  /* If the pager is already in exclusive-mode, the WAL module will use 
  ** heap-memory for the wal-index instead of the VFS shared-memory 
  ** implementation. Take the exclusive lock now, before opening the WAL
  ** file, to make sure this is safe.
  */
  if( pPager->exclusiveMode ){
    rc = pagerExclusiveLock(pPager);
  }

  /* Open the connection to the log file. If this operation fails, 
  ** (e.g. due to malloc() failure), return an error code.
  */
  if( rc==SQLITE_OK ){
    rc = sqlite3WalOpen(pPager->pVfs,
        pPager->fd, pPager->zWal, pPager->exclusiveMode,
        pPager->journalSizeLimit, bWal2, &pPager->pWal
    );
  }
  pagerFixMaplimit(pPager);

  return rc;
}


/*
** The caller must be holding a SHARED lock on the database file to call
** this function.
**
** If the pager passed as the first argument is open on a real database
** file (not a temp file or an in-memory database), and the WAL file
** is not already open, make an attempt to open it now. If successful,
** return SQLITE_OK. If an error occurs or the VFS used by the pager does 
** not support the xShmXXX() methods, return an error code. *pbOpen is
** not modified in either case.
**
** If the pager is open on a temp-file (or in-memory database), or if
** the WAL file is already open, set *pbOpen to 1 and return SQLITE_OK
** without doing anything.
*/
int sqlite3PagerOpenWal(
  Pager *pPager,                  /* Pager object */
  int bWal2,                      /* Open in wal2 mode if not already open */
  int *pbOpen                     /* OUT: Set to true if call is a no-op */
){
  int rc = SQLITE_OK;             /* Return code */

  assert( assert_pager_state(pPager) );
  assert( pPager->eState==PAGER_OPEN   || pbOpen );
  assert( pPager->eState==PAGER_READER || !pbOpen );
  assert( pbOpen==0 || *pbOpen==0 );
  assert( pbOpen!=0 || (!pPager->tempFile && !pPager->pWal) );

  if( !pPager->tempFile && !pPager->pWal ){
    if( !sqlite3PagerWalSupported(pPager) ) return SQLITE_CANTOPEN;

    /* Close any rollback journal previously open */
    sqlite3OsClose(pPager->jfd);

    rc = pagerOpenWal(pPager, bWal2);
    if( rc==SQLITE_OK ){
      pPager->journalMode = bWal2?PAGER_JOURNALMODE_WAL2:PAGER_JOURNALMODE_WAL;
      pPager->eState = PAGER_OPEN;
    }
  }else{
    *pbOpen = 1;
  }

  return rc;
}

/*
** This function is called to close the connection to the log file prior
** to switching from WAL to rollback mode.
**
** Before closing the log file, this function attempts to take an 
** EXCLUSIVE lock on the database file. If this cannot be obtained, an
** error (SQLITE_BUSY) is returned and the log connection is not closed.
** If successful, the EXCLUSIVE lock is not released before returning.
*/
int sqlite3PagerCloseWal(Pager *pPager, sqlite3 *db){
  int rc = SQLITE_OK;

  assert( pPager->journalMode==PAGER_JOURNALMODE_WAL 
       || pPager->journalMode==PAGER_JOURNALMODE_WAL2
  );

  /* If the log file is not already open, but does exist in the file-system,
  ** it may need to be checkpointed before the connection can switch to
  ** rollback mode. Open it now so this can happen.
  */
  if( !pPager->pWal ){
    int logexists = 0;
    rc = pagerLockDb(pPager, SHARED_LOCK);
    if( rc==SQLITE_OK ){
      rc = sqlite3OsAccess(
          pPager->pVfs, pPager->zWal, SQLITE_ACCESS_EXISTS, &logexists
      );
    }
    if( rc==SQLITE_OK && logexists ){
      rc = pagerOpenWal(pPager, 0);
    }
  }
    
  /* Checkpoint and close the log. Because an EXCLUSIVE lock is held on
  ** the database file, the log and log-summary files will be deleted.
  */
  if( rc==SQLITE_OK && pPager->pWal ){
    rc = pagerExclusiveLock(pPager);
    if( rc==SQLITE_OK ){
      rc = sqlite3WalClose(pPager->pWal, db, pPager->walSyncFlags,
                           pPager->pageSize, (u8*)pPager->pTmpSpace);
      pPager->pWal = 0;
      pagerFixMaplimit(pPager);
      if( rc && !pPager->exclusiveMode ) pagerUnlockDb(pPager, SHARED_LOCK);
    }
  }
  return rc;
}

#ifdef SQLITE_ENABLE_SNAPSHOT
/*
** If this is a WAL database, obtain a snapshot handle for the snapshot
** currently open. Otherwise, return an error.
*/
int sqlite3PagerSnapshotGet(Pager *pPager, sqlite3_snapshot **ppSnapshot){
  int rc = SQLITE_ERROR;
  if( pPager->pWal ){
    rc = sqlite3WalSnapshotGet(pPager->pWal, ppSnapshot);
  }
  return rc;
}

/*
** If this is a WAL database, store a pointer to pSnapshot. Next time a
** read transaction is opened, attempt to read from the snapshot it 
** identifies. If this is not a WAL database, return an error.
*/
int sqlite3PagerSnapshotOpen(Pager *pPager, sqlite3_snapshot *pSnapshot){
  int rc = SQLITE_OK;
  if( pPager->pWal ){
    sqlite3WalSnapshotOpen(pPager->pWal, pSnapshot);
  }else{
    rc = SQLITE_ERROR;
  }
  return rc;
}

/*
** If this is a WAL database, call sqlite3WalSnapshotRecover(). If this 
** is not a WAL database, return an error.
*/
int sqlite3PagerSnapshotRecover(Pager *pPager){
  int rc;
  if( pPager->pWal ){
    rc = sqlite3WalSnapshotRecover(pPager->pWal);
  }else{
    rc = SQLITE_ERROR;
  }
  return rc;
}

/*
** The caller currently has a read transaction open on the database.
** If this is not a WAL database, SQLITE_ERROR is returned. Otherwise,
** this function takes a SHARED lock on the CHECKPOINTER slot and then
** checks if the snapshot passed as the second argument is still 
** available. If so, SQLITE_OK is returned.
**
** If the snapshot is not available, SQLITE_ERROR is returned. Or, if
** the CHECKPOINTER lock cannot be obtained, SQLITE_BUSY. If any error
** occurs (any value other than SQLITE_OK is returned), the CHECKPOINTER
** lock is released before returning.
*/
int sqlite3PagerSnapshotCheck(Pager *pPager, sqlite3_snapshot *pSnapshot){
  int rc;
  if( pPager->pWal ){
    rc = sqlite3WalSnapshotCheck(pPager->pWal, pSnapshot);
  }else{
    rc = SQLITE_ERROR;
  }
  return rc;
}

/*
** Release a lock obtained by an earlier successful call to
** sqlite3PagerSnapshotCheck().
*/
void sqlite3PagerSnapshotUnlock(Pager *pPager){
  assert( pPager->pWal );
  return sqlite3WalSnapshotUnlock(pPager->pWal);
}

#endif /* SQLITE_ENABLE_SNAPSHOT */

int sqlite3PagerWalInfo(Pager *pPager, u32 *pnPrior, u32 *pnFrame){
  return sqlite3WalInfo(pPager->pWal, pnPrior, pnFrame);
}

#endif /* !SQLITE_OMIT_WAL */

#ifdef SQLITE_ENABLE_ZIPVFS
/*
** A read-lock must be held on the pager when this function is called. If
** the pager is in WAL mode and the WAL file currently contains one or more
** frames, return the size in bytes of the page images stored within the
** WAL frames. Otherwise, if this is not a WAL database or the WAL file
** is empty, return 0.
*/
int sqlite3PagerWalFramesize(Pager *pPager){
  assert( pPager->eState>=PAGER_READER );
  return sqlite3WalFramesize(pPager->pWal);
}
#endif

#endif /* SQLITE_OMIT_DISKIO */<|MERGE_RESOLUTION|>--- conflicted
+++ resolved
@@ -6435,7 +6435,6 @@
       }
     }
 #endif /* SQLITE_OMIT_CONCURRENT */
-<<<<<<< HEAD
   }
   return rc;
 }
@@ -6460,41 +6459,11 @@
   rc = sqlite3WalUpgradeSnapshot(pPager->pWal);
   if( rc==SQLITE_OK ){
     rc = readDbPage(pPage1);
-=======
->>>>>>> e7f92d27
   }
 
   return rc;
 }
 
-<<<<<<< HEAD
-=======
-#ifndef SQLITE_OMIT_CONCURRENT
-/*
-** This function is called as part of committing an CONCURRENT transaction.
-** At this point the wal WRITER lock is held, and all pages in the cache 
-** except for page 1 are compatible with the snapshot at the head of the
-** wal file. 
-**
-** This function updates the in-memory data structures and reloads the
-** contents of page 1 so that the client is operating on the snapshot 
-** at the head of the wal file.
-**
-** SQLITE_OK is returned if successful, or an SQLite error code otherwise.
-*/
-int sqlite3PagerUpgradeSnapshot(Pager *pPager, DbPage *pPage1){
-  int rc;
-
-  assert( pPager->pWal && pPager->pAllRead );
-  rc = sqlite3WalUpgradeSnapshot(pPager->pWal);
-  if( rc==SQLITE_OK ){
-    rc = readDbPage(pPage1);
-  }
-
-  return rc;
-}
-
->>>>>>> e7f92d27
 /* !defined(SQLITE_OMIT_CONCURRENT)
 **
 ** Set the in-memory cache of the database file size to nSz pages.
