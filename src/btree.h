--- conflicted
+++ resolved
@@ -183,15 +183,11 @@
   int bias,
   int *pRes
 );
-<<<<<<< HEAD
-int sqlite3BtreeCursorHasMoved(BtCursor*, int*);
+int sqlite3BtreeCursorHasMoved(BtCursor*);
+int sqlite3BtreeCursorRestore(BtCursor*, int*);
 #ifdef SQLITE_ENABLE_CURSOR_HINTS
 void sqlite3BtreeCursorHint(BtCursor*, int, const Expr*);
 #endif
-=======
-int sqlite3BtreeCursorHasMoved(BtCursor*);
-int sqlite3BtreeCursorRestore(BtCursor*, int*);
->>>>>>> 82d7aea6
 int sqlite3BtreeDelete(BtCursor*);
 int sqlite3BtreeInsert(BtCursor*, const void *pKey, i64 nKey,
                                   const void *pData, int nData,
