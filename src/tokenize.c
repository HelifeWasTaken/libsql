/*
** 2001 September 15
**
** The author disclaims copyright to this source code.  In place of
** a legal notice, here is a blessing:
**
**    May you do good and not evil.
**    May you find forgiveness for yourself and forgive others.
**    May you share freely, never taking more than you give.
**
*************************************************************************
** An tokenizer for SQL
**
** This file contains C code that splits an SQL input string up into
** individual tokens and sends those tokens one-by-one over to the
** parser for analysis.
*/
#include "sqliteInt.h"
#include <stdlib.h>

/* Character classes for tokenizing
**
** In the sqlite3GetToken() function, a switch() on aiClass[c] is implemented
** using a lookup table, whereas a switch() directly on c uses a binary search.
** The lookup table is much faster.  To maximize speed, and to ensure that
** a lookup table is used, all of the classes need to be small integers and
** all of them need to be used within the switch.
*/
#define CC_X          0    /* The letter 'x', or start of BLOB literal */
#define CC_KYWD0      1    /* First letter of a keyword */
#define CC_KYWD       2    /* Alphabetics or '_'.  Usable in a keyword */
#define CC_DIGIT      3    /* Digits */
#define CC_DOLLAR     4    /* '$' */
#define CC_VARALPHA   5    /* '@', '#', ':'.  Alphabetic SQL variables */
#define CC_VARNUM     6    /* '?'.  Numeric SQL variables */
#define CC_SPACE      7    /* Space characters */
#define CC_QUOTE      8    /* '"', '\'', or '`'.  String literals, quoted ids */
#define CC_QUOTE2     9    /* '['.   [...] style quoted ids */
#define CC_PIPE      10    /* '|'.   Bitwise OR or concatenate */
#define CC_MINUS     11    /* '-'.  Minus or SQL-style comment */
#define CC_LT        12    /* '<'.  Part of < or <= or <> */
#define CC_GT        13    /* '>'.  Part of > or >= */
#define CC_EQ        14    /* '='.  Part of = or == */
#define CC_BANG      15    /* '!'.  Part of != */
#define CC_SLASH     16    /* '/'.  / or c-style comment */
#define CC_LP        17    /* '(' */
#define CC_RP        18    /* ')' */
#define CC_SEMI      19    /* ';' */
#define CC_PLUS      20    /* '+' */
#define CC_STAR      21    /* '*' */
#define CC_PERCENT   22    /* '%' */
#define CC_COMMA     23    /* ',' */
#define CC_AND       24    /* '&' */
#define CC_TILDA     25    /* '~' */
#define CC_DOT       26    /* '.' */
#define CC_ID        27    /* unicode characters usable in IDs */
#define CC_ILLEGAL   28    /* Illegal character */
#define CC_NUL       29    /* 0x00 */

static const unsigned char aiClass[] = {
#ifdef SQLITE_ASCII
/*         x0  x1  x2  x3  x4  x5  x6  x7  x8  x9  xa  xb  xc  xd  xe  xf */
/* 0x */   29, 28, 28, 28, 28, 28, 28, 28, 28,  7,  7, 28,  7,  7, 28, 28,
/* 1x */   28, 28, 28, 28, 28, 28, 28, 28, 28, 28, 28, 28, 28, 28, 28, 28,
/* 2x */    7, 15,  8,  5,  4, 22, 24,  8, 17, 18, 21, 20, 23, 11, 26, 16,
/* 3x */    3,  3,  3,  3,  3,  3,  3,  3,  3,  3,  5, 19, 12, 14, 13,  6,
/* 4x */    5,  1,  1,  1,  1,  1,  1,  1,  1,  1,  1,  1,  1,  1,  1,  1,
/* 5x */    1,  1,  1,  1,  1,  1,  1,  1,  0,  2,  2,  9, 28, 28, 28,  2,
/* 6x */    8,  1,  1,  1,  1,  1,  1,  1,  1,  1,  1,  1,  1,  1,  1,  1,
/* 7x */    1,  1,  1,  1,  1,  1,  1,  1,  0,  2,  2, 28, 10, 28, 25, 28,
/* 8x */    2,  2,  2,  2,  2,  2,  2,  2,  2,  2,  2,  2,  2,  2,  2,  2,
/* 9x */    2,  2,  2,  2,  2,  2,  2,  2,  2,  2,  2,  2,  2,  2,  2,  2,
/* Ax */    2,  2,  2,  2,  2,  2,  2,  2,  2,  2,  2,  2,  2,  2,  2,  2,
/* Bx */    2,  2,  2,  2,  2,  2,  2,  2,  2,  2,  2,  2,  2,  2,  2,  2,
/* Cx */    2,  2,  2,  2,  2,  2,  2,  2,  2,  2,  2,  2,  2,  2,  2,  2,
/* Dx */    2,  2,  2,  2,  2,  2,  2,  2,  2,  2,  2,  2,  2,  2,  2,  2,
/* Ex */    2,  2,  2,  2,  2,  2,  2,  2,  2,  2,  2,  2,  2,  2,  2,  2,
/* Fx */    2,  2,  2,  2,  2,  2,  2,  2,  2,  2,  2,  2,  2,  2,  2,  2
#endif
#ifdef SQLITE_EBCDIC
/*         x0  x1  x2  x3  x4  x5  x6  x7  x8  x9  xa  xb  xc  xd  xe  xf */
/* 0x */   29, 28, 28, 28, 28,  7, 28, 28, 28, 28, 28, 28,  7,  7, 28, 28,
/* 1x */   28, 28, 28, 28, 28, 28, 28, 28, 28, 28, 28, 28, 28, 28, 28, 28,
/* 2x */   28, 28, 28, 28, 28,  7, 28, 28, 28, 28, 28, 28, 28, 28, 28, 28,
/* 3x */   28, 28, 28, 28, 28, 28, 28, 28, 28, 28, 28, 28, 28, 28, 28, 28,
/* 4x */    7, 28, 28, 28, 28, 28, 28, 28, 28, 28, 28, 26, 12, 17, 20, 10,
/* 5x */   24, 28, 28, 28, 28, 28, 28, 28, 28, 28, 15,  4, 21, 18, 19, 28,
/* 6x */   11, 16, 28, 28, 28, 28, 28, 28, 28, 28, 28, 23, 22,  2, 13,  6,
/* 7x */   28, 28, 28, 28, 28, 28, 28, 28, 28,  8,  5,  5,  5,  8, 14,  8,
/* 8x */   28,  1,  1,  1,  1,  1,  1,  1,  1,  1, 28, 28, 28, 28, 28, 28,
/* 9x */   28,  1,  1,  1,  1,  1,  1,  1,  1,  1, 28, 28, 28, 28, 28, 28,
/* Ax */   28, 25,  1,  1,  1,  1,  1,  0,  2,  2, 28, 28, 28, 28, 28, 28,
/* Bx */   28, 28, 28, 28, 28, 28, 28, 28, 28, 28,  9, 28, 28, 28, 28, 28,
/* Cx */   28,  1,  1,  1,  1,  1,  1,  1,  1,  1, 28, 28, 28, 28, 28, 28,
/* Dx */   28,  1,  1,  1,  1,  1,  1,  1,  1,  1, 28, 28, 28, 28, 28, 28,
/* Ex */   28, 28,  1,  1,  1,  1,  1,  0,  2,  2, 28, 28, 28, 28, 28, 28,
/* Fx */    3,  3,  3,  3,  3,  3,  3,  3,  3,  3, 28, 28, 28, 28, 28, 28,
#endif
};

/*
** The charMap() macro maps alphabetic characters (only) into their
** lower-case ASCII equivalent.  On ASCII machines, this is just
** an upper-to-lower case map.  On EBCDIC machines we also need
** to adjust the encoding.  The mapping is only valid for alphabetics
** which are the only characters for which this feature is used. 
**
** Used by keywordhash.h
*/
#ifdef SQLITE_ASCII
# define charMap(X) sqlite3UpperToLower[(unsigned char)X]
#endif
#ifdef SQLITE_EBCDIC
# define charMap(X) ebcdicToAscii[(unsigned char)X]
const unsigned char ebcdicToAscii[] = {
/* 0   1   2   3   4   5   6   7   8   9   A   B   C   D   E   F */
   0,  0,  0,  0,  0,  0,  0,  0,  0,  0,  0,  0,  0,  0,  0,  0,  /* 0x */
   0,  0,  0,  0,  0,  0,  0,  0,  0,  0,  0,  0,  0,  0,  0,  0,  /* 1x */
   0,  0,  0,  0,  0,  0,  0,  0,  0,  0,  0,  0,  0,  0,  0,  0,  /* 2x */
   0,  0,  0,  0,  0,  0,  0,  0,  0,  0,  0,  0,  0,  0,  0,  0,  /* 3x */
   0,  0,  0,  0,  0,  0,  0,  0,  0,  0,  0,  0,  0,  0,  0,  0,  /* 4x */
   0,  0,  0,  0,  0,  0,  0,  0,  0,  0,  0,  0,  0,  0,  0,  0,  /* 5x */
   0,  0,  0,  0,  0,  0,  0,  0,  0,  0,  0,  0,  0, 95,  0,  0,  /* 6x */
   0,  0,  0,  0,  0,  0,  0,  0,  0,  0,  0,  0,  0,  0,  0,  0,  /* 7x */
   0, 97, 98, 99,100,101,102,103,104,105,  0,  0,  0,  0,  0,  0,  /* 8x */
   0,106,107,108,109,110,111,112,113,114,  0,  0,  0,  0,  0,  0,  /* 9x */
   0,  0,115,116,117,118,119,120,121,122,  0,  0,  0,  0,  0,  0,  /* Ax */
   0,  0,  0,  0,  0,  0,  0,  0,  0,  0,  0,  0,  0,  0,  0,  0,  /* Bx */
   0, 97, 98, 99,100,101,102,103,104,105,  0,  0,  0,  0,  0,  0,  /* Cx */
   0,106,107,108,109,110,111,112,113,114,  0,  0,  0,  0,  0,  0,  /* Dx */
   0,  0,115,116,117,118,119,120,121,122,  0,  0,  0,  0,  0,  0,  /* Ex */
   0,  0,  0,  0,  0,  0,  0,  0,  0,  0,  0,  0,  0,  0,  0,  0,  /* Fx */
};
#endif

/*
** The sqlite3KeywordCode function looks up an identifier to determine if
** it is a keyword.  If it is a keyword, the token code of that keyword is 
** returned.  If the input is not a keyword, TK_ID is returned.
**
** The implementation of this routine was generated by a program,
** mkkeywordhash.c, located in the tool subdirectory of the distribution.
** The output of the mkkeywordhash.c program is written into a file
** named keywordhash.h and then included into this source file by
** the #include below.
*/
#include "keywordhash.h"


/*
** If X is a character that can be used in an identifier then
** IdChar(X) will be true.  Otherwise it is false.
**
** For ASCII, any character with the high-order bit set is
** allowed in an identifier.  For 7-bit characters, 
** sqlite3IsIdChar[X] must be 1.
**
** For EBCDIC, the rules are more complex but have the same
** end result.
**
** Ticket #1066.  the SQL standard does not allow '$' in the
** middle of identifiers.  But many SQL implementations do. 
** SQLite will allow '$' in identifiers for compatibility.
** But the feature is undocumented.
*/
#ifdef SQLITE_ASCII
#define IdChar(C)  ((sqlite3CtypeMap[(unsigned char)C]&0x46)!=0)
#endif
#ifdef SQLITE_EBCDIC
const char sqlite3IsEbcdicIdChar[] = {
/* x0 x1 x2 x3 x4 x5 x6 x7 x8 x9 xA xB xC xD xE xF */
    0, 0, 1, 1, 1, 1, 1, 1, 1, 1, 0, 0, 0, 0, 0, 0,  /* 4x */
    0, 1, 1, 1, 1, 1, 1, 1, 1, 1, 0, 1, 0, 0, 0, 0,  /* 5x */
    0, 0, 1, 1, 1, 1, 1, 1, 1, 1, 0, 0, 0, 1, 0, 0,  /* 6x */
    0, 1, 1, 1, 1, 1, 1, 1, 1, 0, 0, 0, 0, 0, 0, 0,  /* 7x */
    0, 1, 1, 1, 1, 1, 1, 1, 1, 1, 0, 0, 1, 1, 1, 0,  /* 8x */
    0, 1, 1, 1, 1, 1, 1, 1, 1, 1, 0, 0, 1, 0, 1, 0,  /* 9x */
    1, 0, 1, 1, 1, 1, 1, 1, 1, 1, 1, 0, 1, 1, 1, 0,  /* Ax */
    0, 0, 0, 0, 0, 0, 0, 0, 0, 0, 0, 0, 0, 0, 0, 0,  /* Bx */
    0, 1, 1, 1, 1, 1, 1, 1, 1, 1, 0, 1, 1, 1, 1, 1,  /* Cx */
    0, 1, 1, 1, 1, 1, 1, 1, 1, 1, 0, 1, 1, 1, 1, 1,  /* Dx */
    0, 0, 1, 1, 1, 1, 1, 1, 1, 1, 0, 1, 1, 1, 1, 1,  /* Ex */
    1, 1, 1, 1, 1, 1, 1, 1, 1, 1, 0, 1, 1, 1, 1, 0,  /* Fx */
};
#define IdChar(C)  (((c=C)>=0x42 && sqlite3IsEbcdicIdChar[c-0x40]))
#endif

/* Make the IdChar function accessible from ctime.c and alter.c */
int sqlite3IsIdChar(u8 c){ return IdChar(c); }

#ifndef SQLITE_OMIT_WINDOWFUNC
/*
** Return the id of the next token in string (*pz). Before returning, set
** (*pz) to point to the byte following the parsed token.
*/
static int getToken(const unsigned char **pz){
  const unsigned char *z = *pz;
  int t;                          /* Token type to return */
  do {
    z += sqlite3GetToken(z, &t);
  }while( t==TK_SPACE );
  if( t==TK_ID 
   || t==TK_STRING 
   || t==TK_JOIN_KW 
   || t==TK_WINDOW 
   || t==TK_OVER 
   || sqlite3ParserFallback(t)==TK_ID 
  ){
    t = TK_ID;
  }
  *pz = z;
  return t;
}

/*
** The following three functions are called immediately after the tokenizer
** reads the keywords WINDOW, OVER and FILTER, respectively, to determine
** whether the token should be treated as a keyword or an SQL identifier.
** This cannot be handled by the usual lemon %fallback method, due to
** the ambiguity in some constructions. e.g.
**
**   SELECT sum(x) OVER ...
**
** In the above, "OVER" might be a keyword, or it might be an alias for the 
** sum(x) expression. If a "%fallback ID OVER" directive were added to 
** grammar, then SQLite would always treat "OVER" as an alias, making it
** impossible to call a window-function without a FILTER clause.
**
** WINDOW is treated as a keyword if:
**
**   * the following token is an identifier, or a keyword that can fallback
**     to being an identifier, and
**   * the token after than one is TK_AS.
**
** OVER is a keyword if:
**
**   * the previous token was TK_RP, and
**   * the next token is either TK_LP or an identifier.
**
** FILTER is a keyword if:
**
**   * the previous token was TK_RP, and
**   * the next token is TK_LP.
*/
static int analyzeWindowKeyword(const unsigned char *z){
  int t;
  t = getToken(&z);
  if( t!=TK_ID ) return TK_ID;
  t = getToken(&z);
  if( t!=TK_AS ) return TK_ID;
  return TK_WINDOW;
}
static int analyzeOverKeyword(const unsigned char *z, int lastToken){
  if( lastToken==TK_RP ){
    int t = getToken(&z);
    if( t==TK_LP || t==TK_ID ) return TK_OVER;
  }
  return TK_ID;
}
static int analyzeFilterKeyword(const unsigned char *z, int lastToken){
  if( lastToken==TK_RP && getToken(&z)==TK_LP ){
    return TK_FILTER;
  }
  return TK_ID;
}
#endif /* SQLITE_OMIT_WINDOWFUNC */

/*
** Return the length (in bytes) of the token that begins at z[0]. 
** Store the token type in *tokenType before returning.
*/
int sqlite3GetToken(const unsigned char *z, int *tokenType){
  int i, c;
  switch( aiClass[*z] ){  /* Switch on the character-class of the first byte
                          ** of the token. See the comment on the CC_ defines
                          ** above. */
    case CC_SPACE: {
      testcase( z[0]==' ' );
      testcase( z[0]=='\t' );
      testcase( z[0]=='\n' );
      testcase( z[0]=='\f' );
      testcase( z[0]=='\r' );
      for(i=1; sqlite3Isspace(z[i]); i++){}
      *tokenType = TK_SPACE;
      return i;
    }
    case CC_MINUS: {
      if( z[1]=='-' ){
        for(i=2; (c=z[i])!=0 && c!='\n'; i++){}
        *tokenType = TK_SPACE;   /* IMP: R-22934-25134 */
        return i;
      }
      *tokenType = TK_MINUS;
      return 1;
    }
    case CC_LP: {
      *tokenType = TK_LP;
      return 1;
    }
    case CC_RP: {
      *tokenType = TK_RP;
      return 1;
    }
    case CC_SEMI: {
      *tokenType = TK_SEMI;
      return 1;
    }
    case CC_PLUS: {
      *tokenType = TK_PLUS;
      return 1;
    }
    case CC_STAR: {
      *tokenType = TK_STAR;
      return 1;
    }
    case CC_SLASH: {
      if( z[1]!='*' || z[2]==0 ){
        *tokenType = TK_SLASH;
        return 1;
      }
      for(i=3, c=z[2]; (c!='*' || z[i]!='/') && (c=z[i])!=0; i++){}
      if( c ) i++;
      *tokenType = TK_SPACE;   /* IMP: R-22934-25134 */
      return i;
    }
    case CC_PERCENT: {
      *tokenType = TK_REM;
      return 1;
    }
    case CC_EQ: {
      *tokenType = TK_EQ;
      return 1 + (z[1]=='=');
    }
    case CC_LT: {
      if( (c=z[1])=='=' ){
        *tokenType = TK_LE;
        return 2;
      }else if( c=='>' ){
        *tokenType = TK_NE;
        return 2;
      }else if( c=='<' ){
        *tokenType = TK_LSHIFT;
        return 2;
      }else{
        *tokenType = TK_LT;
        return 1;
      }
    }
    case CC_GT: {
      if( (c=z[1])=='=' ){
        *tokenType = TK_GE;
        return 2;
      }else if( c=='>' ){
        *tokenType = TK_RSHIFT;
        return 2;
      }else{
        *tokenType = TK_GT;
        return 1;
      }
    }
    case CC_BANG: {
      if( z[1]!='=' ){
        *tokenType = TK_ILLEGAL;
        return 1;
      }else{
        *tokenType = TK_NE;
        return 2;
      }
    }
    case CC_PIPE: {
      if( z[1]!='|' ){
        *tokenType = TK_BITOR;
        return 1;
      }else{
        *tokenType = TK_CONCAT;
        return 2;
      }
    }
    case CC_COMMA: {
      *tokenType = TK_COMMA;
      return 1;
    }
    case CC_AND: {
      *tokenType = TK_BITAND;
      return 1;
    }
    case CC_TILDA: {
      *tokenType = TK_BITNOT;
      return 1;
    }
    case CC_QUOTE: {
      int delim = z[0];
      testcase( delim=='`' );
      testcase( delim=='\'' );
      testcase( delim=='"' );
      for(i=1; (c=z[i])!=0; i++){
        if( c==delim ){
          if( z[i+1]==delim ){
            i++;
          }else{
            break;
          }
        }
      }
      if( c=='\'' ){
        *tokenType = TK_STRING;
        return i+1;
      }else if( c!=0 ){
        *tokenType = TK_ID;
        return i+1;
      }else{
        *tokenType = TK_ILLEGAL;
        return i;
      }
    }
    case CC_DOT: {
#ifndef SQLITE_OMIT_FLOATING_POINT
      if( !sqlite3Isdigit(z[1]) )
#endif
      {
        *tokenType = TK_DOT;
        return 1;
      }
      /* If the next character is a digit, this is a floating point
      ** number that begins with ".".  Fall thru into the next case */
      /* no break */ deliberate_fall_through
    }
    case CC_DIGIT: {
      testcase( z[0]=='0' );  testcase( z[0]=='1' );  testcase( z[0]=='2' );
      testcase( z[0]=='3' );  testcase( z[0]=='4' );  testcase( z[0]=='5' );
      testcase( z[0]=='6' );  testcase( z[0]=='7' );  testcase( z[0]=='8' );
      testcase( z[0]=='9' );
      *tokenType = TK_INTEGER;
#ifndef SQLITE_OMIT_HEX_INTEGER
      if( z[0]=='0' && (z[1]=='x' || z[1]=='X') && sqlite3Isxdigit(z[2]) ){
        for(i=3; sqlite3Isxdigit(z[i]); i++){}
        return i;
      }
#endif
      for(i=0; sqlite3Isdigit(z[i]); i++){}
#ifndef SQLITE_OMIT_FLOATING_POINT
      if( z[i]=='.' ){
        i++;
        while( sqlite3Isdigit(z[i]) ){ i++; }
        *tokenType = TK_FLOAT;
      }
      if( (z[i]=='e' || z[i]=='E') &&
           ( sqlite3Isdigit(z[i+1]) 
            || ((z[i+1]=='+' || z[i+1]=='-') && sqlite3Isdigit(z[i+2]))
           )
      ){
        i += 2;
        while( sqlite3Isdigit(z[i]) ){ i++; }
        *tokenType = TK_FLOAT;
      }
#endif
      while( IdChar(z[i]) ){
        *tokenType = TK_ILLEGAL;
        i++;
      }
      return i;
    }
    case CC_QUOTE2: {
      for(i=1, c=z[0]; c!=']' && (c=z[i])!=0; i++){}
      *tokenType = c==']' ? TK_ID : TK_ILLEGAL;
      return i;
    }
    case CC_VARNUM: {
      *tokenType = TK_VARIABLE;
      for(i=1; sqlite3Isdigit(z[i]); i++){}
      return i;
    }
    case CC_DOLLAR:
    case CC_VARALPHA: {
      int n = 0;
      testcase( z[0]=='$' );  testcase( z[0]=='@' );
      testcase( z[0]==':' );  testcase( z[0]=='#' );
      *tokenType = TK_VARIABLE;
      for(i=1; (c=z[i])!=0; i++){
        if( IdChar(c) ){
          n++;
#ifndef SQLITE_OMIT_TCL_VARIABLE
        }else if( c=='(' && n>0 ){
          do{
            i++;
          }while( (c=z[i])!=0 && !sqlite3Isspace(c) && c!=')' );
          if( c==')' ){
            i++;
          }else{
            *tokenType = TK_ILLEGAL;
          }
          break;
        }else if( c==':' && z[i+1]==':' ){
          i++;
#endif
        }else{
          break;
        }
      }
      if( n==0 ) *tokenType = TK_ILLEGAL;
      return i;
    }
    case CC_KYWD0: {
      for(i=1; aiClass[z[i]]<=CC_KYWD; i++){}
      if( IdChar(z[i]) ){
        /* This token started out using characters that can appear in keywords,
        ** but z[i] is a character not allowed within keywords, so this must
        ** be an identifier instead */
        i++;
        break;
      }
      *tokenType = TK_ID;
      return keywordCode((char*)z, i, tokenType);
    }
    case CC_X: {
#ifndef SQLITE_OMIT_BLOB_LITERAL
      testcase( z[0]=='x' ); testcase( z[0]=='X' );
      if( z[1]=='\'' ){
        *tokenType = TK_BLOB;
        for(i=2; sqlite3Isxdigit(z[i]); i++){}
        if( z[i]!='\'' || i%2 ){
          *tokenType = TK_ILLEGAL;
          while( z[i] && z[i]!='\'' ){ i++; }
        }
        if( z[i] ) i++;
        return i;
      }
#endif
      /* If it is not a BLOB literal, then it must be an ID, since no
      ** SQL keywords start with the letter 'x'.  Fall through */
      /* no break */ deliberate_fall_through
    }
    case CC_KYWD:
    case CC_ID: {
      i = 1;
      break;
    }
    case CC_NUL: {
      *tokenType = TK_ILLEGAL;
      return 0;
    }
    default: {
      *tokenType = TK_ILLEGAL;
      return 1;
    }
  }
  while( IdChar(z[i]) ){ i++; }
  *tokenType = TK_ID;
  return i;
}

/*
** Run the parser on the given SQL string.  The parser structure is
** passed in.  An SQLITE_ status code is returned.  If an error occurs
** then an and attempt is made to write an error message into 
** memory obtained from sqlite3_malloc() and to make *pzErrMsg point to that
** error message.
*/
int sqlite3RunParser(Parse *pParse, const char *zSql, char **pzErrMsg){
  int nErr = 0;                   /* Number of errors encountered */
  void *pEngine;                  /* The LEMON-generated LALR(1) parser */
  int n = 0;                      /* Length of the next token token */
  int tokenType;                  /* type of the next token */
  int lastTokenParsed = -1;       /* type of the previous token */
  sqlite3 *db = pParse->db;       /* The database connection */
  int mxSqlLen;                   /* Max length of an SQL string */
  Parse *pParentParse = db->pParse;
#ifdef sqlite3Parser_ENGINEALWAYSONSTACK
  yyParser sEngine;    /* Space to hold the Lemon-generated Parser object */
#endif
  VVA_ONLY( u8 startedWithOom = db->mallocFailed );

  assert( zSql!=0 );
  mxSqlLen = db->aLimit[SQLITE_LIMIT_SQL_LENGTH];
  if( db->nVdbeActive==0 ){
    AtomicStore(&db->u1.isInterrupted, 0);
  }
  pParse->rc = SQLITE_OK;
  pParse->zTail = zSql;
  assert( pzErrMsg!=0 );
#ifdef SQLITE_DEBUG
  if( db->flags & SQLITE_ParserTrace ){
    printf("parser: [[[%s]]]\n", zSql);
    sqlite3ParserTrace(stdout, "parser: ");
  }else{
    sqlite3ParserTrace(0, 0);
  }
#endif
#ifdef sqlite3Parser_ENGINEALWAYSONSTACK
  pEngine = &sEngine;
  sqlite3ParserInit(pEngine, pParse);
#else
  pEngine = sqlite3ParserAlloc(sqlite3Malloc, pParse);
  if( pEngine==0 ){
    sqlite3OomFault(db);
    return SQLITE_NOMEM_BKPT;
  }
#endif
  assert( pParse->pNewTable==0 );
  assert( pParse->pNewTrigger==0 );
  assert( pParse->nVar==0 );
  assert( pParse->pVList==0 );
  db->pParse = pParse;
  while( 1 ){
    n = sqlite3GetToken((u8*)zSql, &tokenType);
    mxSqlLen -= n;
    if( mxSqlLen<0 ){
      pParse->rc = SQLITE_TOOBIG;
      break;
    }
#ifndef SQLITE_OMIT_WINDOWFUNC
    if( tokenType>=TK_WINDOW ){
      assert( tokenType==TK_SPACE || tokenType==TK_OVER || tokenType==TK_FILTER
           || tokenType==TK_ILLEGAL || tokenType==TK_WINDOW 
      );
#else
    if( tokenType>=TK_SPACE ){
      assert( tokenType==TK_SPACE || tokenType==TK_ILLEGAL );
#endif /* SQLITE_OMIT_WINDOWFUNC */
      if( AtomicLoad(&db->u1.isInterrupted) ){
        pParse->rc = SQLITE_INTERRUPT;
        break;
      }
      if( tokenType==TK_SPACE ){
        zSql += n;
        continue;
      }
      if( zSql[0]==0 ){
        /* Upon reaching the end of input, call the parser two more times
        ** with tokens TK_SEMI and 0, in that order. */
        if( lastTokenParsed==TK_SEMI ){
          tokenType = 0;
        }else if( lastTokenParsed==0 ){
          break;
        }else{
          tokenType = TK_SEMI;
        }
        n = 0;
#ifndef SQLITE_OMIT_WINDOWFUNC
      }else if( tokenType==TK_WINDOW ){
        assert( n==6 );
        tokenType = analyzeWindowKeyword((const u8*)&zSql[6]);
      }else if( tokenType==TK_OVER ){
        assert( n==4 );
        tokenType = analyzeOverKeyword((const u8*)&zSql[4], lastTokenParsed);
      }else if( tokenType==TK_FILTER ){
        assert( n==6 );
        tokenType = analyzeFilterKeyword((const u8*)&zSql[6], lastTokenParsed);
#endif /* SQLITE_OMIT_WINDOWFUNC */
      }else{
        sqlite3ErrorMsg(pParse, "unrecognized token: \"%.*s\"", n, zSql);
        break;
      }
    }
    pParse->sLastToken.z = zSql;
    pParse->sLastToken.n = n;
    sqlite3Parser(pEngine, tokenType, pParse->sLastToken);
    lastTokenParsed = tokenType;
    zSql += n;
    assert( db->mallocFailed==0 || pParse->rc!=SQLITE_OK || startedWithOom );
    if( pParse->rc!=SQLITE_OK ) break;
  }
  assert( nErr==0 );
#ifdef YYTRACKMAXSTACKDEPTH
  sqlite3_mutex_enter(sqlite3MallocMutex());
  sqlite3StatusHighwater(SQLITE_STATUS_PARSER_STACK,
      sqlite3ParserStackPeak(pEngine)
  );
  sqlite3_mutex_leave(sqlite3MallocMutex());
#endif /* YYDEBUG */
#ifdef sqlite3Parser_ENGINEALWAYSONSTACK
  sqlite3ParserFinalize(pEngine);
#else
  sqlite3ParserFree(pEngine, sqlite3_free);
#endif
  if( db->mallocFailed ){
    pParse->rc = SQLITE_NOMEM_BKPT;
  }
  if( pParse->rc!=SQLITE_OK && pParse->rc!=SQLITE_DONE && pParse->zErrMsg==0 ){
    pParse->zErrMsg = sqlite3MPrintf(db, "%s", sqlite3ErrStr(pParse->rc));
  }
  assert( pzErrMsg!=0 );
  if( pParse->zErrMsg ){
    *pzErrMsg = pParse->zErrMsg;
    sqlite3_log(pParse->rc, "%s in \"%s\"", 
                *pzErrMsg, pParse->zTail);
    pParse->zErrMsg = 0;
    nErr++;
  }
  pParse->zTail = zSql;
  if( pParse->pVdbe && pParse->nErr>0 && pParse->nested==0 ){
    sqlite3VdbeDelete(pParse->pVdbe);
    pParse->pVdbe = 0;
  }
#ifndef SQLITE_OMIT_SHARED_CACHE
  if( pParse->nested==0 ){
    sqlite3DbFree(db, pParse->aTableLock);
    pParse->aTableLock = 0;
    pParse->nTableLock = 0;
  }
#endif
#ifndef SQLITE_OMIT_VIRTUALTABLE
  sqlite3_free(pParse->apVtabLock);
#endif

  if( !IN_SPECIAL_PARSE ){
    /* If the pParse->declareVtab flag is set, do not delete any table 
    ** structure built up in pParse->pNewTable. The calling code (see vtab.c)
    ** will take responsibility for freeing the Table structure.
    */
    sqlite3DeleteTable(db, pParse->pNewTable);
  }
  if( !IN_RENAME_OBJECT ){
    sqlite3DeleteTrigger(db, pParse->pNewTrigger);
  }
  sqlite3DbFree(db, pParse->pVList);
<<<<<<< HEAD
  while( pParse->pAinc ){
    AutoincInfo *p = pParse->pAinc;
    pParse->pAinc = p->pNext;
    sqlite3DbFreeNN(db, p);
  }
  while( pParse->pZombieTab ){
    Table *p = pParse->pZombieTab;
    pParse->pZombieTab = p->pNextZombie;
    sqlite3DeleteTable(db, p);
  }
  db->pParse = pParentParse;
=======
  db->pParse = pParse->pParentParse;
  pParse->pParentParse = 0;
>>>>>>> 40803caa
  assert( nErr==0 || pParse->rc!=SQLITE_OK );
  return nErr;
}


#ifdef SQLITE_ENABLE_NORMALIZE
/*
** Insert a single space character into pStr if the current string
** ends with an identifier
*/
static void addSpaceSeparator(sqlite3_str *pStr){
  if( pStr->nChar && sqlite3IsIdChar(pStr->zText[pStr->nChar-1]) ){
    sqlite3_str_append(pStr, " ", 1);
  }
}

/*
** Compute a normalization of the SQL given by zSql[0..nSql-1].  Return
** the normalization in space obtained from sqlite3DbMalloc().  Or return
** NULL if anything goes wrong or if zSql is NULL.
*/
char *sqlite3Normalize(
  Vdbe *pVdbe,       /* VM being reprepared */
  const char *zSql   /* The original SQL string */
){
  sqlite3 *db;       /* The database connection */
  int i;             /* Next unread byte of zSql[] */
  int n;             /* length of current token */
  int tokenType;     /* type of current token */
  int prevType = 0;  /* Previous non-whitespace token */
  int nParen;        /* Number of nested levels of parentheses */
  int iStartIN;      /* Start of RHS of IN operator in z[] */
  int nParenAtIN;    /* Value of nParent at start of RHS of IN operator */
  u32 j;             /* Bytes of normalized SQL generated so far */
  sqlite3_str *pStr; /* The normalized SQL string under construction */

  db = sqlite3VdbeDb(pVdbe);
  tokenType = -1;
  nParen = iStartIN = nParenAtIN = 0;
  pStr = sqlite3_str_new(db);
  assert( pStr!=0 );  /* sqlite3_str_new() never returns NULL */
  for(i=0; zSql[i] && pStr->accError==0; i+=n){
    if( tokenType!=TK_SPACE ){
      prevType = tokenType;
    }
    n = sqlite3GetToken((unsigned char*)zSql+i, &tokenType);
    if( NEVER(n<=0) ) break;
    switch( tokenType ){
      case TK_SPACE: {
        break;
      }
      case TK_NULL: {
        if( prevType==TK_IS || prevType==TK_NOT ){
          sqlite3_str_append(pStr, " NULL", 5);
          break;
        }
        /* Fall through */
      }
      case TK_STRING:
      case TK_INTEGER:
      case TK_FLOAT:
      case TK_VARIABLE:
      case TK_BLOB: {
        sqlite3_str_append(pStr, "?", 1);
        break;
      }
      case TK_LP: {
        nParen++;
        if( prevType==TK_IN ){
          iStartIN = pStr->nChar;
          nParenAtIN = nParen;
        }
        sqlite3_str_append(pStr, "(", 1);
        break;
      }
      case TK_RP: {
        if( iStartIN>0 && nParen==nParenAtIN ){
          assert( pStr->nChar>=(u32)iStartIN );
          pStr->nChar = iStartIN+1;
          sqlite3_str_append(pStr, "?,?,?", 5);
          iStartIN = 0;
        }
        nParen--;
        sqlite3_str_append(pStr, ")", 1);
        break;
      }
      case TK_ID: {
        iStartIN = 0;
        j = pStr->nChar;
        if( sqlite3Isquote(zSql[i]) ){
          char *zId = sqlite3DbStrNDup(db, zSql+i, n);
          int nId;
          int eType = 0;
          if( zId==0 ) break;
          sqlite3Dequote(zId);
          if( zSql[i]=='"' && sqlite3VdbeUsesDoubleQuotedString(pVdbe, zId) ){
            sqlite3_str_append(pStr, "?", 1);
            sqlite3DbFree(db, zId);
            break;
          }
          nId = sqlite3Strlen30(zId);
          if( sqlite3GetToken((u8*)zId, &eType)==nId && eType==TK_ID ){
            addSpaceSeparator(pStr);
            sqlite3_str_append(pStr, zId, nId);
          }else{
            sqlite3_str_appendf(pStr, "\"%w\"", zId);
          }
          sqlite3DbFree(db, zId);
        }else{
          addSpaceSeparator(pStr);
          sqlite3_str_append(pStr, zSql+i, n);
        }
        while( j<pStr->nChar ){
          pStr->zText[j] = sqlite3Tolower(pStr->zText[j]);
          j++;
        }
        break;
      }
      case TK_SELECT: {
        iStartIN = 0;
        /* fall through */
      }
      default: {
        if( sqlite3IsIdChar(zSql[i]) ) addSpaceSeparator(pStr);
        j = pStr->nChar;
        sqlite3_str_append(pStr, zSql+i, n);
        while( j<pStr->nChar ){
          pStr->zText[j] = sqlite3Toupper(pStr->zText[j]);
          j++;
        }
        break;
      }
    }
  }
  if( tokenType!=TK_SEMI ) sqlite3_str_append(pStr, ";", 1);
  return sqlite3_str_finish(pStr);
}
#endif /* SQLITE_ENABLE_NORMALIZE */<|MERGE_RESOLUTION|>--- conflicted
+++ resolved
@@ -714,22 +714,7 @@
     sqlite3DeleteTrigger(db, pParse->pNewTrigger);
   }
   sqlite3DbFree(db, pParse->pVList);
-<<<<<<< HEAD
-  while( pParse->pAinc ){
-    AutoincInfo *p = pParse->pAinc;
-    pParse->pAinc = p->pNext;
-    sqlite3DbFreeNN(db, p);
-  }
-  while( pParse->pZombieTab ){
-    Table *p = pParse->pZombieTab;
-    pParse->pZombieTab = p->pNextZombie;
-    sqlite3DeleteTable(db, p);
-  }
   db->pParse = pParentParse;
-=======
-  db->pParse = pParse->pParentParse;
-  pParse->pParentParse = 0;
->>>>>>> 40803caa
   assert( nErr==0 || pParse->rc!=SQLITE_OK );
   return nErr;
 }
