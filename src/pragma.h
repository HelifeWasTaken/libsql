/* DO NOT EDIT!
** This file is automatically generated by the script at
** ../tool/mkpragmatab.tcl.  To update the set of pragmas, edit
** that script and rerun it.
*/

/* The various pragma types */
#define PragTyp_ACTIVATE_EXTENSIONS            0
#define PragTyp_ANALYSIS_LIMIT                 1
#define PragTyp_HEADER_VALUE                   2
#define PragTyp_AUTO_VACUUM                    3
#define PragTyp_FLAG                           4
#define PragTyp_BUSY_TIMEOUT                   5
#define PragTyp_CACHE_SIZE                     6
#define PragTyp_CACHE_SPILL                    7
#define PragTyp_CASE_SENSITIVE_LIKE            8
#define PragTyp_COLLATION_LIST                 9
#define PragTyp_COMPILE_OPTIONS               10
#define PragTyp_DATA_STORE_DIRECTORY          11
#define PragTyp_DATABASE_LIST                 12
#define PragTyp_DEFAULT_CACHE_SIZE            13
#define PragTyp_ENCODING                      14
#define PragTyp_FOREIGN_KEY_CHECK             15
#define PragTyp_FOREIGN_KEY_LIST              16
#define PragTyp_FUNCTION_LIST                 17
#define PragTyp_HARD_HEAP_LIMIT               18
#define PragTyp_INCREMENTAL_VACUUM            19
#define PragTyp_INDEX_INFO                    20
#define PragTyp_INDEX_LIST                    21
#define PragTyp_INTEGRITY_CHECK               22
#define PragTyp_JOURNAL_MODE                  23
#define PragTyp_JOURNAL_SIZE_LIMIT            24
#define PragTyp_LOCK_PROXY_FILE               25
#define PragTyp_LOCKING_MODE                  26
#define PragTyp_PAGE_COUNT                    27
#define PragTyp_MMAP_SIZE                     28
#define PragTyp_MODULE_LIST                   29
#define PragTyp_OPTIMIZE                      30
#define PragTyp_PAGE_SIZE                     31
#define PragTyp_PRAGMA_LIST                   32
#define PragTyp_SECURE_DELETE                 33
#define PragTyp_SHRINK_MEMORY                 34
#define PragTyp_SOFT_HEAP_LIMIT               35
#define PragTyp_SYNCHRONOUS                   36
#define PragTyp_TABLE_INFO                    37
#define PragTyp_TEMP_STORE                    38
#define PragTyp_TEMP_STORE_DIRECTORY          39
#define PragTyp_THREADS                       40
#define PragTyp_WAL_AUTOCHECKPOINT            41
#define PragTyp_WAL_CHECKPOINT                42
#define PragTyp_LOCK_STATUS                   43
#define PragTyp_STATS                         44

/* Property flags associated with various pragma. */
#define PragFlg_NeedSchema 0x01 /* Force schema load before running */
#define PragFlg_NoColumns  0x02 /* OP_ResultRow called with zero columns */
#define PragFlg_NoColumns1 0x04 /* zero columns if RHS argument is present */
#define PragFlg_OneSchema  0x08 /* Only a single schema required */
#define PragFlg_Result0    0x10 /* Acts as query when no argument */
#define PragFlg_Result1    0x20 /* Acts as query when has one argument */
#define PragFlg_SchemaOpt  0x40 /* Schema restricts name search if present */
#define PragFlg_SchemaReq  0x80 /* Schema required - "main" is default */

/* For PragTyp_HEADER_VALUE pragmas the Pragma.iArg value is set
** to the index of the header field to access (always 10 or less).
** Ored with HEADER_VALUE_READONLY if the field is read only. */
#define PRAGMA_HEADER_VALUE_READONLY 0x0100
#define PRAGMA_HEADER_VALUE_MASK 0x00FF


/* Names of columns for pragmas that return multi-column result
** or that return single-column results where the name of the
** result column is different from the name of the pragma
*/
static const char *const pragCName[] = {
  /*   0 */ "id",          /* Used by: foreign_key_list */
  /*   1 */ "seq",        
  /*   2 */ "table",      
  /*   3 */ "from",       
  /*   4 */ "to",         
  /*   5 */ "on_update",  
  /*   6 */ "on_delete",  
  /*   7 */ "match",      
  /*   8 */ "cid",         /* Used by: table_xinfo */
  /*   9 */ "name",       
  /*  10 */ "type",       
  /*  11 */ "notnull",    
  /*  12 */ "dflt_value", 
  /*  13 */ "pk",         
  /*  14 */ "hidden",     
                           /* table_info reuses 8 */
  /*  15 */ "seqno",       /* Used by: index_xinfo */
  /*  16 */ "cid",        
  /*  17 */ "name",       
  /*  18 */ "desc",       
  /*  19 */ "coll",       
  /*  20 */ "key",        
  /*  21 */ "name",        /* Used by: function_list */
  /*  22 */ "builtin",    
  /*  23 */ "type",       
  /*  24 */ "enc",        
  /*  25 */ "narg",       
  /*  26 */ "flags",      
  /*  27 */ "tbl",         /* Used by: stats */
  /*  28 */ "idx",        
  /*  29 */ "wdth",       
  /*  30 */ "hght",       
  /*  31 */ "flgs",       
  /*  32 */ "seq",         /* Used by: index_list */
  /*  33 */ "name",       
  /*  34 */ "unique",     
  /*  35 */ "origin",     
  /*  36 */ "partial",    
  /*  37 */ "table",       /* Used by: foreign_key_check */
  /*  38 */ "rowid",      
  /*  39 */ "parent",     
  /*  40 */ "fkid",       
                           /* index_info reuses 15 */
  /*  41 */ "seq",         /* Used by: database_list */
  /*  42 */ "name",       
  /*  43 */ "file",       
  /*  44 */ "busy",        /* Used by: wal_checkpoint */
  /*  45 */ "log",        
  /*  46 */ "checkpointed",
                           /* collation_list reuses 32 */
  /*  47 */ "database",    /* Used by: lock_status */
  /*  48 */ "status",     
  /*  49 */ "cache_size",  /* Used by: default_cache_size */
                           /* module_list pragma_list reuses 9 */
  /*  50 */ "timeout",     /* Used by: busy_timeout */
};

/* Definitions of all built-in pragmas */
typedef struct PragmaName {
  const char *const zName; /* Name of pragma */
  u8 ePragTyp;             /* PragTyp_XXX value */
  u8 mPragFlg;             /* Zero or more PragFlg_XXX values */
  u8 iPragCName;           /* Start of column names in pragCName[] */
  u8 nPragCName;           /* Num of col names. 0 means use pragma name */
  u64 iArg;                /* Extra argument */
} PragmaName;
static const PragmaName aPragmaName[] = {
#if defined(SQLITE_ENABLE_CEROD)
 {/* zName:     */ "activate_extensions",
  /* ePragTyp:  */ PragTyp_ACTIVATE_EXTENSIONS,
  /* ePragFlg:  */ 0,
  /* ColNames:  */ 0, 0,
  /* iArg:      */ 0 },
#endif
 {/* zName:     */ "analysis_limit",
  /* ePragTyp:  */ PragTyp_ANALYSIS_LIMIT,
  /* ePragFlg:  */ PragFlg_Result0,
  /* ColNames:  */ 0, 0,
  /* iArg:      */ 0 },
#if !defined(SQLITE_OMIT_SCHEMA_VERSION_PRAGMAS)
 {/* zName:     */ "application_id",
  /* ePragTyp:  */ PragTyp_HEADER_VALUE,
  /* ePragFlg:  */ PragFlg_NoColumns1|PragFlg_Result0,
  /* ColNames:  */ 0, 0,
  /* iArg:      */ BTREE_APPLICATION_ID },
#endif
#if !defined(SQLITE_OMIT_AUTOVACUUM)
 {/* zName:     */ "auto_vacuum",
  /* ePragTyp:  */ PragTyp_AUTO_VACUUM,
  /* ePragFlg:  */ PragFlg_NeedSchema|PragFlg_Result0|PragFlg_SchemaReq|PragFlg_NoColumns1|PragFlg_OneSchema,
  /* ColNames:  */ 0, 0,
  /* iArg:      */ 0 },
#endif
#if !defined(SQLITE_OMIT_FLAG_PRAGMAS)
#if !defined(SQLITE_OMIT_AUTOMATIC_INDEX)
 {/* zName:     */ "automatic_index",
  /* ePragTyp:  */ PragTyp_FLAG,
  /* ePragFlg:  */ PragFlg_Result0|PragFlg_NoColumns1,
  /* ColNames:  */ 0, 0,
  /* iArg:      */ SQLITE_AutoIndex },
#endif
#endif
 {/* zName:     */ "busy_timeout",
  /* ePragTyp:  */ PragTyp_BUSY_TIMEOUT,
  /* ePragFlg:  */ PragFlg_Result0,
  /* ColNames:  */ 50, 1,
  /* iArg:      */ 0 },
#if !defined(SQLITE_OMIT_PAGER_PRAGMAS)
 {/* zName:     */ "cache_size",
  /* ePragTyp:  */ PragTyp_CACHE_SIZE,
  /* ePragFlg:  */ PragFlg_NeedSchema|PragFlg_Result0|PragFlg_SchemaReq|PragFlg_NoColumns1|PragFlg_OneSchema,
  /* ColNames:  */ 0, 0,
  /* iArg:      */ 0 },
#endif
#if !defined(SQLITE_OMIT_FLAG_PRAGMAS)
 {/* zName:     */ "cache_spill",
  /* ePragTyp:  */ PragTyp_CACHE_SPILL,
  /* ePragFlg:  */ PragFlg_Result0|PragFlg_SchemaReq|PragFlg_NoColumns1,
  /* ColNames:  */ 0, 0,
  /* iArg:      */ 0 },
#endif
#if !defined(SQLITE_OMIT_CASE_SENSITIVE_LIKE_PRAGMA)
 {/* zName:     */ "case_sensitive_like",
  /* ePragTyp:  */ PragTyp_CASE_SENSITIVE_LIKE,
  /* ePragFlg:  */ PragFlg_NoColumns,
  /* ColNames:  */ 0, 0,
  /* iArg:      */ 0 },
#endif
 {/* zName:     */ "cell_size_check",
  /* ePragTyp:  */ PragTyp_FLAG,
  /* ePragFlg:  */ PragFlg_Result0|PragFlg_NoColumns1,
  /* ColNames:  */ 0, 0,
  /* iArg:      */ SQLITE_CellSizeCk },
#if !defined(SQLITE_OMIT_FLAG_PRAGMAS)
 {/* zName:     */ "checkpoint_fullfsync",
  /* ePragTyp:  */ PragTyp_FLAG,
  /* ePragFlg:  */ PragFlg_Result0|PragFlg_NoColumns1,
  /* ColNames:  */ 0, 0,
  /* iArg:      */ SQLITE_CkptFullFSync },
#endif
#if !defined(SQLITE_OMIT_SCHEMA_PRAGMAS)
 {/* zName:     */ "collation_list",
  /* ePragTyp:  */ PragTyp_COLLATION_LIST,
  /* ePragFlg:  */ PragFlg_Result0,
  /* ColNames:  */ 32, 2,
  /* iArg:      */ 0 },
#endif
#if !defined(SQLITE_OMIT_COMPILEOPTION_DIAGS)
 {/* zName:     */ "compile_options",
  /* ePragTyp:  */ PragTyp_COMPILE_OPTIONS,
  /* ePragFlg:  */ PragFlg_Result0,
  /* ColNames:  */ 0, 0,
  /* iArg:      */ 0 },
#endif
#if !defined(SQLITE_OMIT_FLAG_PRAGMAS)
 {/* zName:     */ "count_changes",
  /* ePragTyp:  */ PragTyp_FLAG,
  /* ePragFlg:  */ PragFlg_Result0|PragFlg_NoColumns1,
  /* ColNames:  */ 0, 0,
  /* iArg:      */ SQLITE_CountRows },
#endif
#if !defined(SQLITE_OMIT_PAGER_PRAGMAS) && SQLITE_OS_WIN
 {/* zName:     */ "data_store_directory",
  /* ePragTyp:  */ PragTyp_DATA_STORE_DIRECTORY,
  /* ePragFlg:  */ PragFlg_NoColumns1,
  /* ColNames:  */ 0, 0,
  /* iArg:      */ 0 },
#endif
#if !defined(SQLITE_OMIT_SCHEMA_VERSION_PRAGMAS)
 {/* zName:     */ "data_version",
  /* ePragTyp:  */ PragTyp_HEADER_VALUE,
  /* ePragFlg:  */ PragFlg_Result0,
  /* ColNames:  */ 0, 0,
  /* iArg:      */ BTREE_DATA_VERSION|PRAGMA_HEADER_VALUE_READONLY },
#endif
#if !defined(SQLITE_OMIT_SCHEMA_PRAGMAS)
 {/* zName:     */ "database_list",
  /* ePragTyp:  */ PragTyp_DATABASE_LIST,
  /* ePragFlg:  */ PragFlg_NeedSchema|PragFlg_Result0|PragFlg_OneSchema,
  /* ColNames:  */ 41, 3,
  /* iArg:      */ 0 },
#endif
#if !defined(SQLITE_OMIT_PAGER_PRAGMAS) && !defined(SQLITE_OMIT_DEPRECATED)
 {/* zName:     */ "default_cache_size",
  /* ePragTyp:  */ PragTyp_DEFAULT_CACHE_SIZE,
  /* ePragFlg:  */ PragFlg_NeedSchema|PragFlg_Result0|PragFlg_SchemaReq|PragFlg_NoColumns1|PragFlg_OneSchema,
  /* ColNames:  */ 49, 1,
  /* iArg:      */ 0 },
#endif
#if !defined(SQLITE_OMIT_FLAG_PRAGMAS)
#if !defined(SQLITE_OMIT_FOREIGN_KEY) && !defined(SQLITE_OMIT_TRIGGER)
 {/* zName:     */ "defer_foreign_keys",
  /* ePragTyp:  */ PragTyp_FLAG,
  /* ePragFlg:  */ PragFlg_Result0|PragFlg_NoColumns1,
  /* ColNames:  */ 0, 0,
  /* iArg:      */ SQLITE_DeferFKs },
#endif
#endif
#if !defined(SQLITE_OMIT_FLAG_PRAGMAS)
 {/* zName:     */ "empty_result_callbacks",
  /* ePragTyp:  */ PragTyp_FLAG,
  /* ePragFlg:  */ PragFlg_Result0|PragFlg_NoColumns1,
  /* ColNames:  */ 0, 0,
  /* iArg:      */ SQLITE_NullCallback },
#endif
#if !defined(SQLITE_OMIT_UTF16)
 {/* zName:     */ "encoding",
  /* ePragTyp:  */ PragTyp_ENCODING,
  /* ePragFlg:  */ PragFlg_Result0|PragFlg_NoColumns1,
  /* ColNames:  */ 0, 0,
  /* iArg:      */ 0 },
#endif
#if !defined(SQLITE_OMIT_FOREIGN_KEY) && !defined(SQLITE_OMIT_TRIGGER)
 {/* zName:     */ "foreign_key_check",
  /* ePragTyp:  */ PragTyp_FOREIGN_KEY_CHECK,
<<<<<<< HEAD
  /* ePragFlg:  */ PragFlg_NeedSchema|PragFlg_Result0|PragFlg_OneSchema,
=======
  /* ePragFlg:  */ PragFlg_NeedSchema|PragFlg_Result0|PragFlg_Result1|PragFlg_SchemaOpt,
>>>>>>> 47eb561c
  /* ColNames:  */ 37, 4,
  /* iArg:      */ 0 },
#endif
#if !defined(SQLITE_OMIT_FOREIGN_KEY)
 {/* zName:     */ "foreign_key_list",
  /* ePragTyp:  */ PragTyp_FOREIGN_KEY_LIST,
  /* ePragFlg:  */ PragFlg_NeedSchema|PragFlg_Result1|PragFlg_SchemaOpt|PragFlg_OneSchema,
  /* ColNames:  */ 0, 8,
  /* iArg:      */ 0 },
#endif
#if !defined(SQLITE_OMIT_FLAG_PRAGMAS)
#if !defined(SQLITE_OMIT_FOREIGN_KEY) && !defined(SQLITE_OMIT_TRIGGER)
 {/* zName:     */ "foreign_keys",
  /* ePragTyp:  */ PragTyp_FLAG,
  /* ePragFlg:  */ PragFlg_Result0|PragFlg_NoColumns1,
  /* ColNames:  */ 0, 0,
  /* iArg:      */ SQLITE_ForeignKeys },
#endif
#endif
#if !defined(SQLITE_OMIT_SCHEMA_VERSION_PRAGMAS)
 {/* zName:     */ "freelist_count",
  /* ePragTyp:  */ PragTyp_HEADER_VALUE,
  /* ePragFlg:  */ PragFlg_Result0,
  /* ColNames:  */ 0, 0,
  /* iArg:      */ BTREE_FREE_PAGE_COUNT|PRAGMA_HEADER_VALUE_READONLY },
#endif
#if !defined(SQLITE_OMIT_FLAG_PRAGMAS)
 {/* zName:     */ "full_column_names",
  /* ePragTyp:  */ PragTyp_FLAG,
  /* ePragFlg:  */ PragFlg_Result0|PragFlg_NoColumns1,
  /* ColNames:  */ 0, 0,
  /* iArg:      */ SQLITE_FullColNames },
 {/* zName:     */ "fullfsync",
  /* ePragTyp:  */ PragTyp_FLAG,
  /* ePragFlg:  */ PragFlg_Result0|PragFlg_NoColumns1,
  /* ColNames:  */ 0, 0,
  /* iArg:      */ SQLITE_FullFSync },
#endif
#if !defined(SQLITE_OMIT_SCHEMA_PRAGMAS)
#if !defined(SQLITE_OMIT_INTROSPECTION_PRAGMAS)
 {/* zName:     */ "function_list",
  /* ePragTyp:  */ PragTyp_FUNCTION_LIST,
  /* ePragFlg:  */ PragFlg_Result0,
  /* ColNames:  */ 21, 6,
  /* iArg:      */ 0 },
#endif
#endif
 {/* zName:     */ "hard_heap_limit",
  /* ePragTyp:  */ PragTyp_HARD_HEAP_LIMIT,
  /* ePragFlg:  */ PragFlg_Result0,
  /* ColNames:  */ 0, 0,
  /* iArg:      */ 0 },
#if !defined(SQLITE_OMIT_FLAG_PRAGMAS)
#if !defined(SQLITE_OMIT_CHECK)
 {/* zName:     */ "ignore_check_constraints",
  /* ePragTyp:  */ PragTyp_FLAG,
  /* ePragFlg:  */ PragFlg_Result0|PragFlg_NoColumns1,
  /* ColNames:  */ 0, 0,
  /* iArg:      */ SQLITE_IgnoreChecks },
#endif
#endif
#if !defined(SQLITE_OMIT_AUTOVACUUM)
 {/* zName:     */ "incremental_vacuum",
  /* ePragTyp:  */ PragTyp_INCREMENTAL_VACUUM,
  /* ePragFlg:  */ PragFlg_NeedSchema|PragFlg_NoColumns|PragFlg_OneSchema,
  /* ColNames:  */ 0, 0,
  /* iArg:      */ 0 },
#endif
#if !defined(SQLITE_OMIT_SCHEMA_PRAGMAS)
 {/* zName:     */ "index_info",
  /* ePragTyp:  */ PragTyp_INDEX_INFO,
  /* ePragFlg:  */ PragFlg_NeedSchema|PragFlg_Result1|PragFlg_SchemaOpt,
  /* ColNames:  */ 15, 3,
  /* iArg:      */ 0 },
 {/* zName:     */ "index_list",
  /* ePragTyp:  */ PragTyp_INDEX_LIST,
  /* ePragFlg:  */ PragFlg_NeedSchema|PragFlg_Result1|PragFlg_SchemaOpt,
  /* ColNames:  */ 32, 5,
  /* iArg:      */ 0 },
 {/* zName:     */ "index_xinfo",
  /* ePragTyp:  */ PragTyp_INDEX_INFO,
  /* ePragFlg:  */ PragFlg_NeedSchema|PragFlg_Result1|PragFlg_SchemaOpt,
  /* ColNames:  */ 15, 6,
  /* iArg:      */ 1 },
#endif
#if !defined(SQLITE_OMIT_INTEGRITY_CHECK)
 {/* zName:     */ "integrity_check",
  /* ePragTyp:  */ PragTyp_INTEGRITY_CHECK,
  /* ePragFlg:  */ PragFlg_NeedSchema|PragFlg_Result0|PragFlg_Result1,
  /* ColNames:  */ 0, 0,
  /* iArg:      */ 0 },
#endif
#if !defined(SQLITE_OMIT_PAGER_PRAGMAS)
 {/* zName:     */ "journal_mode",
  /* ePragTyp:  */ PragTyp_JOURNAL_MODE,
  /* ePragFlg:  */ PragFlg_NeedSchema|PragFlg_Result0|PragFlg_SchemaReq|PragFlg_OneSchema,
  /* ColNames:  */ 0, 0,
  /* iArg:      */ 0 },
 {/* zName:     */ "journal_size_limit",
  /* ePragTyp:  */ PragTyp_JOURNAL_SIZE_LIMIT,
  /* ePragFlg:  */ PragFlg_Result0|PragFlg_SchemaReq,
  /* ColNames:  */ 0, 0,
  /* iArg:      */ 0 },
#endif
#if !defined(SQLITE_OMIT_FLAG_PRAGMAS)
 {/* zName:     */ "legacy_alter_table",
  /* ePragTyp:  */ PragTyp_FLAG,
  /* ePragFlg:  */ PragFlg_Result0|PragFlg_NoColumns1,
  /* ColNames:  */ 0, 0,
  /* iArg:      */ SQLITE_LegacyAlter },
#endif
#if !defined(SQLITE_OMIT_PAGER_PRAGMAS) && SQLITE_ENABLE_LOCKING_STYLE
 {/* zName:     */ "lock_proxy_file",
  /* ePragTyp:  */ PragTyp_LOCK_PROXY_FILE,
  /* ePragFlg:  */ PragFlg_NoColumns1,
  /* ColNames:  */ 0, 0,
  /* iArg:      */ 0 },
#endif
#if defined(SQLITE_DEBUG) || defined(SQLITE_TEST)
 {/* zName:     */ "lock_status",
  /* ePragTyp:  */ PragTyp_LOCK_STATUS,
  /* ePragFlg:  */ PragFlg_Result0,
  /* ColNames:  */ 47, 2,
  /* iArg:      */ 0 },
#endif
#if !defined(SQLITE_OMIT_PAGER_PRAGMAS)
 {/* zName:     */ "locking_mode",
  /* ePragTyp:  */ PragTyp_LOCKING_MODE,
  /* ePragFlg:  */ PragFlg_Result0|PragFlg_SchemaReq,
  /* ColNames:  */ 0, 0,
  /* iArg:      */ 0 },
 {/* zName:     */ "max_page_count",
  /* ePragTyp:  */ PragTyp_PAGE_COUNT,
  /* ePragFlg:  */ PragFlg_NeedSchema|PragFlg_Result0|PragFlg_SchemaReq|PragFlg_OneSchema,
  /* ColNames:  */ 0, 0,
  /* iArg:      */ 0 },
 {/* zName:     */ "mmap_size",
  /* ePragTyp:  */ PragTyp_MMAP_SIZE,
  /* ePragFlg:  */ 0,
  /* ColNames:  */ 0, 0,
  /* iArg:      */ 0 },
#endif
#if !defined(SQLITE_OMIT_SCHEMA_PRAGMAS)
#if !defined(SQLITE_OMIT_VIRTUALTABLE)
#if !defined(SQLITE_OMIT_INTROSPECTION_PRAGMAS)
 {/* zName:     */ "module_list",
  /* ePragTyp:  */ PragTyp_MODULE_LIST,
  /* ePragFlg:  */ PragFlg_Result0,
  /* ColNames:  */ 9, 1,
  /* iArg:      */ 0 },
#endif
#endif
#endif
 {/* zName:     */ "optimize",
  /* ePragTyp:  */ PragTyp_OPTIMIZE,
  /* ePragFlg:  */ PragFlg_Result1|PragFlg_NeedSchema,
  /* ColNames:  */ 0, 0,
  /* iArg:      */ 0 },
#if !defined(SQLITE_OMIT_PAGER_PRAGMAS)
 {/* zName:     */ "page_count",
  /* ePragTyp:  */ PragTyp_PAGE_COUNT,
  /* ePragFlg:  */ PragFlg_NeedSchema|PragFlg_Result0|PragFlg_SchemaReq|PragFlg_OneSchema,
  /* ColNames:  */ 0, 0,
  /* iArg:      */ 0 },
 {/* zName:     */ "page_size",
  /* ePragTyp:  */ PragTyp_PAGE_SIZE,
  /* ePragFlg:  */ PragFlg_Result0|PragFlg_SchemaReq|PragFlg_NoColumns1,
  /* ColNames:  */ 0, 0,
  /* iArg:      */ 0 },
#endif
#if !defined(SQLITE_OMIT_FLAG_PRAGMAS)
#if defined(SQLITE_DEBUG)
 {/* zName:     */ "parser_trace",
  /* ePragTyp:  */ PragTyp_FLAG,
  /* ePragFlg:  */ PragFlg_Result0|PragFlg_NoColumns1,
  /* ColNames:  */ 0, 0,
  /* iArg:      */ SQLITE_ParserTrace },
#endif
#endif
#if !defined(SQLITE_OMIT_INTROSPECTION_PRAGMAS)
 {/* zName:     */ "pragma_list",
  /* ePragTyp:  */ PragTyp_PRAGMA_LIST,
  /* ePragFlg:  */ PragFlg_Result0,
  /* ColNames:  */ 9, 1,
  /* iArg:      */ 0 },
#endif
#if !defined(SQLITE_OMIT_FLAG_PRAGMAS)
 {/* zName:     */ "query_only",
  /* ePragTyp:  */ PragTyp_FLAG,
  /* ePragFlg:  */ PragFlg_Result0|PragFlg_NoColumns1,
  /* ColNames:  */ 0, 0,
  /* iArg:      */ SQLITE_QueryOnly },
#endif
#if !defined(SQLITE_OMIT_INTEGRITY_CHECK)
 {/* zName:     */ "quick_check",
  /* ePragTyp:  */ PragTyp_INTEGRITY_CHECK,
  /* ePragFlg:  */ PragFlg_NeedSchema|PragFlg_Result0|PragFlg_Result1,
  /* ColNames:  */ 0, 0,
  /* iArg:      */ 0 },
#endif
#if !defined(SQLITE_OMIT_FLAG_PRAGMAS)
 {/* zName:     */ "read_uncommitted",
  /* ePragTyp:  */ PragTyp_FLAG,
  /* ePragFlg:  */ PragFlg_Result0|PragFlg_NoColumns1,
  /* ColNames:  */ 0, 0,
  /* iArg:      */ SQLITE_ReadUncommit },
 {/* zName:     */ "recursive_triggers",
  /* ePragTyp:  */ PragTyp_FLAG,
  /* ePragFlg:  */ PragFlg_Result0|PragFlg_NoColumns1,
  /* ColNames:  */ 0, 0,
  /* iArg:      */ SQLITE_RecTriggers },
 {/* zName:     */ "reverse_unordered_selects",
  /* ePragTyp:  */ PragTyp_FLAG,
  /* ePragFlg:  */ PragFlg_Result0|PragFlg_NoColumns1,
  /* ColNames:  */ 0, 0,
  /* iArg:      */ SQLITE_ReverseOrder },
#endif
#if !defined(SQLITE_OMIT_SCHEMA_VERSION_PRAGMAS)
 {/* zName:     */ "schema_version",
  /* ePragTyp:  */ PragTyp_HEADER_VALUE,
  /* ePragFlg:  */ PragFlg_NoColumns1|PragFlg_Result0,
  /* ColNames:  */ 0, 0,
  /* iArg:      */ BTREE_SCHEMA_VERSION },
#endif
#if !defined(SQLITE_OMIT_PAGER_PRAGMAS)
 {/* zName:     */ "secure_delete",
  /* ePragTyp:  */ PragTyp_SECURE_DELETE,
  /* ePragFlg:  */ PragFlg_Result0,
  /* ColNames:  */ 0, 0,
  /* iArg:      */ 0 },
#endif
#if !defined(SQLITE_OMIT_FLAG_PRAGMAS)
 {/* zName:     */ "short_column_names",
  /* ePragTyp:  */ PragTyp_FLAG,
  /* ePragFlg:  */ PragFlg_Result0|PragFlg_NoColumns1,
  /* ColNames:  */ 0, 0,
  /* iArg:      */ SQLITE_ShortColNames },
#endif
 {/* zName:     */ "shrink_memory",
  /* ePragTyp:  */ PragTyp_SHRINK_MEMORY,
  /* ePragFlg:  */ PragFlg_NoColumns,
  /* ColNames:  */ 0, 0,
  /* iArg:      */ 0 },
 {/* zName:     */ "soft_heap_limit",
  /* ePragTyp:  */ PragTyp_SOFT_HEAP_LIMIT,
  /* ePragFlg:  */ PragFlg_Result0,
  /* ColNames:  */ 0, 0,
  /* iArg:      */ 0 },
#if !defined(SQLITE_OMIT_FLAG_PRAGMAS)
#if defined(SQLITE_DEBUG)
 {/* zName:     */ "sql_trace",
  /* ePragTyp:  */ PragTyp_FLAG,
  /* ePragFlg:  */ PragFlg_Result0|PragFlg_NoColumns1,
  /* ColNames:  */ 0, 0,
  /* iArg:      */ SQLITE_SqlTrace },
#endif
#endif
#if !defined(SQLITE_OMIT_SCHEMA_PRAGMAS) && defined(SQLITE_DEBUG)
 {/* zName:     */ "stats",
  /* ePragTyp:  */ PragTyp_STATS,
  /* ePragFlg:  */ PragFlg_NeedSchema|PragFlg_Result0|PragFlg_SchemaReq|PragFlg_OneSchema,
  /* ColNames:  */ 27, 5,
  /* iArg:      */ 0 },
#endif
#if !defined(SQLITE_OMIT_PAGER_PRAGMAS)
 {/* zName:     */ "synchronous",
  /* ePragTyp:  */ PragTyp_SYNCHRONOUS,
  /* ePragFlg:  */ PragFlg_NeedSchema|PragFlg_Result0|PragFlg_SchemaReq|PragFlg_NoColumns1|PragFlg_OneSchema,
  /* ColNames:  */ 0, 0,
  /* iArg:      */ 0 },
#endif
#if !defined(SQLITE_OMIT_SCHEMA_PRAGMAS)
 {/* zName:     */ "table_info",
  /* ePragTyp:  */ PragTyp_TABLE_INFO,
  /* ePragFlg:  */ PragFlg_NeedSchema|PragFlg_Result1|PragFlg_SchemaOpt,
  /* ColNames:  */ 8, 6,
  /* iArg:      */ 0 },
 {/* zName:     */ "table_xinfo",
  /* ePragTyp:  */ PragTyp_TABLE_INFO,
  /* ePragFlg:  */ PragFlg_NeedSchema|PragFlg_Result1|PragFlg_SchemaOpt,
  /* ColNames:  */ 8, 7,
  /* iArg:      */ 1 },
#endif
#if !defined(SQLITE_OMIT_PAGER_PRAGMAS)
 {/* zName:     */ "temp_store",
  /* ePragTyp:  */ PragTyp_TEMP_STORE,
  /* ePragFlg:  */ PragFlg_Result0|PragFlg_NoColumns1,
  /* ColNames:  */ 0, 0,
  /* iArg:      */ 0 },
 {/* zName:     */ "temp_store_directory",
  /* ePragTyp:  */ PragTyp_TEMP_STORE_DIRECTORY,
  /* ePragFlg:  */ PragFlg_NoColumns1,
  /* ColNames:  */ 0, 0,
  /* iArg:      */ 0 },
#endif
 {/* zName:     */ "threads",
  /* ePragTyp:  */ PragTyp_THREADS,
  /* ePragFlg:  */ PragFlg_Result0,
  /* ColNames:  */ 0, 0,
  /* iArg:      */ 0 },
#if !defined(SQLITE_OMIT_FLAG_PRAGMAS)
 {/* zName:     */ "trusted_schema",
  /* ePragTyp:  */ PragTyp_FLAG,
  /* ePragFlg:  */ PragFlg_Result0|PragFlg_NoColumns1,
  /* ColNames:  */ 0, 0,
  /* iArg:      */ SQLITE_TrustedSchema },
#endif
#if !defined(SQLITE_OMIT_SCHEMA_VERSION_PRAGMAS)
 {/* zName:     */ "user_version",
  /* ePragTyp:  */ PragTyp_HEADER_VALUE,
  /* ePragFlg:  */ PragFlg_NoColumns1|PragFlg_Result0,
  /* ColNames:  */ 0, 0,
  /* iArg:      */ BTREE_USER_VERSION },
#endif
#if !defined(SQLITE_OMIT_FLAG_PRAGMAS)
#if defined(SQLITE_DEBUG)
 {/* zName:     */ "vdbe_addoptrace",
  /* ePragTyp:  */ PragTyp_FLAG,
  /* ePragFlg:  */ PragFlg_Result0|PragFlg_NoColumns1,
  /* ColNames:  */ 0, 0,
  /* iArg:      */ SQLITE_VdbeAddopTrace },
 {/* zName:     */ "vdbe_debug",
  /* ePragTyp:  */ PragTyp_FLAG,
  /* ePragFlg:  */ PragFlg_Result0|PragFlg_NoColumns1,
  /* ColNames:  */ 0, 0,
  /* iArg:      */ SQLITE_SqlTrace|SQLITE_VdbeListing|SQLITE_VdbeTrace },
 {/* zName:     */ "vdbe_eqp",
  /* ePragTyp:  */ PragTyp_FLAG,
  /* ePragFlg:  */ PragFlg_Result0|PragFlg_NoColumns1,
  /* ColNames:  */ 0, 0,
  /* iArg:      */ SQLITE_VdbeEQP },
 {/* zName:     */ "vdbe_listing",
  /* ePragTyp:  */ PragTyp_FLAG,
  /* ePragFlg:  */ PragFlg_Result0|PragFlg_NoColumns1,
  /* ColNames:  */ 0, 0,
  /* iArg:      */ SQLITE_VdbeListing },
 {/* zName:     */ "vdbe_trace",
  /* ePragTyp:  */ PragTyp_FLAG,
  /* ePragFlg:  */ PragFlg_Result0|PragFlg_NoColumns1,
  /* ColNames:  */ 0, 0,
  /* iArg:      */ SQLITE_VdbeTrace },
#endif
#endif
#if !defined(SQLITE_OMIT_WAL)
 {/* zName:     */ "wal_autocheckpoint",
  /* ePragTyp:  */ PragTyp_WAL_AUTOCHECKPOINT,
  /* ePragFlg:  */ 0,
  /* ColNames:  */ 0, 0,
  /* iArg:      */ 0 },
 {/* zName:     */ "wal_checkpoint",
  /* ePragTyp:  */ PragTyp_WAL_CHECKPOINT,
  /* ePragFlg:  */ PragFlg_NeedSchema|PragFlg_OneSchema,
  /* ColNames:  */ 44, 3,
  /* iArg:      */ 0 },
#endif
#if !defined(SQLITE_OMIT_FLAG_PRAGMAS)
 {/* zName:     */ "writable_schema",
  /* ePragTyp:  */ PragTyp_FLAG,
  /* ePragFlg:  */ PragFlg_Result0|PragFlg_NoColumns1,
  /* ColNames:  */ 0, 0,
  /* iArg:      */ SQLITE_WriteSchema|SQLITE_NoSchemaError },
#endif
};
/* Number of pragmas: 67 on by default, 77 total. */<|MERGE_RESOLUTION|>--- conflicted
+++ resolved
@@ -288,11 +288,7 @@
 #if !defined(SQLITE_OMIT_FOREIGN_KEY) && !defined(SQLITE_OMIT_TRIGGER)
  {/* zName:     */ "foreign_key_check",
   /* ePragTyp:  */ PragTyp_FOREIGN_KEY_CHECK,
-<<<<<<< HEAD
-  /* ePragFlg:  */ PragFlg_NeedSchema|PragFlg_Result0|PragFlg_OneSchema,
-=======
   /* ePragFlg:  */ PragFlg_NeedSchema|PragFlg_Result0|PragFlg_Result1|PragFlg_SchemaOpt,
->>>>>>> 47eb561c
   /* ColNames:  */ 37, 4,
   /* iArg:      */ 0 },
 #endif
