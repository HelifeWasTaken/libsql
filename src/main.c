--- conflicted
+++ resolved
@@ -4120,7 +4120,6 @@
 }
 #endif /* SQLITE_ENABLE_SNAPSHOT */
 
-<<<<<<< HEAD
 SQLITE_EXPERIMENTAL int sqlite3_wal_info(
   sqlite3 *db, const char *zDb, 
   unsigned int *pnPrior, unsigned int *pnFrame
@@ -4150,7 +4149,6 @@
   return rc;
 }
 
-=======
 #ifndef SQLITE_OMIT_COMPILEOPTION_DIAGS
 /*
 ** Given the name of a compile-time option, return true if that option
@@ -4201,5 +4199,4 @@
   }
   return 0;
 }
-#endif /* SQLITE_OMIT_COMPILEOPTION_DIAGS */
->>>>>>> 4562d0db
+#endif /* SQLITE_OMIT_COMPILEOPTION_DIAGS */