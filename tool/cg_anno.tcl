--- conflicted
+++ resolved
@@ -1,11 +1,7 @@
 #!/bin/sh
 # \
-<<<<<<< HEAD
-exec tclsh  "$0" ${1+"$@"}
-=======
 exec tclsh "$0" ${1+"$@"}
 #
->>>>>>> ff119f04
 # A wrapper around cg_annotate that sets appropriate command-line options
 # and rearranges the output so that annotated files occur in a consistent
 # sorted order.  Used by the speed-check.tcl script.
