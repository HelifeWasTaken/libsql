--- conflicted
+++ resolved
@@ -262,11 +262,7 @@
   IF:   !defined(SQLITE_OMIT_SCHEMA_PRAGMAS)
 
   NAME: database_list
-<<<<<<< HEAD
-  FLAG: NeedSchema Result0 OneSchema
-=======
-  FLAG: Result0
->>>>>>> f2a777fa
+  FLAG: Result0
   COLS: seq name file
   IF:   !defined(SQLITE_OMIT_SCHEMA_PRAGMAS)
 
