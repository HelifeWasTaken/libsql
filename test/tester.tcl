# 2001 September 15
#
# The author disclaims copyright to this source code.  In place of
# a legal notice, here is a blessing:
#
#    May you do good and not evil.
#    May you find forgiveness for yourself and forgive others.
#    May you share freely, never taking more than you give.
#
#***********************************************************************
# This file implements some common TCL routines used for regression
# testing the SQLite library
#
# $Id: tester.tcl,v 1.143 2009/04/09 01:23:49 drh Exp $

#-------------------------------------------------------------------------
# The commands provided by the code in this file to help with creating
# test cases are as follows:
#
# Commands to manipulate the db and the file-system at a high level:
#
#      is_relative_file
#      test_pwd
#      get_pwd
#      copy_file              FROM TO
#      delete_file            FILENAME
#      drop_all_tables        ?DB?
#      drop_all_indexes       ?DB?
#      forcecopy              FROM TO
#      forcedelete            FILENAME
#
# Test the capability of the SQLite version built into the interpreter to
# determine if a specific test can be run:
#
#      capable                EXPR
#      ifcapable              EXPR
#
# Calulate checksums based on database contents:
#
#      dbcksum                DB DBNAME
#      allcksum               ?DB?
#      cksum                  ?DB?
#
# Commands to execute/explain SQL statements:
#
#      memdbsql               SQL
#      stepsql                DB SQL
#      execsql2               SQL
#      explain_no_trace       SQL
#      explain                SQL ?DB?
#      catchsql               SQL ?DB?
#      execsql                SQL ?DB?
#
# Commands to run test cases:
#
#      do_ioerr_test          TESTNAME ARGS...
#      crashsql               ARGS...
#      integrity_check        TESTNAME ?DB?
#      verify_ex_errcode      TESTNAME EXPECTED ?DB?
#      do_test                TESTNAME SCRIPT EXPECTED
#      do_execsql_test        TESTNAME SQL EXPECTED
#      do_catchsql_test       TESTNAME SQL EXPECTED
#      do_timed_execsql_test  TESTNAME SQL EXPECTED
#
# Commands providing a lower level interface to the global test counters:
#
#      set_test_counter       COUNTER ?VALUE?
#      omit_test              TESTNAME REASON ?APPEND?
#      fail_test              TESTNAME
#      incr_ntest
#
# Command run at the end of each test file:
#
#      finish_test
#
# Commands to help create test files that run with the "WAL" and other
# permutations (see file permutations.test):
#
#      wal_is_wal_mode
#      wal_set_journal_mode   ?DB?
#      wal_check_journal_mode TESTNAME?DB?
#      permutation
#      presql
#
# Command to test whether or not --verbose=1 was specified on the command
# line (returns 0 for not-verbose, 1 for verbose and 2 for "verbose in the
# output file only").
#
#      verbose
#

# Set the precision of FP arithmatic used by the interpreter. And
# configure SQLite to take database file locks on the page that begins
# 64KB into the database file instead of the one 1GB in. This means
# the code that handles that special case can be tested without creating
# very large database files.
#
set tcl_precision 15
sqlite3_test_control_pending_byte 0x0010000


# If the pager codec is available, create a wrapper for the [sqlite3]
# command that appends "-key {xyzzy}" to the command line. i.e. this:
#
#     sqlite3 db test.db
#
# becomes
#
#     sqlite3 db test.db -key {xyzzy}
#
if {[info command sqlite_orig]==""} {
  rename sqlite3 sqlite_orig
  proc sqlite3 {args} {
    if {[llength $args]>=2 && [string index [lindex $args 0] 0]!="-"} {
      # This command is opening a new database connection.
      #
      if {[info exists ::G(perm:sqlite3_args)]} {
        set args [concat $args $::G(perm:sqlite3_args)]
      }
      if {[sqlite_orig -has-codec] && ![info exists ::do_not_use_codec]} {
        lappend args -key {xyzzy}
      }

      set res [uplevel 1 sqlite_orig $args]
      if {[info exists ::G(perm:presql)]} {
        [lindex $args 0] eval $::G(perm:presql)
      }
      if {[info exists ::G(perm:dbconfig)]} {
        set ::dbhandle [lindex $args 0]
        uplevel #0 $::G(perm:dbconfig)
      }
      set res
    } else {
      # This command is not opening a new database connection. Pass the
      # arguments through to the C implementation as the are.
      #
      uplevel 1 sqlite_orig $args
    }
  }
}

proc getFileRetries {} {
  if {![info exists ::G(file-retries)]} {
    #
    # NOTE: Return the default number of retries for [file] operations.  A
    #       value of zero or less here means "disabled".
    #
    return [expr {$::tcl_platform(platform) eq "windows" ? 50 : 0}]
  }
  return $::G(file-retries)
}

proc getFileRetryDelay {} {
  if {![info exists ::G(file-retry-delay)]} {
    #
    # NOTE: Return the default number of milliseconds to wait when retrying
    #       failed [file] operations.  A value of zero or less means "do not
    #       wait".
    #
    return 100; # TODO: Good default?
  }
  return $::G(file-retry-delay)
}

# Return the string representing the name of the current directory.  On
# Windows, the result is "normalized" to whatever our parent command shell
# is using to prevent case-mismatch issues.
#
proc get_pwd {} {
  if {$::tcl_platform(platform) eq "windows"} {
    #
    # NOTE: Cannot use [file normalize] here because it would alter the
    #       case of the result to what Tcl considers canonical, which would
    #       defeat the purpose of this procedure.
    #
    return [string map [list \\ /] \
        [string trim [exec -- $::env(ComSpec) /c echo %CD%]]]
  } else {
    return [pwd]
  }
}

# Copy file $from into $to. This is used because some versions of
# TCL for windows (notably the 8.4.1 binary package shipped with the
# current mingw release) have a broken "file copy" command.
#
proc copy_file {from to} {
  do_copy_file false $from $to
}

proc forcecopy {from to} {
  do_copy_file true $from $to
}

proc do_copy_file {force from to} {
  set nRetry [getFileRetries]     ;# Maximum number of retries.
  set nDelay [getFileRetryDelay]  ;# Delay in ms before retrying.

  # On windows, sometimes even a [file copy -force] can fail. The cause is
  # usually "tag-alongs" - programs like anti-virus software, automatic backup
  # tools and various explorer extensions that keep a file open a little longer
  # than we expect, causing the delete to fail.
  #
  # The solution is to wait a short amount of time before retrying the copy.
  #
  if {$nRetry > 0} {
    for {set i 0} {$i<$nRetry} {incr i} {
      set rc [catch {
        if {$force} {
          file copy -force $from $to
        } else {
          file copy $from $to
        }
      } msg]
      if {$rc==0} break
      if {$nDelay > 0} { after $nDelay }
    }
    if {$rc} { error $msg }
  } else {
    if {$force} {
      file copy -force $from $to
    } else {
      file copy $from $to
    }
  }
}

# Check if a file name is relative
#
proc is_relative_file { file } {
  return [expr {[file pathtype $file] != "absolute"}]
}

# If the VFS supports using the current directory, returns [pwd];
# otherwise, it returns only the provided suffix string (which is
# empty by default).
#
proc test_pwd { args } {
  if {[llength $args] > 0} {
    set suffix1 [lindex $args 0]
    if {[llength $args] > 1} {
      set suffix2 [lindex $args 1]
    } else {
      set suffix2 $suffix1
    }
  } else {
    set suffix1 ""; set suffix2 ""
  }
  ifcapable curdir {
    return "[get_pwd]$suffix1"
  } else {
    return $suffix2
  }
}

# Delete a file or directory
#
proc delete_file {args} {
  do_delete_file false {*}$args
}

proc forcedelete {args} {
  do_delete_file true {*}$args
}

proc do_delete_file {force args} {
  set nRetry [getFileRetries]     ;# Maximum number of retries.
  set nDelay [getFileRetryDelay]  ;# Delay in ms before retrying.

  foreach filename $args {
    # On windows, sometimes even a [file delete -force] can fail just after
    # a file is closed. The cause is usually "tag-alongs" - programs like
    # anti-virus software, automatic backup tools and various explorer
    # extensions that keep a file open a little longer than we expect, causing
    # the delete to fail.
    #
    # The solution is to wait a short amount of time before retrying the
    # delete.
    #
    if {$nRetry > 0} {
      for {set i 0} {$i<$nRetry} {incr i} {
        set rc [catch {
          if {$force} {
            file delete -force $filename
          } else {
            file delete $filename
          }
        } msg]
        if {$rc==0} break
        if {$nDelay > 0} { after $nDelay }
      }
      if {$rc} { error $msg }
    } else {
      if {$force} {
        file delete -force $filename
      } else {
        file delete $filename
      }
    }
  }
}

if {$::tcl_platform(platform) eq "windows"} {
  proc do_remove_win32_dir {args} {
    set nRetry [getFileRetries]     ;# Maximum number of retries.
    set nDelay [getFileRetryDelay]  ;# Delay in ms before retrying.

    foreach dirName $args {
      # On windows, sometimes even a [remove_win32_dir] can fail just after
      # a directory is emptied. The cause is usually "tag-alongs" - programs
      # like anti-virus software, automatic backup tools and various explorer
      # extensions that keep a file open a little longer than we expect,
      # causing the delete to fail.
      #
      # The solution is to wait a short amount of time before retrying the
      # removal.
      #
      if {$nRetry > 0} {
        for {set i 0} {$i < $nRetry} {incr i} {
          set rc [catch {
            remove_win32_dir $dirName
          } msg]
          if {$rc == 0} break
          if {$nDelay > 0} { after $nDelay }
        }
        if {$rc} { error $msg }
      } else {
        remove_win32_dir $dirName
      }
    }
  }

  proc do_delete_win32_file {args} {
    set nRetry [getFileRetries]     ;# Maximum number of retries.
    set nDelay [getFileRetryDelay]  ;# Delay in ms before retrying.

    foreach fileName $args {
      # On windows, sometimes even a [delete_win32_file] can fail just after
      # a file is closed. The cause is usually "tag-alongs" - programs like
      # anti-virus software, automatic backup tools and various explorer
      # extensions that keep a file open a little longer than we expect,
      # causing the delete to fail.
      #
      # The solution is to wait a short amount of time before retrying the
      # delete.
      #
      if {$nRetry > 0} {
        for {set i 0} {$i < $nRetry} {incr i} {
          set rc [catch {
            delete_win32_file $fileName
          } msg]
          if {$rc == 0} break
          if {$nDelay > 0} { after $nDelay }
        }
        if {$rc} { error $msg }
      } else {
        delete_win32_file $fileName
      }
    }
  }
}

proc execpresql {handle args} {
  trace remove execution $handle enter [list execpresql $handle]
  if {[info exists ::G(perm:presql)]} {
    $handle eval $::G(perm:presql)
  }
}

# This command should be called after loading tester.tcl from within
# all test scripts that are incompatible with encryption codecs.
#
proc do_not_use_codec {} {
  set ::do_not_use_codec 1
  reset_db
}
unset -nocomplain do_not_use_codec

# Return true if the "reserved_bytes" integer on database files is non-zero.
#
proc nonzero_reserved_bytes {} {
  return [sqlite3 -has-codec]
}

# Print a HELP message and exit
#
proc print_help_and_quit {} {
  puts {Options:
  --pause                  Wait for user input before continuing
  --soft-heap-limit=N      Set the soft-heap-limit to N
  --maxerror=N             Quit after N errors
  --verbose=(0|1)          Control the amount of output.  Default '1'
  --output=FILE            set --verbose=2 and output to FILE.  Implies -q
  -q                       Shorthand for --verbose=0
  --help                   This message
}
  exit 1
}

# The following block only runs the first time this file is sourced. It
# does not run in slave interpreters (since the ::cmdlinearg array is
# populated before the test script is run in slave interpreters).
#
if {[info exists cmdlinearg]==0} {

  # Parse any options specified in the $argv array. This script accepts the
  # following options:
  #
  #   --pause
  #   --soft-heap-limit=NN
  #   --maxerror=NN
  #   --malloctrace=N
  #   --backtrace=N
  #   --binarylog=N
  #   --soak=N
  #   --file-retries=N
  #   --file-retry-delay=N
  #   --start=[$permutation:]$testfile
  #   --match=$pattern
  #   --verbose=$val
  #   --output=$filename
  #   -q                                      Reduce output
  #   --testdir=$dir                          Run tests in subdirectory $dir
  #   --help
  #
  set cmdlinearg(soft-heap-limit)    0
  set cmdlinearg(maxerror)        1000
  set cmdlinearg(malloctrace)        0
  set cmdlinearg(backtrace)         10
  set cmdlinearg(binarylog)          0
  set cmdlinearg(soak)               0
  set cmdlinearg(file-retries)       0
  set cmdlinearg(file-retry-delay)   0
  set cmdlinearg(start)             ""
  set cmdlinearg(match)             ""
  set cmdlinearg(verbose)           ""
  set cmdlinearg(output)            ""
  set cmdlinearg(testdir)           "testdir"

  set leftover [list]
  foreach a $argv {
    switch -regexp -- $a {
      {^-+pause$} {
        # Wait for user input before continuing. This is to give the user an
        # opportunity to connect profiling tools to the process.
        puts -nonewline "Press RETURN to begin..."
        flush stdout
        gets stdin
      }
      {^-+soft-heap-limit=.+$} {
        foreach {dummy cmdlinearg(soft-heap-limit)} [split $a =] break
      }
      {^-+maxerror=.+$} {
        foreach {dummy cmdlinearg(maxerror)} [split $a =] break
      }
      {^-+malloctrace=.+$} {
        foreach {dummy cmdlinearg(malloctrace)} [split $a =] break
        if {$cmdlinearg(malloctrace)} {
          if {0==$::sqlite_options(memdebug)} {
            set err "Error: --malloctrace=1 requires an SQLITE_MEMDEBUG build"
            puts stderr $err
            exit 1
          }
          sqlite3_memdebug_log start
        }
      }
      {^-+backtrace=.+$} {
        foreach {dummy cmdlinearg(backtrace)} [split $a =] break
        sqlite3_memdebug_backtrace $cmdlinearg(backtrace)
      }
      {^-+binarylog=.+$} {
        foreach {dummy cmdlinearg(binarylog)} [split $a =] break
        set cmdlinearg(binarylog) [file normalize $cmdlinearg(binarylog)]
      }
      {^-+soak=.+$} {
        foreach {dummy cmdlinearg(soak)} [split $a =] break
        set ::G(issoak) $cmdlinearg(soak)
      }
      {^-+file-retries=.+$} {
        foreach {dummy cmdlinearg(file-retries)} [split $a =] break
        set ::G(file-retries) $cmdlinearg(file-retries)
      }
      {^-+file-retry-delay=.+$} {
        foreach {dummy cmdlinearg(file-retry-delay)} [split $a =] break
        set ::G(file-retry-delay) $cmdlinearg(file-retry-delay)
      }
      {^-+start=.+$} {
        foreach {dummy cmdlinearg(start)} [split $a =] break

        set ::G(start:file) $cmdlinearg(start)
        if {[regexp {(.*):(.*)} $cmdlinearg(start) -> s.perm s.file]} {
          set ::G(start:permutation) ${s.perm}
          set ::G(start:file)        ${s.file}
        }
        if {$::G(start:file) == ""} {unset ::G(start:file)}
      }
      {^-+match=.+$} {
        foreach {dummy cmdlinearg(match)} [split $a =] break

        set ::G(match) $cmdlinearg(match)
        if {$::G(match) == ""} {unset ::G(match)}
      }

      {^-+output=.+$} {
        foreach {dummy cmdlinearg(output)} [split $a =] break
        set cmdlinearg(output) [file normalize $cmdlinearg(output)]
        if {$cmdlinearg(verbose)==""} {
          set cmdlinearg(verbose) 2
        }
      }
      {^-+verbose=.+$} {
        foreach {dummy cmdlinearg(verbose)} [split $a =] break
        if {$cmdlinearg(verbose)=="file"} {
          set cmdlinearg(verbose) 2
        } elseif {[string is boolean -strict $cmdlinearg(verbose)]==0} {
          error "option --verbose= must be set to a boolean or to \"file\""
        }
      }
      {^-+testdir=.*$} {
        foreach {dummy cmdlinearg(testdir)} [split $a =] break
      }
      {.*help.*} {
         print_help_and_quit
      }
      {^-q$} {
        set cmdlinearg(output) test-out.txt
        set cmdlinearg(verbose) 2
      }

      default {
        if {[file tail $a]==$a} {
          lappend leftover $a
        } else {
          lappend leftover [file normalize $a]
        }
      }
    }
  }
  set testdir [file normalize $testdir]
  set cmdlinearg(TESTFIXTURE_HOME) [pwd]
  set cmdlinearg(INFO_SCRIPT) [file normalize [info script]]
  set argv0 [file normalize $argv0]
  if {$cmdlinearg(testdir)!=""} {
    file mkdir $cmdlinearg(testdir)
    cd $cmdlinearg(testdir)
  }
  set argv $leftover

  # Install the malloc layer used to inject OOM errors. And the 'automatic'
  # extensions. This only needs to be done once for the process.
  #
  sqlite3_shutdown
  install_malloc_faultsim 1
  sqlite3_initialize
  autoinstall_test_functions

  # If the --binarylog option was specified, create the logging VFS. This
  # call installs the new VFS as the default for all SQLite connections.
  #
  if {$cmdlinearg(binarylog)} {
    vfslog new binarylog {} vfslog.bin
  }

  # Set the backtrace depth, if malloc tracing is enabled.
  #
  if {$cmdlinearg(malloctrace)} {
    sqlite3_memdebug_backtrace $cmdlinearg(backtrace)
  }

  if {$cmdlinearg(output)!=""} {
    puts "Copying output to file $cmdlinearg(output)"
    set ::G(output_fd) [open $cmdlinearg(output) w]
    fconfigure $::G(output_fd) -buffering line
  }

  if {$cmdlinearg(verbose)==""} {
    set cmdlinearg(verbose) 1
  }

  if {[info commands vdbe_coverage]!=""} {
    vdbe_coverage start
  }
}

# Update the soft-heap-limit each time this script is run. In that
# way if an individual test file changes the soft-heap-limit, it
# will be reset at the start of the next test file.
#
sqlite3_soft_heap_limit $cmdlinearg(soft-heap-limit)

proc forced_proxy_locking {} {
  if $::sqlite_options(lock_proxy_pragmas)&&$::sqlite_options(prefer_proxy_locking) {
    set force_proxy_value 0
    set force_key "SQLITE_FORCE_PROXY_LOCKING="
    foreach {env_pair} [exec env] { 
      if { [string first $force_key $env_pair] == 0} {
        set force_proxy_value [string range $env_pair [string length $force_key] end]
      }
    }
    if { "$force_proxy_value " == "1 " } {
      return 1
    } 
  }
  return 0
}


# Create a test database
#
proc reset_db {} {
  catch {db close}
  forcedelete test.db
  forcedelete test.db-journal
  forcedelete test.db-wal
  if {[forced_proxy_locking]} {
    sqlite3 db ./test.db
    set lock_proxy_path [db eval "PRAGMA lock_proxy_file;"] 
    catch {db close}
    # puts "deleting $lock_proxy_path"
    file delete -force $lock_proxy_path    
    file delete -force test.db
  }
  sqlite3 db ./test.db
  set ::DB [sqlite3_connection_pointer db]
  if {[info exists ::SETUP_SQL]} {
    db eval $::SETUP_SQL
  }
}
reset_db

# Abort early if this script has been run before.
#
if {[info exists TC(count)]} return

# Make sure memory statistics are enabled.
#
sqlite3_config_memstatus 1

# Initialize the test counters and set up commands to access them.
# Or, if this is a slave interpreter, set up aliases to write the
# counters in the parent interpreter.
#
if {0==[info exists ::SLAVE]} {
  set TC(errors)    0
  set TC(count)     0
  set TC(fail_list) [list]
  set TC(omit_list) [list]
  set TC(warn_list) [list]

  proc set_test_counter {counter args} {
    if {[llength $args]} {
      set ::TC($counter) [lindex $args 0]
    }
    set ::TC($counter)
  }
}

# Record the fact that a sequence of tests were omitted.
#
proc omit_test {name reason {append 1}} {
  set omitList [set_test_counter omit_list]
  if {$append} {
    lappend omitList [list $name $reason]
  }
  set_test_counter omit_list $omitList
}

# Record the fact that a test failed.
#
proc fail_test {name} {
  set f [set_test_counter fail_list]
  lappend f $name
  set_test_counter fail_list $f
  set_test_counter errors [expr [set_test_counter errors] + 1]

  set nFail [set_test_counter errors]
  if {$nFail>=$::cmdlinearg(maxerror)} {
    output2 "*** Giving up..."
    finalize_testing
  }
}

# Remember a warning message to be displayed at the conclusion of all testing
#
proc warning {msg {append 1}} {
  output2 "Warning: $msg"
  set warnList [set_test_counter warn_list]
  if {$append} {
    lappend warnList $msg
  }
  set_test_counter warn_list $warnList
}


# Increment the number of tests run
#
proc incr_ntest {} {
  set_test_counter count [expr [set_test_counter count] + 1]
}

# Return true if --verbose=1 was specified on the command line. Otherwise,
# return false.
#
proc verbose {} {
  return $::cmdlinearg(verbose)
}

# Use the following commands instead of [puts] for test output within
# this file. Test scripts can still use regular [puts], which is directed
# to stdout and, if one is open, the --output file.
#
# output1: output that should be printed if --verbose=1 was specified.
# output2: output that should be printed unconditionally.
# output2_if_no_verbose: output that should be printed only if --verbose=0.
#
proc output1 {args} {
  set v [verbose]
  if {$v==1} {
    uplevel output2 $args
  } elseif {$v==2} {
    uplevel puts [lrange $args 0 end-1] $::G(output_fd) [lrange $args end end]
  }
}
proc output2 {args} {
  set nArg [llength $args]
  uplevel puts $args
}
proc output2_if_no_verbose {args} {
  set v [verbose]
  if {$v==0} {
    uplevel output2 $args
  } elseif {$v==2} {
    uplevel puts [lrange $args 0 end-1] stdout [lrange $args end end]
  }
}

# Override the [puts] command so that if no channel is explicitly 
# specified the string is written to both stdout and to the file 
# specified by "--output=", if any.
#
proc puts_override {args} {
  set nArg [llength $args]
  if {$nArg==1 || ($nArg==2 && [string first [lindex $args 0] -nonewline]==0)} {
    uplevel puts_original $args
    if {[info exists ::G(output_fd)]} {
      uplevel puts [lrange $args 0 end-1] $::G(output_fd) [lrange $args end end]
    }
  } else {
    # A channel was explicitly specified.
    uplevel puts_original $args
  }
}
rename puts puts_original
proc puts {args} { uplevel puts_override $args }


# Invoke the do_test procedure to run a single test
#
# The $expected parameter is the expected result.  The result is the return
# value from the last TCL command in $cmd.
#
# Normally, $expected must match exactly.  But if $expected is of the form
# "/regexp/" then regular expression matching is used.  If $expected is
# "~/regexp/" then the regular expression must NOT match.  If $expected is
# of the form "#/value-list/" then each term in value-list must be numeric
# and must approximately match the corresponding numeric term in $result.
# Values must match within 10%.  Or if the $expected term is A..B then the
# $result term must be in between A and B.
#
proc do_test {name cmd expected} {
  global argv cmdlinearg

  fix_testname name

  sqlite3_memdebug_settitle $name

#  if {[llength $argv]==0} {
#    set go 1
#  } else {
#    set go 0
#    foreach pattern $argv {
#      if {[string match $pattern $name]} {
#        set go 1
#        break
#      }
#    }
#  }

  if {[info exists ::G(perm:prefix)]} {
    set name "$::G(perm:prefix)$name"
  }

  incr_ntest
  output1 -nonewline $name...
  flush stdout

  if {![info exists ::G(match)] || [string match $::G(match) $name]} {
    if {[catch {uplevel #0 "$cmd;\n"} result]} {
      output2_if_no_verbose -nonewline $name...
      output2 "\nError: $result"
      fail_test $name
    } else {
      if {[regexp {^[~#]?/.*/$} $expected]} {
        # "expected" is of the form "/PATTERN/" then the result if correct if
        # regular expression PATTERN matches the result.  "~/PATTERN/" means
        # the regular expression must not match.
        if {[string index $expected 0]=="~"} {
          set re [string range $expected 2 end-1]
          if {[string index $re 0]=="*"} {
            # If the regular expression begins with * then treat it as a glob instead
            set ok [string match $re $result]
          } else {
            set re [string map {# {[-0-9.]+}} $re]
            set ok [regexp $re $result]
          }
          set ok [expr {!$ok}]
        } elseif {[string index $expected 0]=="#"} {
          # Numeric range value comparison.  Each term of the $result is matched
          # against one term of $expect.  Both $result and $expected terms must be
          # numeric.  The values must match within 10%.  Or if $expected is of the
          # form A..B then the $result term must be between A and B.
          set e2 [string range $expected 2 end-1]
          foreach i $result j $e2 {
            if {[regexp {^(-?\d+)\.\.(-?\d)$} $j all A B]} {
              set ok [expr {$i+0>=$A && $i+0<=$B}]
            } else {
              set ok [expr {$i+0>=0.9*$j && $i+0<=1.1*$j}]
            }
            if {!$ok} break
          }
          if {$ok && [llength $result]!=[llength $e2]} {set ok 0}
        } else {
          set re [string range $expected 1 end-1]
          if {[string index $re 0]=="*"} {
            # If the regular expression begins with * then treat it as a glob instead
            set ok [string match $re $result]
          } else {
            set re [string map {# {[-0-9.]+}} $re]
            set ok [regexp $re $result]
          }
        }
      } elseif {[regexp {^~?\*.*\*$} $expected]} {
        # "expected" is of the form "*GLOB*" then the result if correct if
        # glob pattern GLOB matches the result.  "~/GLOB/" means
        # the glob must not match.
        if {[string index $expected 0]=="~"} {
          set e [string range $expected 1 end]
          set ok [expr {![string match $e $result]}]
        } else {
          set ok [string match $expected $result]
        }
      } else {
        set ok [expr {[string compare $result $expected]==0}]
      }
      if {!$ok} {
        # if {![info exists ::testprefix] || $::testprefix eq ""} {
        #   error "no test prefix"
        # }
        output1 ""
        output2 "! $name expected: \[$expected\]\n! $name got:      \[$result\]"
        fail_test $name
      } else {
        output1 " Ok"
      }
    }
  } else {
    output1 " Omitted"
    omit_test $name "pattern mismatch" 0
  }
  flush stdout
}

proc dumpbytes {s} {
  set r ""
  for {set i 0} {$i < [string length $s]} {incr i} {
    if {$i > 0} {append r " "}
    append r [format %02X [scan [string index $s $i] %c]]
  }
  return $r
}

proc catchcmd {db {cmd ""}} {
  global CLI
  set out [open cmds.txt w]
  puts $out $cmd
  close $out
  set line "exec $CLI $db < cmds.txt"
  set rc [catch { eval $line } msg]
  list $rc $msg
}

proc catchcmdex {db {cmd ""}} {
  global CLI
  set out [open cmds.txt w]
  fconfigure $out -encoding binary -translation binary
  puts -nonewline $out $cmd
  close $out
  set line "exec -keepnewline -- $CLI $db < cmds.txt"
  set chans [list stdin stdout stderr]
  foreach chan $chans {
    catch {
      set modes($chan) [fconfigure $chan]
      fconfigure $chan -encoding binary -translation binary -buffering none
    }
  }
  set rc [catch { eval $line } msg]
  foreach chan $chans {
    catch {
      eval fconfigure [list $chan] $modes($chan)
    }
  }
  # puts [dumpbytes $msg]
  list $rc $msg
}

proc filepath_normalize {p} {
  # test cases should be written to assume "unix"-like file paths
  if {$::tcl_platform(platform)!="unix"} {
    # lreverse*2 as a hack to remove any unneeded {} after the string map
    lreverse [lreverse [string map {\\ /} [regsub -nocase -all {[a-z]:[/\\]+} $p {/}]]]
  } {
    set p
  }
}
proc do_filepath_test {name cmd expected} {
  uplevel [list do_test $name [
    subst -nocommands { filepath_normalize [ $cmd ] }
  ] [filepath_normalize $expected]]
}

proc realnum_normalize {r} {
  # different TCL versions display floating point values differently.
  string map {1.#INF inf Inf inf .0e e} [regsub -all {(e[+-])0+} $r {\1}]
}
proc do_realnum_test {name cmd expected} {
  uplevel [list do_test $name [
    subst -nocommands { realnum_normalize [ $cmd ] }
  ] [realnum_normalize $expected]]
}

proc fix_testname {varname} {
  upvar $varname testname
  if {[info exists ::testprefix]
   && [string is digit [string range $testname 0 0]]
  } {
    set testname "${::testprefix}-$testname"
  }
}

proc normalize_list {L} {
  set L2 [list]
  foreach l $L {lappend L2 $l}
  set L2
}

# Either:
#
#   do_execsql_test TESTNAME SQL ?RES?
#   do_execsql_test -db DB TESTNAME SQL ?RES?
#
proc do_execsql_test {args} {
  set db db
  if {[lindex $args 0]=="-db"} {
    set db [lindex $args 1]
    set args [lrange $args 2 end]
  }

  if {[llength $args]==2} {
    foreach {testname sql} $args {}
    set result ""
  } elseif {[llength $args]==3} {
    foreach {testname sql result} $args {}

    # With some versions of Tcl on windows, if $result is all whitespace but
    # contains some CR/LF characters, the [list {*}$result] below returns a
    # copy of $result instead of a zero length string. Not clear exactly why
    # this is. The following is a workaround.
    if {[llength $result]==0} { set result "" }
  } else {
    error [string trim {
      wrong # args: should be "do_execsql_test ?-db DB? testname sql ?result?"
    }]
  }

  fix_testname testname

  uplevel do_test                 \
      [list $testname]            \
      [list "execsql {$sql} $db"] \
      [list [list {*}$result]]
}

proc do_catchsql_test {testname sql result} {
  fix_testname testname
  uplevel do_test [list $testname] [list "catchsql {$sql}"] [list $result]
}
proc do_timed_execsql_test {testname sql {result {}}} {
  fix_testname testname
  uplevel do_test [list $testname] [list "execsql_timed {$sql}"]\
                                   [list [list {*}$result]]
}

# Run an EXPLAIN QUERY PLAN $sql in database "db".  Then rewrite the output
# as an ASCII-art graph and return a string that is that graph.
#
# Hexadecimal literals in the output text are converted into "xxxxxx" since those
# literals are pointer values that might very from one run of the test to the
# next, yet we want the output to be consistent.
#
proc query_plan_graph {sql} {
  db eval "EXPLAIN QUERY PLAN $sql" {
    set dx($id) $detail
    lappend cx($parent) $id
  }
  set a "\n  QUERY PLAN\n"
  append a [append_graph "  " dx cx 0]
  regsub -all { 0x[A-F0-9]+\y} $a { xxxxxx} a
  regsub -all {(MATERIALIZE|CO-ROUTINE|SUBQUERY) \d+\y} $a {\1 xxxxxx} a
  return $a
}

# Helper routine for [query_plan_graph SQL]:
#
# Output rows of the graph that are children of $level.
#
#   prefix:  Prepend to every output line
#
#   dxname:  Name of an array variable that stores text describe
#            The description for $id is $dx($id)
#
#   cxname:  Name of an array variable holding children of item.
#            Children of $id are $cx($id)
#
#   level:   Render all lines that are children of $level
# 
proc append_graph {prefix dxname cxname level} {
  upvar $dxname dx $cxname cx
  set a ""
  set x $cx($level)
  set n [llength $x]
  for {set i 0} {$i<$n} {incr i} {
    set id [lindex $x $i]
    if {$i==$n-1} {
      set p1 "`--"
      set p2 "   "
    } else {
      set p1 "|--"
      set p2 "|  "
    }
    append a $prefix$p1$dx($id)\n
    if {[info exists cx($id)]} {
      append a [append_graph "$prefix$p2" dx cx $id]
    }
  }
  return $a
}

# Do an EXPLAIN QUERY PLAN test on input $sql with expected results $res
#
# If $res begins with a "\s+QUERY PLAN\n" then it is assumed to be the 
# complete graph which must match the output of [query_plan_graph $sql]
# exactly.
#
# If $res does not begin with "\s+QUERY PLAN\n" then take it is a string
# that must be found somewhere in the query plan output.
#
proc do_eqp_test {name sql res} {
  if {[regexp {^\s+QUERY PLAN\n} $res]} {
    uplevel do_test $name [list [list query_plan_graph $sql]] [list $res]
  } else {
    if {[string index $res 0]!="/"} {
      set res "/*$res*/"
    }
    uplevel do_execsql_test $name [list "EXPLAIN QUERY PLAN $sql"] [list $res]
  }
}


#-------------------------------------------------------------------------
#   Usage: do_select_tests PREFIX ?SWITCHES? TESTLIST
#
# Where switches are:
#
#   -errorformat FMTSTRING
#   -count
#   -query SQL
#   -tclquery TCL
#   -repair TCL
#
proc do_select_tests {prefix args} {

  set testlist [lindex $args end]
  set switches [lrange $args 0 end-1]

  set errfmt ""
  set countonly 0
  set tclquery ""
  set repair ""

  for {set i 0} {$i < [llength $switches]} {incr i} {
    set s [lindex $switches $i]
    set n [string length $s]
    if {$n>=2 && [string equal -length $n $s "-query"]} {
      set tclquery [list execsql [lindex $switches [incr i]]]
    } elseif {$n>=2 && [string equal -length $n $s "-tclquery"]} {
      set tclquery [lindex $switches [incr i]]
    } elseif {$n>=2 && [string equal -length $n $s "-errorformat"]} {
      set errfmt [lindex $switches [incr i]]
    } elseif {$n>=2 && [string equal -length $n $s "-repair"]} {
      set repair [lindex $switches [incr i]]
    } elseif {$n>=2 && [string equal -length $n $s "-count"]} {
      set countonly 1
    } else {
      error "unknown switch: $s"
    }
  }

  if {$countonly && $errfmt!=""} {
    error "Cannot use -count and -errorformat together"
  }
  set nTestlist [llength $testlist]
  if {$nTestlist%3 || $nTestlist==0 } {
    error "SELECT test list contains [llength $testlist] elements"
  }

  eval $repair
  foreach {tn sql res} $testlist {
    if {$tclquery != ""} {
      execsql $sql
      uplevel do_test ${prefix}.$tn [list $tclquery] [list [list {*}$res]]
    } elseif {$countonly} {
      set nRow 0
      db eval $sql {incr nRow}
      uplevel do_test ${prefix}.$tn [list [list set {} $nRow]] [list $res]
    } elseif {$errfmt==""} {
      uplevel do_execsql_test ${prefix}.${tn} [list $sql] [list [list {*}$res]]
    } else {
      set res [list 1 [string trim [format $errfmt {*}$res]]]
      uplevel do_catchsql_test ${prefix}.${tn} [list $sql] [list $res]
    }
    eval $repair
  }

}

proc delete_all_data {} {
  db eval {SELECT tbl_name AS t FROM sqlite_master WHERE type = 'table'} {
    db eval "DELETE FROM '[string map {' ''} $t]'"
  }
}

# Run an SQL script.
# Return the number of microseconds per statement.
#
proc speed_trial {name numstmt units sql} {
  output2 -nonewline [format {%-21.21s } $name...]
  flush stdout
  set speed [time {sqlite3_exec_nr db $sql}]
  set tm [lindex $speed 0]
  if {$tm == 0} {
    set rate [format %20s "many"]
  } else {
    set rate [format %20.5f [expr {1000000.0*$numstmt/$tm}]]
  }
  set u2 $units/s
  output2 [format {%12d uS %s %s} $tm $rate $u2]
  global total_time
  set total_time [expr {$total_time+$tm}]
  lappend ::speed_trial_times $name $tm
}
proc speed_trial_tcl {name numstmt units script} {
  output2 -nonewline [format {%-21.21s } $name...]
  flush stdout
  set speed [time {eval $script}]
  set tm [lindex $speed 0]
  if {$tm == 0} {
    set rate [format %20s "many"]
  } else {
    set rate [format %20.5f [expr {1000000.0*$numstmt/$tm}]]
  }
  set u2 $units/s
  output2 [format {%12d uS %s %s} $tm $rate $u2]
  global total_time
  set total_time [expr {$total_time+$tm}]
  lappend ::speed_trial_times $name $tm
}
proc speed_trial_init {name} {
  global total_time
  set total_time 0
  set ::speed_trial_times [list]
  sqlite3 versdb :memory:
  set vers [versdb one {SELECT sqlite_source_id()}]
  versdb close
  output2 "SQLite $vers"
}
proc speed_trial_summary {name} {
  global total_time
  output2 [format {%-21.21s %12d uS TOTAL} $name $total_time]

  if { 0 } {
    sqlite3 versdb :memory:
    set vers [lindex [versdb one {SELECT sqlite_source_id()}] 0]
    versdb close
    output2 "CREATE TABLE IF NOT EXISTS time(version, script, test, us);"
    foreach {test us} $::speed_trial_times {
      output2 "INSERT INTO time VALUES('$vers', '$name', '$test', $us);"
    }
  }
}

# Run this routine last
#
proc finish_test {} {
  catch {db close}
  catch {db1 close}
  catch {db2 close}
  catch {db3 close}
  if {0==[info exists ::SLAVE]} { finalize_testing }
}
proc finalize_testing {} {
  global sqlite_open_file_count

  set omitList [set_test_counter omit_list]

  catch {db close}
  catch {db2 close}
  catch {db3 close}

  vfs_unlink_test
  sqlite3 db {}
  # sqlite3_clear_tsd_memdebug
  db close
  sqlite3_reset_auto_extension

  sqlite3_soft_heap_limit 0
  set nTest [incr_ntest]
  set nErr [set_test_counter errors]

  set nKnown 0
  if {[file readable known-problems.txt]} {
    set fd [open known-problems.txt]
    set content [read $fd]
    close $fd
    foreach x $content {set known_error($x) 1}
    foreach x [set_test_counter fail_list] {
      if {[info exists known_error($x)]} {incr nKnown}
    }
  }
  if {$nKnown>0} {
    output2 "[expr {$nErr-$nKnown}] new errors and $nKnown known errors\
         out of $nTest tests"
  } else {
    set cpuinfo {}
    if {[catch {exec hostname} hname]==0} {set cpuinfo [string trim $hname]}
    append cpuinfo " $::tcl_platform(os)"
    append cpuinfo " [expr {$::tcl_platform(pointerSize)*8}]-bit"
    append cpuinfo " [string map {E -e} $::tcl_platform(byteOrder)]"
    output2 "SQLite [sqlite3 -sourceid]"
    output2 "$nErr errors out of $nTest tests on $cpuinfo"
  }
  if {$nErr>$nKnown} {
    output2 -nonewline "!Failures on these tests:"
    foreach x [set_test_counter fail_list] {
      if {![info exists known_error($x)]} {output2 -nonewline " $x"}
    }
    output2 ""
  }
  foreach warning [set_test_counter warn_list] {
    output2 "Warning: $warning"
  }
  run_thread_tests 1
  if {[llength $omitList]>0} {
    output2 "Omitted test cases:"
    set prec {}
    foreach {rec} [lsort $omitList] {
      if {$rec==$prec} continue
      set prec $rec
      output2 [format {.  %-12s %s} [lindex $rec 0] [lindex $rec 1]]
    }
  }
  if {$nErr>0 && ![working_64bit_int]} {
    output2 "******************************************************************"
    output2 "N.B.:  The version of TCL that you used to build this test harness"
    output2 "is defective in that it does not support 64-bit integers.  Some or"
    output2 "all of the test failures above might be a result from this defect"
    output2 "in your TCL build."
    output2 "******************************************************************"
  }
  if {$::cmdlinearg(binarylog)} {
    vfslog finalize binarylog
  }
  if {$sqlite_open_file_count} {
    output2 "$sqlite_open_file_count files were left open"
    incr nErr
  }
  if {[lindex [sqlite3_status SQLITE_STATUS_MALLOC_COUNT 0] 1]>0 ||
              [sqlite3_memory_used]>0} {
    output2 "Unfreed memory: [sqlite3_memory_used] bytes in\
         [lindex [sqlite3_status SQLITE_STATUS_MALLOC_COUNT 0] 1] allocations"
    incr nErr
    ifcapable mem5||(mem3&&debug) {
      output2 "Writing unfreed memory log to \"./memleak.txt\""
      sqlite3_memdebug_dump ./memleak.txt
    }
  } else {
    output2 "All memory allocations freed - no leaks"
    ifcapable mem5 {
      sqlite3_memdebug_dump ./memusage.txt
    }
  }
  show_memstats
  output2 "Maximum memory usage: [sqlite3_memory_highwater 1] bytes"
  output2 "Current memory usage: [sqlite3_memory_highwater] bytes"
  if {[info commands sqlite3_memdebug_malloc_count] ne ""} {
    output2 "Number of malloc()  : [sqlite3_memdebug_malloc_count] calls"
  }
  if {$::cmdlinearg(malloctrace)} {
    output2 "Writing mallocs.tcl..."
    memdebug_log_sql mallocs.tcl
    sqlite3_memdebug_log stop
    sqlite3_memdebug_log clear
    if {[sqlite3_memory_used]>0} {
      output2 "Writing leaks.tcl..."
      sqlite3_memdebug_log sync
      memdebug_log_sql leaks.tcl
    }
  }
<<<<<<< HEAD
  catch {
    foreach f [glob -nocomplain test.db-*-journal] {
      forcedelete $f
    }
=======
  if {[info commands vdbe_coverage]!=""} {
    vdbe_coverage_report
  }
  foreach f [glob -nocomplain test.db-*-journal] {
    forcedelete $f
>>>>>>> 29ddbbbf
  }
  catch {
    foreach f [glob -nocomplain test.db-mj*] {
      forcedelete $f
    }
  }
  exit [expr {$nErr>0}]
}

proc vdbe_coverage_report {} {
  puts "Writing vdbe coverage report to vdbe_coverage.txt"
  set lSrc [list]
  set iLine 0
  if {[file exists ../sqlite3.c]} {
    set fd [open ../sqlite3.c]
    set iLine
    while { ![eof $fd] } {
      set line [gets $fd]
      incr iLine
      if {[regexp {^/\** Begin file (.*\.c) \**/} $line -> file]} {
        lappend lSrc [list $iLine $file]
      }
    }
    close $fd
  }
  set fd [open vdbe_coverage.txt w]
  foreach miss [vdbe_coverage report] {
    foreach {line branch never} $miss {}
    set nextfile ""
    while {[llength $lSrc]>0 && [lindex $lSrc 0 0] < $line} {
      set nextfile [lindex $lSrc 0 1]
      set lSrc [lrange $lSrc 1 end]
    }
    if {$nextfile != ""} {
      puts $fd ""
      puts $fd "### $nextfile ###"
    }
    puts $fd "Vdbe branch $line: never $never (path $branch)"
  }
  close $fd
}

# Display memory statistics for analysis and debugging purposes.
#
proc show_memstats {} {
  set x [sqlite3_status SQLITE_STATUS_MEMORY_USED 0]
  set y [sqlite3_status SQLITE_STATUS_MALLOC_SIZE 0]
  set val [format {now %10d  max %10d  max-size %10d} \
              [lindex $x 1] [lindex $x 2] [lindex $y 2]]
  output1 "Memory used:          $val"
  set x [sqlite3_status SQLITE_STATUS_MALLOC_COUNT 0]
  set val [format {now %10d  max %10d} [lindex $x 1] [lindex $x 2]]
  output1 "Allocation count:     $val"
  set x [sqlite3_status SQLITE_STATUS_PAGECACHE_USED 0]
  set y [sqlite3_status SQLITE_STATUS_PAGECACHE_SIZE 0]
  set val [format {now %10d  max %10d  max-size %10d} \
              [lindex $x 1] [lindex $x 2] [lindex $y 2]]
  output1 "Page-cache used:      $val"
  set x [sqlite3_status SQLITE_STATUS_PAGECACHE_OVERFLOW 0]
  set val [format {now %10d  max %10d} [lindex $x 1] [lindex $x 2]]
  output1 "Page-cache overflow:  $val"
  ifcapable yytrackmaxstackdepth {
    set x [sqlite3_status SQLITE_STATUS_PARSER_STACK 0]
    set val [format {               max %10d} [lindex $x 2]]
    output2 "Parser stack depth:    $val"
  }
}

# A procedure to execute SQL
#
proc execsql {sql {db db}} {
  # puts "SQL = $sql"
  uplevel [list $db eval $sql]
}
proc execsql_timed {sql {db db}} {
  set tm [time {
    set x [uplevel [list $db eval $sql]]
  } 1]
  set tm [lindex $tm 0]
  output1 -nonewline " ([expr {$tm*0.001}]ms) "
  set x
}

# Execute SQL and catch exceptions.
#
proc catchsql {sql {db db}} {
  # puts "SQL = $sql"
  set r [catch [list uplevel [list $db eval $sql]] msg]
  lappend r $msg
  return $r
}

# Do an VDBE code dump on the SQL given
#
proc explain {sql {db db}} {
  output2 ""
  output2 "addr  opcode        p1      p2      p3      p4               p5  #"
  output2 "----  ------------  ------  ------  ------  ---------------  --  -"
  $db eval "explain $sql" {} {
    output2 [format {%-4d  %-12.12s  %-6d  %-6d  %-6d  % -17s %s  %s} \
      $addr $opcode $p1 $p2 $p3 $p4 $p5 $comment
    ]
  }
}

proc explain_i {sql {db db}} {
  output2 ""
  output2 "addr  opcode        p1      p2      p3      p4                p5  #"
  output2 "----  ------------  ------  ------  ------  ----------------  --  -"


  # Set up colors for the different opcodes. Scheme is as follows:
  #
  #   Red:   Opcodes that write to a b-tree.
  #   Blue:  Opcodes that reposition or seek a cursor. 
  #   Green: The ResultRow opcode.
  #
  if { [catch {fconfigure stdout -mode}]==0 } {
    set R "\033\[31;1m"        ;# Red fg
    set G "\033\[32;1m"        ;# Green fg
    set B "\033\[34;1m"        ;# Red fg
    set D "\033\[39;0m"        ;# Default fg
  } else {
    set R ""
    set G ""
    set B ""
    set D ""
  }
  foreach opcode {
      Seek SeekGE SeekGT SeekLE SeekLT NotFound Last Rewind
      NoConflict Next Prev VNext VPrev VFilter
      SorterSort SorterNext NextIfOpen
  } {
    set color($opcode) $B
  }
  foreach opcode {ResultRow} {
    set color($opcode) $G
  }
  foreach opcode {IdxInsert Insert Delete IdxDelete} {
    set color($opcode) $R
  }

  set bSeenGoto 0
  $db eval "explain $sql" {} {
    set x($addr) 0
    set op($addr) $opcode

    if {$opcode == "Goto" && ($bSeenGoto==0 || ($p2 > $addr+10))} {
      set linebreak($p2) 1
      set bSeenGoto 1
    }

    if {$opcode=="Once"} {
      for {set i $addr} {$i<$p2} {incr i} {
        set star($i) $addr
      }
    }

    if {$opcode=="Next"  || $opcode=="Prev" 
     || $opcode=="VNext" || $opcode=="VPrev"
     || $opcode=="SorterNext" || $opcode=="NextIfOpen"
    } {
      for {set i $p2} {$i<$addr} {incr i} {
        incr x($i) 2
      }
    }

    if {$opcode == "Goto" && $p2<$addr && $op($p2)=="Yield"} {
      for {set i [expr $p2+1]} {$i<$addr} {incr i} {
        incr x($i) 2
      }
    }

    if {$opcode == "Halt" && $comment == "End of coroutine"} {
      set linebreak([expr $addr+1]) 1
    }
  }

  $db eval "explain $sql" {} {
    if {[info exists linebreak($addr)]} {
      output2 ""
    }
    set I [string repeat " " $x($addr)]

    if {[info exists star($addr)]} {
      set ii [expr $x($star($addr))]
      append I "  "
      set I [string replace $I $ii $ii *]
    }

    set col ""
    catch { set col $color($opcode) }

    output2 [format {%-4d  %s%s%-12.12s%s  %-6d  %-6d  %-6d  % -17s %s  %s} \
      $addr $I $col $opcode $D $p1 $p2 $p3 $p4 $p5 $comment
    ]
  }
  output2 "----  ------------  ------  ------  ------  ----------------  --  -"
}

# Show the VDBE program for an SQL statement but omit the Trace
# opcode at the beginning.  This procedure can be used to prove
# that different SQL statements generate exactly the same VDBE code.
#
proc explain_no_trace {sql} {
  set tr [db eval "EXPLAIN $sql"]
  return [lrange $tr 7 end]
}

# Another procedure to execute SQL.  This one includes the field
# names in the returned list.
#
proc execsql2 {sql} {
  set result {}
  db eval $sql data {
    foreach f $data(*) {
      lappend result $f $data($f)
    }
  }
  return $result
}

# Use a temporary in-memory database to execute SQL statements
#
proc memdbsql {sql} {
  sqlite3 memdb :memory:
  set result [memdb eval $sql]
  memdb close
  return $result
}

# Use the non-callback API to execute multiple SQL statements
#
proc stepsql {dbptr sql} {
  set sql [string trim $sql]
  set r 0
  while {[string length $sql]>0} {
    if {[catch {sqlite3_prepare $dbptr $sql -1 sqltail} vm]} {
      return [list 1 $vm]
    }
    set sql [string trim $sqltail]
#    while {[sqlite_step $vm N VAL COL]=="SQLITE_ROW"} {
#      foreach v $VAL {lappend r $v}
#    }
    while {[sqlite3_step $vm]=="SQLITE_ROW"} {
      for {set i 0} {$i<[sqlite3_data_count $vm]} {incr i} {
        lappend r [sqlite3_column_text $vm $i]
      }
    }
    if {[catch {sqlite3_finalize $vm} errmsg]} {
      return [list 1 $errmsg]
    }
  }
  return $r
}

# Do an integrity check of the entire database
#
proc integrity_check {name {db db}} {
  ifcapable integrityck {
    do_test $name [list execsql {PRAGMA integrity_check} $db] {ok}
  }
}

# Check the extended error code
#
proc verify_ex_errcode {name expected {db db}} {
  do_test $name [list sqlite3_extended_errcode $db] $expected
}


# Return true if the SQL statement passed as the second argument uses a
# statement transaction.
#
proc sql_uses_stmt {db sql} {
  set stmt [sqlite3_prepare $db $sql -1 dummy]
  set uses [uses_stmt_journal $stmt]
  sqlite3_finalize $stmt
  return $uses
}

proc fix_ifcapable_expr {expr} {
  set ret ""
  set state 0
  for {set i 0} {$i < [string length $expr]} {incr i} {
    set char [string range $expr $i $i]
    set newstate [expr {[string is alnum $char] || $char eq "_"}]
    if {$newstate && !$state} {
      append ret {$::sqlite_options(}
    }
    if {!$newstate && $state} {
      append ret )
    }
    append ret $char
    set state $newstate
  }
  if {$state} {append ret )}
  return $ret
}

# Returns non-zero if the capabilities are present; zero otherwise.
#
proc capable {expr} {
  set e [fix_ifcapable_expr $expr]; return [expr ($e)]
}

# Evaluate a boolean expression of capabilities.  If true, execute the
# code.  Omit the code if false.
#
proc ifcapable {expr code {else ""} {elsecode ""}} {
  #regsub -all {[a-z_0-9]+} $expr {$::sqlite_options(&)} e2
  set e2 [fix_ifcapable_expr $expr]
  if ($e2) {
    set c [catch {uplevel 1 $code} r]
  } else {
    set c [catch {uplevel 1 $elsecode} r]
  }
  return -code $c $r
}

# This proc execs a seperate process that crashes midway through executing
# the SQL script $sql on database test.db.
#
# The crash occurs during a sync() of file $crashfile. When the crash
# occurs a random subset of all unsynced writes made by the process are
# written into the files on disk. Argument $crashdelay indicates the
# number of file syncs to wait before crashing.
#
# The return value is a list of two elements. The first element is a
# boolean, indicating whether or not the process actually crashed or
# reported some other error. The second element in the returned list is the
# error message. This is "child process exited abnormally" if the crash
# occurred.
#
#   crashsql -delay CRASHDELAY -file CRASHFILE ?-blocksize BLOCKSIZE? $sql
#
proc crashsql {args} {

  set blocksize ""
  set crashdelay 1
  set prngseed 0
  set opendb { sqlite3 db test.db -vfs crash }
  set tclbody {}
  set crashfile ""
  set dc ""
  set dfltvfs 0
  set sql [lindex $args end]

  for {set ii 0} {$ii < [llength $args]-1} {incr ii 2} {
    set z [lindex $args $ii]
    set n [string length $z]
    set z2 [lindex $args [expr $ii+1]]

    if     {$n>1 && [string first $z -delay]==0}     {set crashdelay $z2} \
    elseif {$n>1 && [string first $z -opendb]==0}    {set opendb $z2} \
    elseif {$n>1 && [string first $z -seed]==0}      {set prngseed $z2} \
    elseif {$n>1 && [string first $z -file]==0}      {set crashfile $z2}  \
    elseif {$n>1 && [string first $z -tclbody]==0}   {set tclbody $z2}  \
    elseif {$n>1 && [string first $z -blocksize]==0} {set blocksize "-s $z2" } \
    elseif {$n>1 && [string first $z -characteristics]==0} {set dc "-c {$z2}" }\
    elseif {$n>1 && [string first $z -dfltvfs]==0} {set dfltvfs $z2 }\
    else   { error "Unrecognized option: $z" }
  }

  if {$crashfile eq ""} {
    error "Compulsory option -file missing"
  }

  # $crashfile gets compared to the native filename in
  # cfSync(), which can be different then what TCL uses by
  # default, so here we force it to the "nativename" format.
  set cfile [string map {\\ \\\\} [file nativename [file join [get_pwd] $crashfile]]]

  set f [open crash.tcl w]
  puts $f "sqlite3_crash_enable 1 $dfltvfs"
  puts $f "sqlite3_crashparams $blocksize $dc $crashdelay $cfile"
  puts $f "sqlite3_test_control_pending_byte $::sqlite_pending_byte"

  # This block sets the cache size of the main database to 10
  # pages. This is done in case the build is configured to omit
  # "PRAGMA cache_size".
  if {$opendb!=""} {
    puts $f $opendb 
    puts $f {db eval {SELECT * FROM sqlite_master;}}
    puts $f {set bt [btree_from_db db]}
    puts $f {btree_set_cache_size $bt 10}
  }

  if {$prngseed} {
    set seed [expr {$prngseed%10007+1}]
    # puts seed=$seed
    puts $f "db eval {SELECT randomblob($seed)}"
  }

  if {[string length $tclbody]>0} {
    puts $f $tclbody
  }
  if {[string length $sql]>0} {
    puts $f "db eval {"
    puts $f   "$sql"
    puts $f "}"
  }
  close $f
  set r [catch {
    exec [info nameofexec] crash.tcl >@stdout
  } msg]

  # Windows/ActiveState TCL returns a slightly different
  # error message.  We map that to the expected message
  # so that we don't have to change all of the test
  # cases.
  if {$::tcl_platform(platform)=="windows"} {
    if {$msg=="child killed: unknown signal"} {
      set msg "child process exited abnormally"
    }
  }

  lappend r $msg
}

#   crash_on_write ?-devchar DEVCHAR? CRASHDELAY SQL
#
proc crash_on_write {args} {

  set nArg [llength $args]
  if {$nArg<2 || $nArg%2} {
    error "bad args: $args"
  }
  set zSql [lindex $args end]
  set nDelay [lindex $args end-1]

  set devchar {}
  for {set ii 0} {$ii < $nArg-2} {incr ii 2} {
    set opt [lindex $args $ii]
    switch -- [lindex $args $ii] {
      -devchar {
        set devchar [lindex $args [expr $ii+1]]
      }

      default { error "unrecognized option: $opt" }
    }
  }

  set f [open crash.tcl w]
  puts $f "sqlite3_crash_on_write $nDelay"
  puts $f "sqlite3_test_control_pending_byte $::sqlite_pending_byte"
  puts $f "sqlite3 db test.db -vfs writecrash"
  puts $f "db eval {$zSql}"
  puts $f "set {} {}"

  close $f
  set r [catch {
    exec [info nameofexec] crash.tcl >@stdout
  } msg]

  # Windows/ActiveState TCL returns a slightly different
  # error message.  We map that to the expected message
  # so that we don't have to change all of the test
  # cases.
  if {$::tcl_platform(platform)=="windows"} {
    if {$msg=="child killed: unknown signal"} {
      set msg "child process exited abnormally"
    }
  }

  lappend r $msg
}

proc run_ioerr_prep {} {
  set ::sqlite_io_error_pending 0
  catch {db close}
  catch {db2 close}
  catch {forcedelete test.db}
  catch {forcedelete test.db-journal}
  catch {forcedelete test2.db}
  catch {forcedelete test2.db-journal}
  set ::DB [sqlite3 db test.db; sqlite3_connection_pointer db]
  sqlite3_extended_result_codes $::DB $::ioerropts(-erc)
  if {[info exists ::ioerropts(-tclprep)]} {
    eval $::ioerropts(-tclprep)
  }
  if {[info exists ::ioerropts(-sqlprep)]} {
    execsql $::ioerropts(-sqlprep)
  }
  expr 0
}

# Usage: do_ioerr_test <test number> <options...>
#
# This proc is used to implement test cases that check that IO errors
# are correctly handled. The first argument, <test number>, is an integer
# used to name the tests executed by this proc. Options are as follows:
#
#     -tclprep          TCL script to run to prepare test.
#     -sqlprep          SQL script to run to prepare test.
#     -tclbody          TCL script to run with IO error simulation.
#     -sqlbody          TCL script to run with IO error simulation.
#     -exclude          List of 'N' values not to test.
#     -erc              Use extended result codes
#     -persist          Make simulated I/O errors persistent
#     -start            Value of 'N' to begin with (default 1)
#
#     -cksum            Boolean. If true, test that the database does
#                       not change during the execution of the test case.
#
proc do_ioerr_test {testname args} {

  set ::ioerropts(-start) 1
  set ::ioerropts(-cksum) 0
  set ::ioerropts(-erc) 0
  set ::ioerropts(-count) 100000000
  set ::ioerropts(-persist) 1
  set ::ioerropts(-ckrefcount) 0
  set ::ioerropts(-restoreprng) 1
  array set ::ioerropts $args

  # TEMPORARY: For 3.5.9, disable testing of extended result codes. There are
  # a couple of obscure IO errors that do not return them.
  set ::ioerropts(-erc) 0

  # Create a single TCL script from the TCL and SQL specified
  # as the body of the test.
  set ::ioerrorbody {}
  if {[info exists ::ioerropts(-tclbody)]} {
    append ::ioerrorbody "$::ioerropts(-tclbody)\n"
  }
  if {[info exists ::ioerropts(-sqlbody)]} {
    append ::ioerrorbody "db eval {$::ioerropts(-sqlbody)}"
  }

  save_prng_state
  if {$::ioerropts(-cksum)} {
    run_ioerr_prep
    eval $::ioerrorbody
    set ::goodcksum [cksum]
  }

  set ::go 1
  #reset_prng_state
  for {set n $::ioerropts(-start)} {$::go} {incr n} {
    set ::TN $n
    incr ::ioerropts(-count) -1
    if {$::ioerropts(-count)<0} break

    # Skip this IO error if it was specified with the "-exclude" option.
    if {[info exists ::ioerropts(-exclude)]} {
      if {[lsearch $::ioerropts(-exclude) $n]!=-1} continue
    }
    if {$::ioerropts(-restoreprng)} {
      restore_prng_state
    }

    # Delete the files test.db and test2.db, then execute the TCL and
    # SQL (in that order) to prepare for the test case.
    do_test $testname.$n.1 {
      run_ioerr_prep
    } {0}

    # Read the 'checksum' of the database.
    if {$::ioerropts(-cksum)} {
      set ::checksum [cksum]
    }

    # Set the Nth IO error to fail.
    do_test $testname.$n.2 [subst {
      set ::sqlite_io_error_persist $::ioerropts(-persist)
      set ::sqlite_io_error_pending $n
    }] $n

    # Execute the TCL script created for the body of this test. If
    # at least N IO operations performed by SQLite as a result of
    # the script, the Nth will fail.
    do_test $testname.$n.3 {
      set ::sqlite_io_error_hit 0
      set ::sqlite_io_error_hardhit 0
      set r [catch $::ioerrorbody msg]
      set ::errseen $r
      set rc [sqlite3_errcode $::DB]
      if {$::ioerropts(-erc)} {
        # If we are in extended result code mode, make sure all of the
        # IOERRs we get back really do have their extended code values.
        # If an extended result code is returned, the sqlite3_errcode
        # TCLcommand will return a string of the form:  SQLITE_IOERR+nnnn
        # where nnnn is a number
        if {[regexp {^SQLITE_IOERR} $rc] && ![regexp {IOERR\+\d} $rc]} {
          return $rc
        }
      } else {
        # If we are not in extended result code mode, make sure no
        # extended error codes are returned.
        if {[regexp {\+\d} $rc]} {
          return $rc
        }
      }
      # The test repeats as long as $::go is non-zero.  $::go starts out
      # as 1.  When a test runs to completion without hitting an I/O
      # error, that means there is no point in continuing with this test
      # case so set $::go to zero.
      #
      if {$::sqlite_io_error_pending>0} {
        set ::go 0
        set q 0
        set ::sqlite_io_error_pending 0
      } else {
        set q 1
      }

      set s [expr $::sqlite_io_error_hit==0]
      if {$::sqlite_io_error_hit>$::sqlite_io_error_hardhit && $r==0} {
        set r 1
      }
      set ::sqlite_io_error_hit 0

      # One of two things must have happened. either
      #   1.  We never hit the IO error and the SQL returned OK
      #   2.  An IO error was hit and the SQL failed
      #
      #puts "s=$s r=$r q=$q"
      expr { ($s && !$r && !$q) || (!$s && $r && $q) }
    } {1}

    set ::sqlite_io_error_hit 0
    set ::sqlite_io_error_pending 0

    # Check that no page references were leaked. There should be
    # a single reference if there is still an active transaction,
    # or zero otherwise.
    #
    # UPDATE: If the IO error occurs after a 'BEGIN' but before any
    # locks are established on database files (i.e. if the error
    # occurs while attempting to detect a hot-journal file), then
    # there may 0 page references and an active transaction according
    # to [sqlite3_get_autocommit].
    #
    if {$::go && $::sqlite_io_error_hardhit && $::ioerropts(-ckrefcount)} {
      do_test $testname.$n.4 {
        set bt [btree_from_db db]
        db_enter db
        array set stats [btree_pager_stats $bt]
        db_leave db
        set nRef $stats(ref)
        expr {$nRef == 0 || ([sqlite3_get_autocommit db]==0 && $nRef == 1)}
      } {1}
    }

    # If there is an open database handle and no open transaction,
    # and the pager is not running in exclusive-locking mode,
    # check that the pager is in "unlocked" state. Theoretically,
    # if a call to xUnlock() failed due to an IO error the underlying
    # file may still be locked.
    #
    ifcapable pragma {
      if { [info commands db] ne ""
        && $::ioerropts(-ckrefcount)
        && [db one {pragma locking_mode}] eq "normal"
        && [sqlite3_get_autocommit db]
      } {
        do_test $testname.$n.5 {
          set bt [btree_from_db db]
          db_enter db
          array set stats [btree_pager_stats $bt]
          db_leave db
          set stats(state)
        } 0
      }
    }

    # If an IO error occurred, then the checksum of the database should
    # be the same as before the script that caused the IO error was run.
    #
    if {$::go && $::sqlite_io_error_hardhit && $::ioerropts(-cksum)} {
      do_test $testname.$n.6 {
        catch {db close}
        catch {db2 close}
        set ::DB [sqlite3 db test.db; sqlite3_connection_pointer db]
        set nowcksum [cksum]
        set res [expr {$nowcksum==$::checksum || $nowcksum==$::goodcksum}]
        if {$res==0} {
          output2 "now=$nowcksum"
          output2 "the=$::checksum"
          output2 "fwd=$::goodcksum"
        }
        set res
      } 1
    }

    set ::sqlite_io_error_hardhit 0
    set ::sqlite_io_error_pending 0
    if {[info exists ::ioerropts(-cleanup)]} {
      catch $::ioerropts(-cleanup)
    }
  }
  set ::sqlite_io_error_pending 0
  set ::sqlite_io_error_persist 0
  unset ::ioerropts
}

# Return a checksum based on the contents of the main database associated
# with connection $db
#
proc cksum {{db db}} {
  set txt [$db eval {
      SELECT name, type, sql FROM sqlite_master order by name
  }]\n
  foreach tbl [$db eval {
      SELECT name FROM sqlite_master WHERE type='table' order by name
  }] {
    append txt [$db eval "SELECT * FROM $tbl"]\n
  }
  foreach prag {default_synchronous default_cache_size} {
    append txt $prag-[$db eval "PRAGMA $prag"]\n
  }
  set cksum [string length $txt]-[md5 $txt]
  # puts $cksum-[file size test.db]
  return $cksum
}

# Generate a checksum based on the contents of the main and temp tables
# database $db. If the checksum of two databases is the same, and the
# integrity-check passes for both, the two databases are identical.
#
proc allcksum {{db db}} {
  set ret [list]
  ifcapable tempdb {
    set sql {
      SELECT name FROM sqlite_master WHERE type = 'table' UNION
      SELECT name FROM sqlite_temp_master WHERE type = 'table' UNION
      SELECT 'sqlite_master' UNION
      SELECT 'sqlite_temp_master' ORDER BY 1
    }
  } else {
    set sql {
      SELECT name FROM sqlite_master WHERE type = 'table' UNION
      SELECT 'sqlite_master' ORDER BY 1
    }
  }
  set tbllist [$db eval $sql]
  set txt {}
  foreach tbl $tbllist {
    append txt [$db eval "SELECT * FROM $tbl"]
  }
  foreach prag {default_cache_size} {
    append txt $prag-[$db eval "PRAGMA $prag"]\n
  }
  # puts txt=$txt
  return [md5 $txt]
}

# Generate a checksum based on the contents of a single database with
# a database connection.  The name of the database is $dbname.
# Examples of $dbname are "temp" or "main".
#
proc dbcksum {db dbname} {
  if {$dbname=="temp"} {
    set master sqlite_temp_master
  } else {
    set master $dbname.sqlite_master
  }
  set alltab [$db eval "SELECT name FROM $master WHERE type='table'"]
  set txt [$db eval "SELECT * FROM $master"]\n
  foreach tab $alltab {
    append txt [$db eval "SELECT * FROM $dbname.$tab"]\n
  }
  return [md5 $txt]
}

proc memdebug_log_sql {filename} {

  set data [sqlite3_memdebug_log dump]
  set nFrame [expr [llength [lindex $data 0]]-2]
  if {$nFrame < 0} { return "" }

  set database temp

  set tbl "CREATE TABLE ${database}.malloc(zTest, nCall, nByte, lStack);"

  set sql ""
  foreach e $data {
    set nCall [lindex $e 0]
    set nByte [lindex $e 1]
    set lStack [lrange $e 2 end]
    append sql "INSERT INTO ${database}.malloc VALUES"
    append sql "('test', $nCall, $nByte, '$lStack');\n"
    foreach f $lStack {
      set frames($f) 1
    }
  }

  set tbl2 "CREATE TABLE ${database}.frame(frame INTEGER PRIMARY KEY, line);\n"
  set tbl3 "CREATE TABLE ${database}.file(name PRIMARY KEY, content);\n"

  set pid [pid]

  foreach f [array names frames] {
    set addr [format %x $f]
    set cmd "eu-addr2line --pid=$pid $addr"
    set line [eval exec $cmd]
    append sql "INSERT INTO ${database}.frame VALUES($f, '$line');\n"

    set file [lindex [split $line :] 0]
    set files($file) 1
  }

  foreach f [array names files] {
    set contents ""
    catch {
      set fd [open $f]
      set contents [read $fd]
      close $fd
    }
    set contents [string map {' ''} $contents]
    append sql "INSERT INTO ${database}.file VALUES('$f', '$contents');\n"
  }

  set escaped "BEGIN; ${tbl}${tbl2}${tbl3}${sql} ; COMMIT;"
  set escaped [string map [list "{" "\\{" "}" "\\}"] $escaped] 

  set fd [open $filename w]
  puts $fd "set BUILTIN {"
  puts $fd $escaped
  puts $fd "}"
  puts $fd {set BUILTIN [string map [list "\\{" "{" "\\}" "}"] $BUILTIN]}
  set mtv [open $::testdir/malloctraceviewer.tcl]
  set txt [read $mtv]
  close $mtv
  puts $fd $txt
  close $fd
}

# Drop all tables in database [db]
proc drop_all_tables {{db db}} {
  ifcapable trigger&&foreignkey {
    set pk [$db one "PRAGMA foreign_keys"]
    $db eval "PRAGMA foreign_keys = OFF"
  }
  foreach {idx name file} [db eval {PRAGMA database_list}] {
    if {$idx==1} {
      set master sqlite_temp_master
    } else {
      set master $name.sqlite_master
    }
    foreach {t type} [$db eval "
      SELECT name, type FROM $master
      WHERE type IN('table', 'view') AND name NOT LIKE 'sqliteX_%' ESCAPE 'X'
    "] {
      $db eval "DROP $type \"$t\""
    }
  }
  ifcapable trigger&&foreignkey {
    $db eval "PRAGMA foreign_keys = $pk"
  }
}

# Drop all auxiliary indexes from the main database opened by handle [db].
#
proc drop_all_indexes {{db db}} {
  set L [$db eval {
    SELECT name FROM sqlite_master WHERE type='index' AND sql LIKE 'create%'
  }]
  foreach idx $L { $db eval "DROP INDEX $idx" }
}


#-------------------------------------------------------------------------
# If a test script is executed with global variable $::G(perm:name) set to
# "wal", then the tests are run in WAL mode. Otherwise, they should be run
# in rollback mode. The following Tcl procs are used to make this less
# intrusive:
#
#   wal_set_journal_mode ?DB?
#
#     If running a WAL test, execute "PRAGMA journal_mode = wal" using
#     connection handle DB. Otherwise, this command is a no-op.
#
#   wal_check_journal_mode TESTNAME ?DB?
#
#     If running a WAL test, execute a tests case that fails if the main
#     database for connection handle DB is not currently a WAL database.
#     Otherwise (if not running a WAL permutation) this is a no-op.
#
#   wal_is_wal_mode
#
#     Returns true if this test should be run in WAL mode. False otherwise.
#
proc wal_is_wal_mode {} {
  expr {[permutation] eq "wal"}
}
proc wal_set_journal_mode {{db db}} {
  if { [wal_is_wal_mode] } {
    $db eval "PRAGMA journal_mode = WAL"
  }
}
proc wal_check_journal_mode {testname {db db}} {
  if { [wal_is_wal_mode] } {
    $db eval { SELECT * FROM sqlite_master }
    do_test $testname [list $db eval "PRAGMA main.journal_mode"] {wal}
  }
}

proc wal_is_capable {} {
  ifcapable !wal { return 0 }
  if {[permutation]=="journaltest"} { return 0 }
  return 1
}

proc permutation {} {
  set perm ""
  catch {set perm $::G(perm:name)}
  set perm
}
proc presql {} {
  set presql ""
  catch {set presql $::G(perm:presql)}
  set presql
}

proc wal_is_ok {} {
  if { [forced_proxy_locking] } {
    return 1
  }
  if { ![path_is_local "."] } {
    return 0
  }
  if { [path_is_dos "."] } {
    return 0
  }
  return 1
}

proc isquick {} {
  set ret 0
  catch {set ret $::G(isquick)}
  set ret
}

#-------------------------------------------------------------------------
#
proc slave_test_script {script} {

  # Create the interpreter used to run the test script.
  interp create tinterp

  # Populate some global variables that tester.tcl expects to see.
  foreach {var value} [list              \
    ::argv0 $::argv0                     \
    ::argv  {}                           \
    ::SLAVE 1                            \
  ] {
    interp eval tinterp [list set $var $value]
  }

  # If output is being copied into a file, share the file-descriptor with
  # the interpreter.
  if {[info exists ::G(output_fd)]} {
    interp share {} $::G(output_fd) tinterp
  }

  # The alias used to access the global test counters.
  tinterp alias set_test_counter set_test_counter

  # Set up the ::cmdlinearg array in the slave.
  interp eval tinterp [list array set ::cmdlinearg [array get ::cmdlinearg]]

  # Set up the ::G array in the slave.
  interp eval tinterp [list array set ::G [array get ::G]]

  # Load the various test interfaces implemented in C.
  load_testfixture_extensions tinterp

  # Run the test script.
  interp eval tinterp $script

  # Check if the interpreter call [run_thread_tests]
  if { [interp eval tinterp {info exists ::run_thread_tests_called}] } {
    set ::run_thread_tests_called 1
  }

  # Delete the interpreter used to run the test script.
  interp delete tinterp
}

proc slave_test_file {zFile} {
  set tail [file tail $zFile]

  if {[info exists ::G(start:permutation)]} {
    if {[permutation] != $::G(start:permutation)} return
    unset ::G(start:permutation)
  }
  if {[info exists ::G(start:file)]} {
    if {$tail != $::G(start:file) && $tail!="$::G(start:file).test"} return
    unset ::G(start:file)
  }

  # Remember the value of the shared-cache setting. So that it is possible
  # to check afterwards that it was not modified by the test script.
  #
  ifcapable shared_cache { set scs [sqlite3_enable_shared_cache] }

  # Run the test script in a slave interpreter.
  #
  unset -nocomplain ::run_thread_tests_called
  reset_prng_state
  set ::sqlite_open_file_count 0
  set time [time { slave_test_script [list source $zFile] }]
  set ms [expr [lindex $time 0] / 1000]

  # Test that all files opened by the test script were closed. Omit this
  # if the test script has "thread" in its name. The open file counter
  # is not thread-safe.
  #
  if {[info exists ::run_thread_tests_called]==0} {
    do_test ${tail}-closeallfiles { expr {$::sqlite_open_file_count>0} } {0}
  }
  set ::sqlite_open_file_count 0

  # Test that the global "shared-cache" setting was not altered by
  # the test script.
  #
  ifcapable shared_cache {
    set res [expr {[sqlite3_enable_shared_cache] == $scs}]
    do_test ${tail}-sharedcachesetting [list set {} $res] 1
  }

  # Add some info to the output.
  #
  output2 "Time: $tail $ms ms"
  show_memstats
}

# Open a new connection on database test.db and execute the SQL script
# supplied as an argument. Before returning, close the new conection and
# restore the 4 byte fields starting at header offsets 28, 92 and 96
# to the values they held before the SQL was executed. This simulates
# a write by a pre-3.7.0 client.
#
proc sql36231 {sql} {
  set B [hexio_read test.db 92 8]
  set A [hexio_read test.db 28 4]
  sqlite3 db36231 test.db
  catch { db36231 func a_string a_string }
  execsql $sql db36231
  db36231 close
  hexio_write test.db 28 $A
  hexio_write test.db 92 $B
  return ""
}

proc db_save {} {
  foreach f [glob -nocomplain sv_test.db*] { forcedelete $f }
  foreach f [glob -nocomplain test.db*] {
    set f2 "sv_$f"
    forcecopy $f $f2
  }
}
proc db_save_and_close {} {
  db_save
  catch { db close }
  return ""
}
proc db_restore {} {
  foreach f [glob -nocomplain test.db*] { forcedelete $f }
  foreach f2 [glob -nocomplain sv_test.db*] {
    set f [string range $f2 3 end]
    forcecopy $f2 $f
  }
}
proc db_restore_and_reopen {{dbfile test.db}} {
  catch { db close }
  db_restore
  sqlite3 db $dbfile
}
proc db_delete_and_reopen {{file test.db}} {
  catch { db close }
  foreach f [glob -nocomplain test.db*] { forcedelete $f }
  sqlite3 db $file
}

# Close any connections named [db], [db2] or [db3]. Then use sqlite3_config
# to configure the size of the PAGECACHE allocation using the parameters
# provided to this command. Save the old PAGECACHE parameters in a global 
# variable so that [test_restore_config_pagecache] can restore the previous
# configuration.
#
# Before returning, reopen connection [db] on file test.db.
#
proc test_set_config_pagecache {sz nPg} {
  catch {db close}
  catch {db2 close}
  catch {db3 close}

  sqlite3_shutdown
  set ::old_pagecache_config [sqlite3_config_pagecache $sz $nPg]
  sqlite3_initialize
  autoinstall_test_functions
  reset_db
}

# Close any connections named [db], [db2] or [db3]. Then use sqlite3_config
# to configure the size of the PAGECACHE allocation to the size saved in
# the global variable by an earlier call to [test_set_config_pagecache].
#
# Before returning, reopen connection [db] on file test.db.
#
proc test_restore_config_pagecache {} {
  catch {db close}
  catch {db2 close}
  catch {db3 close}

  sqlite3_shutdown
  eval sqlite3_config_pagecache $::old_pagecache_config
  unset ::old_pagecache_config 
  sqlite3_initialize
  autoinstall_test_functions
  sqlite3 db test.db
}

proc test_binary_name {nm} {
  if {$::tcl_platform(platform)=="windows"} {
    set ret "$nm.exe"
  } else {
    set ret $nm
  }
  file normalize [file join $::cmdlinearg(TESTFIXTURE_HOME) $ret]
}

proc test_find_binary {nm} {
  set ret [test_binary_name $nm]
  if {![file executable $ret]} {
    finish_test
    return ""
  }
  return $ret
}

# Find the name of the 'shell' executable (e.g. "sqlite3.exe") to use for
# the tests in shell[1-5].test. If no such executable can be found, invoke
# [finish_test ; return] in the callers context.
#
proc test_find_cli {} {
  set prog [test_find_binary sqlite3]
  if {$prog==""} { return -code return }
  return $prog
}

# Find the name of the 'sqldiff' executable (e.g. "sqlite3.exe") to use for
# the tests in sqldiff tests. If no such executable can be found, invoke
# [finish_test ; return] in the callers context.
#
proc test_find_sqldiff {} {
  set prog [test_find_binary sqldiff]
  if {$prog==""} { return -code return }
  return $prog
}

# Call sqlite3_expanded_sql() on all statements associated with database
# connection $db. This sometimes finds use-after-free bugs if run with
# valgrind or address-sanitizer.
proc expand_all_sql {db} {
  set stmt ""
  while {[set stmt [sqlite3_next_stmt $db $stmt]]!=""} {
    sqlite3_expanded_sql $stmt
  }
}


# If the library is compiled with the SQLITE_DEFAULT_AUTOVACUUM macro set
# to non-zero, then set the global variable $AUTOVACUUM to 1.
set AUTOVACUUM $sqlite_options(default_autovacuum)

# Make sure the FTS enhanced query syntax is disabled.
set sqlite_fts3_enable_parentheses 0

# During testing, assume that all database files are well-formed.  The
# few test cases that deliberately corrupt database files should rescind 
# this setting by invoking "database_can_be_corrupt"
#
database_never_corrupt

source $testdir/thread_common.tcl
source $testdir/malloc_common.tcl<|MERGE_RESOLUTION|>--- conflicted
+++ resolved
@@ -1325,18 +1325,13 @@
       memdebug_log_sql leaks.tcl
     }
   }
-<<<<<<< HEAD
+  if {[info commands vdbe_coverage]!=""} {
+    vdbe_coverage_report
+  }
   catch {
     foreach f [glob -nocomplain test.db-*-journal] {
       forcedelete $f
     }
-=======
-  if {[info commands vdbe_coverage]!=""} {
-    vdbe_coverage_report
-  }
-  foreach f [glob -nocomplain test.db-*-journal] {
-    forcedelete $f
->>>>>>> 29ddbbbf
   }
   catch {
     foreach f [glob -nocomplain test.db-mj*] {
