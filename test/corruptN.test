# 2020-12-16
#
# The author disclaims copyright to this source code.  In place of
# a legal notice, here is a blessing:
#
#    May you do good and not evil.
#    May you find forgiveness for yourself and forgive others.
#    May you share freely, never taking more than you give.
#
#***********************************************************************
#
#

set testdir [file dirname $argv0]
source $testdir/tester.tcl
set testprefix corruptN

# These tests deal with corrupt database files
#
database_may_be_corrupt

reset_db
do_test 1.0 {
  sqlite3 db {}
  db deserialize [decode_hexdb {
.open --hexdb
| size 4096 pagesize 512 filename sql024239.txt.db
| page 1 offset 0
|      0: 53 51 4c 69 74 65 20 66 6f 72 6d 61 74 20 33 00   SQLite format 3.
|     16: 02 00 01 01 00 40 20 20 00 00 00 0c 00 00 00 07   .....@  ........
|     32: 00 00 00 00 00 00 00 00 00 00 00 08 00 00 00 04   ................
|     48: 00 00 00 00 89 00 00 04 00 10 00 01 0a 00 00 01   ................
|     80: 00 00 00 00 00 00 00 00 00 00 00 00 00 00 00 0c   ................
|     96: 00 2e 2c 50 0d 00 00 00 06 01 06 00 01 da 01 b0   ..,P............
|    112: 01 56 01 86 01 2a 01 06 00 00 00 00 00 00 00 00   .V...*..........
|    256: 00 00 00 00 00 00 22 07 06 17 11 11 01 31 74 61   .............1ta
|    272: 62 6c 65 74 34 74 34 07 43 52 45 41 54 45 20 54   blet4t4.CREATE T
|    288: 41 42 4c 45 20 74 34 28 78 29 2a 06 06 17 13 11   ABLE t4(x)*.....
|    304: 01 3f 69 6e 64 65 78 74 33 78 74 33 05 43 52 45   .?indext3xt3.CRE
|    320: 41 54 45 20 49 4e 44 45 58 20 74 33 78 20 4f 4e   ATE INDEX t3x ON
|    336: 20 74 33 28 78 29 2e 04 06 17 15 11 01 45 69 6e    t3(x).......Ein
|    352: 64 65 78 74 32 63 64 74 32 05 43 52 45 41 54 45   dext2cdt2.CREATE
|    368: 20 49 4e 44 45 58 20 74 32 63 64 20 4f 4e 20 74    INDEX t2cd ON t
|    384: 32 28 63 2c 64 29 28 05 06 17 11 11 01 3d 74 61   2(c,d)(......=ta
|    400: 62 6c 65 74 33 74 33 07 43 52 45 41 54 45 20 54   blet3t3.CREATE T
|    416: 41 42 4c 45 20 74 33 28 63 2c 78 2c 65 2c 66 29   ABLE t3(c,x,e,f)
|    432: 28 02 06 17 11 11 01 3d 74 61 62 6c 65 74 32 74   (......=tablet2t
|    448: 32 03 43 52 45 41 54 45 20 54 41 42 4c 45 20 74   2.CREATE TABLE t
|    464: 32 28 63 2c 64 2c 65 2c 66 29 24 01 06 17 11 11   2(c,d,e,f)$.....
|    480: 01 35 74 61 62 6c 65 74 31 74 31 02 43 52 45 41   .5tablet1t1.CREA
|    496: 54 45 20 54 41 42 4c 45 20 74 31 28 61 2c 62 29   TE TABLE t1(a,b)
| page 2 offset 512
|      0: 0d 00 00 00 04 01 41 00 01 fa 01 f3 01 de 01 cf   ......A.........
|    160: 00 00 20 00 00 00 00 00 00 00 00 00 00 00 00 00   .. .............
|    448: 00 00 00 00 00 00 00 00 00 00 00 00 00 00 00 0d   ................
|    464: 04 03 17 17 73 65 76 65 6e 65 69 67 68 74 13 03   ....seveneight..
|    480: 03 07 07 40 14 00 00 00 00 00 00 40 18 00 00 00   ...@.......@....
|    496: 00 00 00 05 02 03 01 01 03 04 04 01 03 09 01 02   ................
| page 3 offset 1024
|      0: 0d 00 00 00 08 01 54 00 01 f7 01 ec 01 c5 01 aa   ......T.........
|     16: 01 00 00 00 00 00 00 00 00 00 00 00 00 00 00 00   ................
|    112: 00 00 dd 00 00 00 00 00 00 00 00 00 00 00 00 00   ................
|    336: 00 00 00 00 19 08 05 17 17 17 17 65 69 67 68 74   ...........eight
|    352: 65 69 67 68 74 73 65 76 65 6e 73 65 76 65 6e 25   eightsevenseven%
|    368: 07 05 07 00 00 00 00 00 00 00 00 00 00 00 00 00   ................
|    432: 00 00 00 00 00 00 00 00 00 00 00 00 00 00 00 08   ................
|    480: 00 00 0f 04 17 17 01 65 69 67 68 74 65 69 67 68   .......eighteigh
|    496: 74 08 15 04 07 07 01 40 18 00 00 00 00 00 00 40   t......@.......@
| page 4 offset 1536
|      0: 18 00 00 00 00 00 00 07 07 04 01 01 01 04 04 06   ................
|     16: 07 04 01 01 01 02 02 05 0f 04 17 17 01 73 6d 76   .............smv
|     32: 65 6e 65 69 67 68 74 04 15 04 07 07 01 40 14 00   eneight......@..
| page 5 offset 2048
|      0: 0a 00 00 00 08 01 96 00 01 fa 01 c4 01 f2 01 bc   ................
|     16: 01 dc 01 e1 01 96 01 cc 00 00 00 00 00 00 00 00   ................
|    160: 00 00 00 00 00 00 32 00 00 00 00 00 00 00 00 00   ......2.........
|    368: 00 00 00 08 00 00 00 00 00 00 00 00 00 00 00 00   ................
|    400: 00 00 00 00 00 00 0f 04 17 17 01 85 69 67 68 74   ............ight
|    416: 65 69 67 68 74 08 15 04 07 07 01 40 18 00 00 00   eight......@....
|    432: 00 00 00 40 18 00 00 00 00 00 00 07 07 04 01 01   ...@............
|    448: 01 04 04 06 07 04 01 01 01 02 02 05 0f 04 17 17   ................
|    464: 01 73 6d 76 65 6e 65 69 67 68 74 04 15 04 07 07   .smveneight.....
|    480: 01 40 14 00 00 00 00 00 00 40 18 00 00 00 00 00   .@.......@......
|    496: 00 03 07 04 01 01 01 03 04 02 05 04 03 01 09 02   ................
| page 6 offset 2560
|      0: 0a 00 00 00 00 00 00 00 00 00 00 00 00 00 00 00   ................
|     16: 00 00 00 00 00 00 00 00 00 00 00 00 00 00 10 00   ................
|    304: 00 00 00 26 00 00 00 00 00 00 00 00 00 00 00 00   ...&............
| page 7 offset 3072
|      0: 0d 00 00 00 08 01 c2 00 01 fb 01 f6 01 f1 01 ec   ................
|     16: 01 e0 01 d4 01 cb 01 c2 00 00 00 00 00 00 00 00   ................
|    128: 00 00 00 00 00 00 00 00 00 00 00 00 00 20 00 04   ............. ..
|    384: 00 00 00 00 00 00 00 00 00 07 08 02 17 65 69 fc   .............ei.
|    400: 68 74 07 07 02 17 65 69 67 68 74 0a fb fd f8 bf   ht....eight.....
|    416: e7 ff ff ff 00 00 00 0a 05 02 07 40 18 00 00 00   ...........@....
|    432: 00 00 00 03 04 02 01 04 03 03 02 01 04 03 02 01   ................
|    448: ff ff ff ff ff ff 00 00 00 00 00 00 00 00 00 00   ................
| end sql024239.txt.db
}]} {}

do_catchsql_test 1.1 {
  VACUUM;
} {1 {database disk image is malformed}}

# 2021-04-05 dbsqlfuzz b92b72e4de80b5140c30ab71372ca719b8feb618
do_test 2.0 {
  sqlite3 db {}
  db deserialize [decode_hexdb {
| size 16384 pagesize 4096 filename c-b92b.txt.db
| page 1 offset 0
|      0: 53 51 4c 69 74 65 20 66 6f 72 6d 61 74 20 33 00   SQLite format 3.
|     16: 10 00 01 01 00 40 20 20 00 00 00 00 00 00 00 04   .....@  ........
|     32: 00 00 00 00 00 00 00 00 00 00 00 03 00 00 00 04   ................
|     48: 00 00 00 00 00 00 00 00 00 00 00 01 00 00 00 00   ................
|     96: 00 00 00 00 0d 0f f8 00 04 0f 12 00 0f 91 0f d3   ................
|    112: 0f 67 0f 12 00 00 00 00 00 00 00 00 00 00 00 00   .g..............
|   3856: 00 00 53 04 07 1b 13 11 08 81 0d 74 72 69 67 67   ..S........trigg
|   3872: 65 72 74 72 30 74 31 43 52 45 41 54 45 20 54 52   ertr0t1CREATE TR
|   3888: 49 47 47 45 52 20 74 72 30 20 44 45 4c 45 54 45   IGGER tr0 DELETE
|   3904: 20 4f 4e 20 74 31 20 42 45 47 49 4e 0a 20 20 55    ON t1 BEGIN.  U
|   3920: 50 44 41 54 45 20 74 31 20 53 45 54 20 62 20 3d   PDATE t1 SET b =
|   3936: 20 61 3b 0a 45 4e 44 28 03 06 17 11 11 01 3d 69    a;.END(......=i
|   3952: 6e 64 65 78 69 30 74 31 04 43 52 45 41 54 45 20   ndexi0t1.CREATE 
|   3968: 49 4e 44 45 58 20 69 30 20 4f 4e 20 74 31 28 62   INDEX i0 ON t1(b
|   3984: 29 40 01 06 17 11 11 01 6d 74 61 62 6c 65 74 31   )@......mtablet1
|   4000: 74 31 02 43 52 45 41 54 45 20 54 41 42 4c 45 20   t1.CREATE TABLE 
|   4016: 74 31 28 61 20 55 4e 49 51 55 45 20 4f 4e 20 43   t1(a UNIQUE ON C
|   4032: 4f 4e 46 4c 49 43 54 20 52 45 50 4c 41 43 45 2c   ONFLICT REPLACE,
|   4048: 20 62 29 23 02 06 17 37 11 01 00 69 6e 64 65 78    b)#...7...index
|   4064: 73 71 6c 69 74 65 5f 61 75 74 6f 69 6e 64 65 78   sqlite_autoindex
|   4080: 5f 74 31 5f 31 74 31 03 00 00 00 08 00 00 00 00   _t1_1t1.........
| page 2 offset 4096
|      0: 0d 00 00 00 02 0f 00 00 00 00 00 00 00 00 00 00   ................
|   4080: 00 00 05 02 03 01 01 09 0d 05 01 03 01 01 04 0c   ................
| page 3 offset 8192
|      0: 0a 00 00 00 02 0f f5 00 0f fb 0f f5 00 00 00 00   ................
|   4080: 00 00 00 00 00 05 03 01 01 09 02 04 03 01 09 04   ................
| page 4 offset 12288
|      0: 0a 00 00 00 02 0f f5 00 0f fb 0f f5 00 00 00 00   ................
|   4080: 00 00 00 00 00 05 03 01 01 0d 02 04 03 00 00 00   ................
| end c-b92b.txt.db
}]} {}

<<<<<<< HEAD
prng_seed 0 db
do_catchsql_test 2.1 {
SELECT count(*) FROM sqlite_schema;
WITH RECURSIVE c(x) AS (VALUES(1) UNION ALL SELECT x+1 FROM c WHERE x<1000)
INSERT INTO t1(a) SELECT randomblob(null) FROM c;
} {0 4}
=======
# This test only works with the legacy RC4 PRNG
if 0 {
  prng_seed 0 db
  do_catchsql_test 2.1 {
  SELECT count(*) FROM sqlite_schema;
  WITH RECURSIVE c(x) AS (VALUES(1) UNION ALL SELECT x+1 FROM c WHERE x<1000)
  INSERT INTO t1(a) SELECT randomblob(null) FROM c;
  } {1 {database disk image is malformed}}
}
>>>>>>> 376860ba

reset_db
if {![info exists ::G(perm:presql)]} {
  do_execsql_test 3.0 {
    CREATE TABLE t1(x INTEGER PRIMARY KEY AUTOINCREMENT, y);
    PRAGMA writable_schema = 1;
    UPDATE sqlite_schema 
      SET sql = 'CREATE TABLE sqlite_sequence(name-seq)' 
      WHERE name = 'sqlite_sequence';
  }
  db close
  sqlite3 db test.db
  do_catchsql_test 3.1 {
    PRAGMA writable_schema = 1;
    INSERT INTO t1(y) VALUES('abc');
  } {1 {database disk image is malformed}}
  reset_db

  do_execsql_test 4.1 {
    CREATE TABLE x1(a INTEGER PRIMARY KEY, b UNIQUE, c UNIQUE);
    INSERT INTO x1 VALUES(1, 1, 2);
    INSERT INTO x1 VALUES(2, 2, 3);
    INSERT INTO x1 VALUES(3, 3, 4);
    INSERT INTO x1 VALUES(4, 5, 6);
    PRAGMA writable_schema = 1;

    UPDATE sqlite_schema SET rootpage = (
      SELECT rootpage FROM sqlite_schema WHERE name = 'sqlite_autoindex_x1_2'
    ) WHERE name = 'sqlite_autoindex_x1_1';
  }

  db close
  sqlite3 db test.db
  breakpoint
  do_catchsql_test 4.2 {
    PRAGMA writable_schema = 1;
    REPLACE INTO x1 VALUES(5, 2, 3);
  } {0 {}}

}

#-------------------------------------------------------------------------

reset_db

ifcapable json1&&vtab {
  db func strreplace strreplace
  proc strreplace {orig a b} {
    string map [list $a $b] $orig
  }

  do_execsql_test 5.0 {
    CREATE TABLE t1(a, b);
    CREATE INDEX t1a ON t1(a);
    CREATE INDEX t1b ON t1(b);

    PRAGMA writable_schema = 1;
    UPDATE sqlite_schema 
      SET sql = strreplace(sql, 't1', 'json_each') 
      WHERE type='index';
  }

  # Do not run this tests if there is any presql (SQL run from within
  # the [sqlite3] command) configured. In this case the schema is parsed
  # before the "PRAGMA writable_schema" command is executed and the 
  # script throws and exception.
  if {[info exists ::G(perm:presql)]==0 || $::G(perm:presql)==""} {
    db close
    sqlite3 db test.db

    do_execsql_test 5.1 {
      PRAGMA writable_schema = 1;
      SELECT * FROM t1
    }
  }
}; # ifcapable json1&&vtab

#-------------------------------------------------------------------------
reset_db

do_execsql_test 6.0 {
  PRAGMA auto_vacuum = 0;
  PRAGMA page_size=1024;
  CREATE TABLE t1(a INTEGER PRIMARY KEY, b);
  INSERT INTO t1(b) VALUES(zeroblob(300)),(zeroblob(300)),(zeroblob(300)),(zeroblob(300));
  CREATE TABLE t2(a);
  CREATE TRIGGER t1tr BEFORE UPDATE ON t1 BEGIN DELETE FROM t2; END;
  PRAGMA writable_schema=ON;
  UPDATE sqlite_schema SET rootpage=3 WHERE rowid=2;
  PRAGMA writable_schema=RESET;
  INSERT INTO t2 VALUES('active'),('boomer'),('atom'),('atomic'),
         ('alpha channel backup abandon test aback boomer atom alpha active');
}
do_catchsql_test 6.1 {
  UPDATE t1 SET b=zeroblob(299);
} {1 {database disk image is malformed}}

reset_db
do_execsql_test 6.2 {
  -- Make "t1" a large table. Large enough that the children of the root
  -- node are interior nodes.
  PRAGMA page_size = 1024;
  PRAGMA auto_vacuum = 0;
  CREATE TABLE t1(x);
  WITH s(i) AS (
    SELECT 1 UNION ALL SELECT i+1 FROM s WHERE i<500
  )
  INSERT INTO t1 SELECT zeroblob(300) FROM s;
  
  CREATE TABLE t2(y);
  CREATE TRIGGER tr BEFORE UPDATE ON t1 BEGIN
    DELETE FROM t2;
  END;
  
  -- Set the root of table t2 to 137 - the leftmost child of the root of t1.
  PRAGMA writable_schema = ON;
  UPDATE sqlite_schema SET rootpage = 137 WHERE name='t2';
  PRAGMA writable_schema = RESET;
}
  
do_catchsql_test 6.3 {
  -- Run an UPDATE on t1 that will hit a child of page 136. Have the trigger
  -- clear page 136 and its children. Assert fails.
  UPDATE t1 SET x='hello world' WHERE rowid=1;
} {1 {database disk image is malformed}}

finish_test<|MERGE_RESOLUTION|>--- conflicted
+++ resolved
@@ -141,24 +141,6 @@
 | end c-b92b.txt.db
 }]} {}
 
-<<<<<<< HEAD
-prng_seed 0 db
-do_catchsql_test 2.1 {
-SELECT count(*) FROM sqlite_schema;
-WITH RECURSIVE c(x) AS (VALUES(1) UNION ALL SELECT x+1 FROM c WHERE x<1000)
-INSERT INTO t1(a) SELECT randomblob(null) FROM c;
-} {0 4}
-=======
-# This test only works with the legacy RC4 PRNG
-if 0 {
-  prng_seed 0 db
-  do_catchsql_test 2.1 {
-  SELECT count(*) FROM sqlite_schema;
-  WITH RECURSIVE c(x) AS (VALUES(1) UNION ALL SELECT x+1 FROM c WHERE x<1000)
-  INSERT INTO t1(a) SELECT randomblob(null) FROM c;
-  } {1 {database disk image is malformed}}
-}
->>>>>>> 376860ba
 
 reset_db
 if {![info exists ::G(perm:presql)]} {
