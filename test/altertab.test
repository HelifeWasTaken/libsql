# 2018 August 24
#
# The author disclaims copyright to this source code.  In place of
# a legal notice, here is a blessing:
#
#    May you do good and not evil.
#    May you find forgiveness for yourself and forgive others.
#    May you share freely, never taking more than you give.
#
#*************************************************************************
#

set testdir [file dirname $argv0]
source $testdir/tester.tcl
set testprefix altertab

# If SQLITE_OMIT_ALTERTABLE is defined, omit this file.
ifcapable !altertable {
  finish_test
  return
}

do_execsql_test 1.0 {
  CREATE TABLE t1(a, b, CHECK(t1.a != t1.b));

  CREATE TABLE t2(a, b);
  CREATE INDEX t2expr ON t2(a) WHERE t2.b>0;
}

do_execsql_test 1.1 {
  SELECT sql FROM sqlite_master
} {
  {CREATE TABLE t1(a, b, CHECK(t1.a != t1.b))}
  {CREATE TABLE t2(a, b)}
  {CREATE INDEX t2expr ON t2(a) WHERE t2.b>0}
}

do_execsql_test 1.2 {
  ALTER TABLE t1 RENAME TO t1new;
}

do_execsql_test 1.3 {
  CREATE TABLE t3(c, d);
  ALTER TABLE t3 RENAME TO t3new;
  DROP TABLE t3new;
}

do_execsql_test 1.4 {
  SELECT sql FROM sqlite_master
} {
  {CREATE TABLE "t1new"(a, b, CHECK("t1new".a != "t1new".b))}
  {CREATE TABLE t2(a, b)}
  {CREATE INDEX t2expr ON t2(a) WHERE t2.b>0}
}


do_execsql_test 1.3 {
  ALTER TABLE t2 RENAME TO t2new;
}
do_execsql_test 1.4 {
  SELECT sql FROM sqlite_master
} {
  {CREATE TABLE "t1new"(a, b, CHECK("t1new".a != "t1new".b))}
  {CREATE TABLE "t2new"(a, b)}
  {CREATE INDEX t2expr ON "t2new"(a) WHERE "t2new".b>0}
}


#-------------------------------------------------------------------------
reset_db
ifcapable vtab {
  register_echo_module db

  do_execsql_test 2.0 {
    CREATE TABLE abc(a, b, c);
    INSERT INTO abc VALUES(1, 2, 3);
    CREATE VIRTUAL TABLE eee USING echo('abc');
    SELECT * FROM eee;
  } {1 2 3}

  do_execsql_test 2.1 {
    ALTER TABLE eee RENAME TO fff;
    SELECT * FROM fff;
  } {1 2 3}

  db close
  sqlite3 db test.db

  do_catchsql_test 2.2 {
    ALTER TABLE fff RENAME TO ggg;
  } {1 {no such module: echo}}
}

#-------------------------------------------------------------------------
reset_db

do_execsql_test 3.0 {
  CREATE TABLE txx(a, b, c);
  INSERT INTO txx VALUES(1, 2, 3);
  CREATE VIEW vvv AS SELECT main.txx.a, txx.b, c FROM txx;
  CREATE VIEW uuu AS SELECT main.one.a, one.b, c FROM txx AS one;
  CREATE VIEW temp.ttt AS SELECT main.txx.a, txx.b, one.b, main.one.a FROM txx AS one, txx;
}

do_execsql_test 3.1.1 {
  SELECT * FROM vvv;
} {1 2 3}
do_execsql_test 3.1.2 {
  ALTER TABLE txx RENAME TO "t xx";
  SELECT * FROM vvv;
} {1 2 3}
do_execsql_test 3.1.3 {
  SELECT sql FROM sqlite_master WHERE name='vvv';
} {{CREATE VIEW vvv AS SELECT main."t xx".a, "t xx".b, c FROM "t xx"}}


do_execsql_test 3.2.1 {
  SELECT * FROM uuu;
} {1 2 3}
do_execsql_test 3.2.2 {
  SELECT sql FROM sqlite_master WHERE name='uuu';;
} {{CREATE VIEW uuu AS SELECT main.one.a, one.b, c FROM "t xx" AS one}}

do_execsql_test 3.3.1 {
  SELECT * FROM ttt;
} {1 2 2 1}
do_execsql_test 3.3.2 {
  SELECT sql FROM sqlite_temp_master WHERE name='ttt';
} {{CREATE VIEW ttt AS SELECT main."t xx".a, "t xx".b, one.b, main.one.a FROM "t xx" AS one, "t xx"}}

#-------------------------------------------------------------------------
reset_db
do_execsql_test 4.0 {
  CREATE table t1(x, y);
  CREATE table t2(a, b);

  CREATE TRIGGER tr1 AFTER INSERT ON t1 BEGIN
    SELECT t1.x, * FROM t1, t2;
    INSERT INTO t2 VALUES(new.x, new.y);
  END;
}

do_execsql_test 4.1 {
  INSERT INTO t1 VALUES(1, 1);
  ALTER TABLE t1 RENAME TO t11;
  INSERT INTO t11 VALUES(2, 2);
  ALTER TABLE t2 RENAME TO t22;
  INSERT INTO t11 VALUES(3, 3);
}

proc squish {a} {
  string trim [regsub -all {[[:space:]][[:space:]]*} $a { }]
}
db func squish squish
do_test 4.2 {
  execsql { SELECT squish(sql) FROM sqlite_master WHERE name = 'tr1' }
} [list [squish {
  CREATE TRIGGER tr1 AFTER INSERT ON "t11" BEGIN
    SELECT "t11".x, * FROM "t11", "t22";
    INSERT INTO "t22" VALUES(new.x, new.y);
  END
}]]

#-------------------------------------------------------------------------
reset_db
do_execsql_test 5.0 {
  CREATE TABLE t9(a, b, c);
  CREATE TABLE t10(a, b, c);
  CREATE TEMP TABLE t9(a, b, c);

  CREATE TRIGGER temp.t9t AFTER INSERT ON temp.t9 BEGIN
    INSERT INTO t10 VALUES(new.a, new.b, new.c);
  END;

  INSERT INTO temp.t9 VALUES(1, 2, 3);
  SELECT * FROM t10;
} {1 2 3}

do_execsql_test 5.1 {
  ALTER TABLE temp.t9 RENAME TO 't1234567890'
}

do_execsql_test 5.2 {
  CREATE TABLE t1(a, b);
  CREATE TABLE t2(a, b);
  INSERT INTO t1 VALUES(1, 2);
  INSERT INTO t2 VALUES(3, 4);
  CREATE VIEW v AS SELECT one.a, one.b, t2.a, t2.b FROM t1 AS one, t2;
  SELECT * FROM v;
} {1 2 3 4}

do_catchsql_test 5.3 {
  ALTER TABLE t2 RENAME TO one;
} {1 {error in view v after rename: ambiguous column name: one.a}}

do_execsql_test 5.4 {
  SELECT  *  FROM v
} {1 2 3 4}

do_execsql_test 5.5 {
  DROP VIEW v;
  CREATE VIEW temp.vv AS SELECT one.a, one.b, t2.a, t2.b FROM t1 AS one, t2;
  SELECT * FROM vv;
} {1 2 3 4}

do_catchsql_test 5.6 {
  ALTER TABLE t2 RENAME TO one;
} {1 {error in view vv after rename: ambiguous column name: one.a}}

#-------------------------------------------------------------------------

ifcapable vtab {
  register_tcl_module db
  proc tcl_command {method args} {
    switch -- $method {
      xConnect {
        return "CREATE TABLE t1(a, b, c)"
      }
    }
    return {}
  }
  
  do_execsql_test 6.0 {
    CREATE VIRTUAL TABLE x1 USING tcl(tcl_command);
  }
  
  do_execsql_test 6.1 {
    ALTER TABLE x1 RENAME TO x2;
    SELECT sql FROM sqlite_master WHERE name = 'x2'
  } {{CREATE VIRTUAL TABLE "x2" USING tcl(tcl_command)}}
  
  do_execsql_test 7.1 {
    CREATE TABLE ddd(db, sql, zOld, zNew, bTemp);
    INSERT INTO ddd VALUES(
        'main', 'CREATE TABLE x1(i INTEGER, t TEXT)', 'ddd', NULL, 0
    ), (
        'main', 'CREATE TABLE x1(i INTEGER, t TEXT)', NULL, 'eee', 0
    ), (
        'main', NULL, 'ddd', 'eee', 0
    );
  } {}
  
  sqlite3_test_control SQLITE_TESTCTRL_INTERNAL_FUNCTIONS db
  do_execsql_test 7.2 {
    SELECT 
    sqlite_rename_table(db, 0, 0, sql, zOld, zNew, bTemp)
    FROM ddd;
  } {{} {} {}}
  sqlite3_test_control SQLITE_TESTCTRL_INTERNAL_FUNCTIONS db
}

#-------------------------------------------------------------------------
#
reset_db
forcedelete test.db2
do_execsql_test 8.1 {
  ATTACH 'test.db2' AS aux;
  PRAGMA foreign_keys = on;
  CREATE TABLE aux.p1(a INTEGER PRIMARY KEY, b);
  CREATE TABLE aux.c1(x INTEGER PRIMARY KEY, y REFERENCES p1(a));
  INSERT INTO aux.p1 VALUES(1, 1);
  INSERT INTO aux.p1 VALUES(2, 2);
  INSERT INTO aux.c1 VALUES(NULL, 2);
  CREATE TABLE aux.c2(x INTEGER PRIMARY KEY, y REFERENCES c1(a));
}

do_execsql_test 8.2 {
  ALTER TABLE aux.p1 RENAME TO ppp;
}

do_execsql_test 8.2 {
  INSERT INTO aux.c1 VALUES(NULL, 1);
  SELECT sql FROM aux.sqlite_master WHERE name = 'c1';
} {{CREATE TABLE c1(x INTEGER PRIMARY KEY, y REFERENCES "ppp"(a))}}

reset_db
do_execsql_test 9.0 {
  CREATE TABLE t1(a, b, c);
  CREATE VIEW v1 AS SELECT * FROM t2;
}
do_catchsql_test 9.1 {
  ALTER TABLE t1 RENAME TO t3;
} {1 {error in view v1: no such table: main.t2}}
do_execsql_test 9.2 {
  DROP VIEW v1;
  CREATE TRIGGER tr AFTER INSERT ON t1 BEGIN
    INSERT INTO t2 VALUES(new.a);
  END;
}
do_catchsql_test 9.3 {
  ALTER TABLE t1 RENAME TO t3;
} {1 {error in trigger tr: no such table: main.t2}}

forcedelete test.db2
do_execsql_test 9.4 {
  DROP TRIGGER tr;

  ATTACH 'test.db2' AS aux;
  CREATE TRIGGER tr AFTER INSERT ON t1 WHEN new.a IS NULL BEGIN SELECT 1, 2, 3; END;

  CREATE TABLE aux.t1(x);
  CREATE TEMP TRIGGER tr AFTER INSERT ON aux.t1 BEGIN SELECT 1, 2, 3; END;
}
do_execsql_test 9.5 {
  ALTER TABLE main.t1 RENAME TO t3;
}
do_execsql_test 9.6 {
  SELECT sql FROM sqlite_temp_master;
  SELECT sql FROM sqlite_master WHERE type='trigger';
} {
  {CREATE TRIGGER tr AFTER INSERT ON aux.t1 BEGIN SELECT 1, 2, 3; END}
  {CREATE TRIGGER tr AFTER INSERT ON "t3" WHEN new.a IS NULL BEGIN SELECT 1, 2, 3; END}
}

#-------------------------------------------------------------------------
reset_db
ifcapable fts5 {
  do_execsql_test 10.0 {
    CREATE VIRTUAL TABLE fff USING fts5(x, y, z);
  }

  do_execsql_test 10.1 {
    BEGIN;
      INSERT INTO fff VALUES('a', 'b', 'c');
      ALTER TABLE fff RENAME TO ggg;
    COMMIT;
  }

  do_execsql_test 10.2 {
    SELECT * FROM ggg;
  } {a b c}
}

#-------------------------------------------------------------------------
reset_db
forcedelete test.db2
db func trigger trigger
set ::trigger [list]
proc trigger {args} {
  lappend ::trigger $args
}
do_execsql_test 11.0 {
  ATTACH 'test.db2' AS aux;
  CREATE TABLE aux.t1(a, b, c);
  CREATE TABLE main.t1(a, b, c);
  CREATE TEMP TRIGGER tr AFTER INSERT ON aux.t1 BEGIN
    SELECT trigger(new.a, new.b, new.c);
  END;
}

do_execsql_test 11.1 {
  INSERT INTO main.t1 VALUES(1, 2, 3);
  INSERT INTO aux.t1 VALUES(4, 5, 6);
}
do_test 11.2 { set ::trigger } {{4 5 6}}

do_execsql_test 11.3 {
  SELECT name, tbl_name FROM sqlite_temp_master;
} {tr t1}

do_execsql_test 11.4 {
  ALTER TABLE main.t1 RENAME TO t2;
  SELECT name, tbl_name FROM sqlite_temp_master;
} {tr t1}

do_execsql_test 11.5 {
  ALTER TABLE aux.t1 RENAME TO t2;
  SELECT name, tbl_name FROM sqlite_temp_master;
} {tr t2}

do_execsql_test 11.6 {
  INSERT INTO aux.t2 VALUES(7, 8, 9);
}
do_test 11.7 { set ::trigger } {{4 5 6} {7 8 9}}

#-------------------------------------------------------------------------
reset_db
do_execsql_test 12.0 {
  CREATE TABLE t1(a);
  CREATE TABLE t2(w);
  CREATE TRIGGER temp.r1 AFTER INSERT ON main.t2 BEGIN
    INSERT INTO t1(a) VALUES(new.w);
  END;
  CREATE TEMP TABLE t2(x);
}

do_execsql_test 12.1 {
  ALTER TABLE main.t2 RENAME TO t3;
}

do_execsql_test 12.2 {
  INSERT INTO t3 VALUES('WWW');
  SELECT * FROM t1;
} {WWW}


#-------------------------------------------------------------------------
reset_db
do_execsql_test 13.0 {
  CREATE TABLE t1(x, y);
  CREATE TABLE t2(a, b);
  CREATE TABLE log(c);
  CREATE TRIGGER tr1 AFTER INSERT ON t1 BEGIN
    INSERT INTO log SELECT y FROM t1, t2;
  END;
}

do_execsql_test 13.1 {
  INSERT INTO t1 VALUES(1, 2);
}

do_catchsql_test 13.2 {
  ALTER TABLE t2 RENAME b TO y;
} {1 {error in trigger tr1 after rename: ambiguous column name: y}}

#-------------------------------------------------------------------------
reset_db

ifcapable rtree {
  do_execsql_test 14.0 {
    CREATE VIRTUAL TABLE rt USING rtree(id, minx, maxx, miny, maxy);

    CREATE TABLE "mytable" ( "fid" INTEGER PRIMARY KEY, "geom" BLOB);

    CREATE TRIGGER tr1 AFTER UPDATE OF "geom" ON "mytable" 
          WHEN OLD."fid" = NEW."fid" AND NEW."geom" IS NULL BEGIN 
      DELETE FROM rt WHERE id = OLD."fid"; 
    END;

    INSERT INTO mytable VALUES(1, X'abcd');
  }

  do_execsql_test 14.1 {
    UPDATE mytable SET geom = X'1234'
  }

  do_execsql_test 14.2 {
    ALTER TABLE mytable RENAME TO mytable_renamed;
  }

  do_execsql_test 14.3 {
    CREATE TRIGGER tr2 AFTER INSERT ON mytable_renamed BEGIN
      DELETE FROM rt WHERE id=(SELECT min(id) FROM rt);
    END;
  }

  do_execsql_test 14.4 {
    ALTER TABLE mytable_renamed RENAME TO mytable2;
  }
}

reset_db
do_execsql_test 14.5 {
  CREATE TABLE t1(a, b, c);
  CREATE VIEW v1 AS SELECT * FROM t1;
  CREATE TRIGGER xyz AFTER INSERT ON t1 BEGIN
    SELECT a, b FROM v1;
  END;
}
do_execsql_test 14.6 {
  ALTER TABLE t1 RENAME TO tt1;
}

#-------------------------------------------------------------------------
reset_db
do_execsql_test 15.0 {
  CREATE TABLE t1(a integer NOT NULL PRIMARY KEY);
  CREATE VIEW v1 AS SELECT a FROM t1;
  CREATE TRIGGER tr1 INSTEAD OF INSERT ON v1 BEGIN 
    UPDATE t1 SET a = NEW.a;
  END;
  CREATE TRIGGER tr2 INSTEAD OF INSERT ON v1 BEGIN 
    SELECT new.a;
  END;
  CREATE TABLE t2 (b);
}

do_execsql_test 15.1 {
  INSERT INTO v1 VALUES(1);
  ALTER TABLE t2 RENAME TO t3;
}

do_execsql_test 15.2 {
  CREATE TABLE x(f1 integer NOT NULL);
  CREATE VIEW y AS SELECT f1 AS f1 FROM x;
  CREATE TRIGGER t INSTEAD OF UPDATE OF f1 ON y BEGIN 
    UPDATE x SET f1 = NEW.f1; 
  END;
  CREATE TABLE z (f1 integer NOT NULL PRIMARY KEY);
  ALTER TABLE z RENAME TO z2;
}

do_execsql_test 15.3 {
  INSERT INTO x VALUES(1), (2), (3);
  ALTER TABLE x RENAME f1 TO f2;
  SELECT * FROM x;
} {1 2 3}

do_execsql_test 15.4 {
  UPDATE y SET f1 = 'x' WHERE f1 = 1;
  SELECT * FROM x;
} {x x x}

do_execsql_test 15.5 {
  SELECT sql FROM sqlite_master WHERE name = 'y';
} {{CREATE VIEW y AS SELECT f2 AS f1 FROM x}}

#-------------------------------------------------------------------------
# Test that it is not possible to rename a shadow table in DEFENSIVE mode.
#
ifcapable fts3 {
  proc vtab_command {method args} {
    switch -- $method {
      xConnect {
        if {[info exists ::vtab_connect_sql]} {
          execsql $::vtab_connect_sql
        }
        return "CREATE TABLE t1(a, b, c)"
      }

      xBestIndex {
        set clist [lindex $args 0]
        if {[llength $clist]!=1} { error "unexpected constraint list" }
        catch { array unset C }
        array set C [lindex $clist 0]
        if {$C(usable)} {
          return "omit 0 cost 0 rows 1 idxnum 555 idxstr eq!"
        } else {
          return "cost 1000000 rows 0 idxnum 0 idxstr scan..."
        }
      }
    }

    return {}
  }

  register_tcl_module db

  sqlite3_db_config db DEFENSIVE 1

  do_execsql_test 16.0 {
    CREATE VIRTUAL TABLE y1 USING fts3;
  }

  do_catchsql_test 16.10 {
    INSERT INTO y1_segments VALUES(1, X'1234567890');
  } {1 {table y1_segments may not be modified}}

  do_catchsql_test 16.20 {
<<<<<<< HEAD
=======
    DROP TABLE y1_segments;
  } {1 {table y1_segments may not be dropped}}

  do_catchsql_test 16.20 {
>>>>>>> be22a854
    ALTER TABLE y1_segments RENAME TO abc;
  } {1 {table y1_segments may not be altered}}
  sqlite3_db_config db DEFENSIVE 0
  do_catchsql_test 16.22 {
    ALTER TABLE y1_segments RENAME TO abc;
  } {0 {}}
  sqlite3_db_config db DEFENSIVE 1
  do_catchsql_test 16.23 {
    CREATE TABLE y1_segments AS SELECT * FROM abc;
  } {1 {object name reserved for internal use: y1_segments}}
  do_catchsql_test 16.24 {
    CREATE VIEW y1_segments AS SELECT * FROM abc;
  } {1 {object name reserved for internal use: y1_segments}}
  sqlite3_db_config db DEFENSIVE 0
  do_catchsql_test 16.25 {
    ALTER TABLE abc RENAME TO y1_segments;
  } {0 {}}
  sqlite3_db_config db DEFENSIVE 1

<<<<<<< HEAD
  do_catchsql_test 16.21 {
    DROP TABLE y1_segments;
  } {1 {table y1_segments may not be dropped}}

=======
>>>>>>> be22a854
  do_execsql_test 16.30 {
    ALTER TABLE y1 RENAME TO z1;
  }

  do_execsql_test 16.40 {
    SELECT * FROM z1_segments;
  }
}

#-------------------------------------------------------------------------
reset_db
do_execsql_test 17.0 {
  CREATE TABLE sqlite1234 (id integer);
  ALTER TABLE sqlite1234 RENAME TO User;
  SELECT name, sql FROM sqlite_master WHERE sql IS NOT NULL;
} {
  User {CREATE TABLE "User" (id integer)}
}

#-------------------------------------------------------------------------
reset_db
do_execsql_test 18.1.0 {
  CREATE TABLE t0 (c0 INTEGER, PRIMARY KEY(c0)) WITHOUT ROWID;
}
breakpoint
do_execsql_test 18.1.1 {
  ALTER TABLE t0 RENAME COLUMN c0 TO c1;
}
do_execsql_test 18.1.2 {
  SELECT sql FROM sqlite_master;
} {{CREATE TABLE t0 (c1 INTEGER, PRIMARY KEY(c1)) WITHOUT ROWID}}

reset_db
do_execsql_test 18.2.0 {
  CREATE TABLE t0 (c0 INTEGER, PRIMARY KEY(c0));
}
do_execsql_test 18.2.1 {
  ALTER TABLE t0 RENAME COLUMN c0 TO c1;
}
do_execsql_test 18.2.2 {
  SELECT sql FROM sqlite_master;
} {{CREATE TABLE t0 (c1 INTEGER, PRIMARY KEY(c1))}}

finish_test<|MERGE_RESOLUTION|>--- conflicted
+++ resolved
@@ -547,13 +547,10 @@
   } {1 {table y1_segments may not be modified}}
 
   do_catchsql_test 16.20 {
-<<<<<<< HEAD
-=======
     DROP TABLE y1_segments;
   } {1 {table y1_segments may not be dropped}}
 
-  do_catchsql_test 16.20 {
->>>>>>> be22a854
+  do_catchsql_test 16.21 {
     ALTER TABLE y1_segments RENAME TO abc;
   } {1 {table y1_segments may not be altered}}
   sqlite3_db_config db DEFENSIVE 0
@@ -573,13 +570,10 @@
   } {0 {}}
   sqlite3_db_config db DEFENSIVE 1
 
-<<<<<<< HEAD
   do_catchsql_test 16.21 {
     DROP TABLE y1_segments;
   } {1 {table y1_segments may not be dropped}}
 
-=======
->>>>>>> be22a854
   do_execsql_test 16.30 {
     ALTER TABLE y1 RENAME TO z1;
   }
